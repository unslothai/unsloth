--- conflicted
+++ resolved
@@ -132,19 +132,7 @@
     end_time = time.time()
 
     time_kv = end_time - start_time
-<<<<<<< HEAD
     
-=======
-
-    # output_kv includes input_ids? Usually yes.
-    # But if we passed past_key_values, does it return full sequence?
-    # Yes, generate usually returns full sequence.
-
-    # However, if Unsloth sliced the input internally, `generate` might be confused about what "input" was?
-    # No, `generate` manages the loop.
-
-    # Let's decode carefully.
->>>>>>> 9b02d54d
     # If output_kv is just new tokens (unlikely), or full.
     if output_kv.shape[1] > len_full_tokens:
         new_tokens_kv = output_kv[0][len_full_tokens:]
