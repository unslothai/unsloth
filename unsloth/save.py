--- conflicted
+++ resolved
@@ -12,34 +12,26 @@
 # See the License for the specific language governing permissions and
 # limitations under the License.
 
-<<<<<<< HEAD
 from unsloth.devices import has_mps
 
 if not has_mps():
+    from unsloth_zoo.utils import Version
+    from importlib.metadata import version as importlib_version
+    from unsloth_zoo.hf_utils import dtype_from_config, HAS_TORCH_DTYPE
+    from unsloth_zoo.llama_cpp import (
+        convert_to_gguf,
+        quantize_gguf,
+        use_local_gguf,
+        install_llama_cpp,
+        check_llama_cpp,
+        _download_convert_hf_to_gguf,
+    )
     from bitsandbytes.nn import Linear4bit as Bnb_Linear4bit
     from peft.tuners.lora import Linear4bit as Peft_Linear4bit
     from peft.tuners.lora import Linear as Peft_Linear
     from .kernels import fast_dequantize, QUANT_STATE, get_lora_parameters_bias
-    from unsloth_zoo.utils import Version
-    from unsloth_zoo.hf_utils import dtype_from_config, HAS_TORCH_DTYPE
 else:
     from packaging.version import Version
-=======
-from unsloth_zoo.utils import Version
-from importlib.metadata import version as importlib_version
-from unsloth_zoo.hf_utils import dtype_from_config, HAS_TORCH_DTYPE
-from unsloth_zoo.llama_cpp import (
-    convert_to_gguf,
-    quantize_gguf,
-    use_local_gguf,
-    install_llama_cpp,
-    check_llama_cpp,
-    _download_convert_hf_to_gguf,
-)
-from bitsandbytes.nn import Linear4bit as Bnb_Linear4bit
-from peft.tuners.lora import Linear4bit as Peft_Linear4bit
-from peft.tuners.lora import Linear as Peft_Linear
->>>>>>> d1e312dc
 from typing import Optional, Callable, Union, List
 import sys
 import requests
@@ -53,15 +45,11 @@
 import psutil
 import re
 from transformers.models.llama.modeling_llama import logger
-<<<<<<< HEAD
 if not has_mps():
     from .tokenizer_utils import fix_sentencepiece_gguf
-=======
-from .tokenizer_utils import fix_sentencepiece_gguf
 from .models.loader_utils import get_model_name
 from .ollama_template_mappers import OLLAMA_TEMPLATES, MODEL_TO_OLLAMA_TEMPLATE_MAPPER
 from transformers import ProcessorMixin
->>>>>>> d1e312dc
 from huggingface_hub import HfApi
 
 try:
