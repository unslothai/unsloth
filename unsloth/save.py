--- conflicted
+++ resolved
@@ -846,19 +846,10 @@
     _run_installer = None, # Non blocking install of llama.cpp
 ):
     logger.warning(
-<<<<<<< HEAD
-        "WARNING: llama.cpp GGUF conversion is currently unstable, since llama.cpp is\n"\
-        "undergoing some major bug fixes as at 5th of May 2024. This is not an Unsloth issue.\n"\
-        "Please be patient - GGUF saving should still work, but might not work as well."
-    )
-
-    from transformers.models.llama.modeling_llama import logger
-=======
         "NOTICE: llama.cpp GGUF conversion is currently unstable, since llama.cpp is\n"\
         "undergoing some major bug fixes as at 5th of May 2024. This is not an Unsloth issue.\n"\
         "Please be patient - GGUF saving should still work, but might not work as well."
     )
->>>>>>> a93a885c
 
     if quantization_method.startswith("iq2"):
         raise RuntimeError("Unsloth: Currently iq2 type quantizations aren't supported yet - sorry!")
