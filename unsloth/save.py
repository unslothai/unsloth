--- conflicted
+++ resolved
@@ -713,11 +713,7 @@
 
 def install_llama_cpp_clone_non_blocking():
     full_command = ["git", "clone", "--recursive", "https://github.com/ggerganov/llama.cpp"]
-<<<<<<< HEAD
-    run_installer = subprocess.Popen(full_command, stdout=subprocess.DEVNULL, stderr=subprocess.STDOUT)
-=======
     run_installer = subprocess.Popen(full_command, stdout = subprocess.DEVNULL, stderr = subprocess.STDOUT)
->>>>>>> 3fafbf7d
     return run_installer
 pass
 
