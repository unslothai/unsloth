--- conflicted
+++ resolved
@@ -80,12 +80,7 @@
         if quant_state is not None:
             dtype = quant_state.dtype if type(quant_state) is not list else quant_state[2]
             W = fast_dequantize(W, quant_state)
-<<<<<<< HEAD
-        else:
-            dtype = W.dtype
-=======
-        pass
->>>>>>> cd32ba76
+        pass
         W = W.to(torch.float32).t()
 
         if A is not None:
