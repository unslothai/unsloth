--- conflicted
+++ resolved
@@ -550,18 +550,11 @@
     from collections import OrderedDict
     state_dict = OrderedDict()
 
-<<<<<<< HEAD
-    torch_dtype = \
-        getattr(internal_model.config, "dtype", None) or \
-        getattr(internal_model.config, "torch_dtype", None)
-=======
     torch_dtype = dtype_from_config(internal_model.config)
->>>>>>> b753ec05
     if type(torch_dtype) is str:
         if   torch_dtype ==  "float16": torch_dtype = torch.float16
         elif torch_dtype == "bfloat16": torch_dtype = torch.bfloat16
-    else:
-        torch_dtype = internal_model.model.embed_tokens.weight.dtype
+    pass
 
     # Check modules to save float32 dtype
     state_dict["model.embed_tokens.weight"] = internal_model.model.embed_tokens.weight.data.to(torch_dtype)
@@ -1888,13 +1881,7 @@
     for _ in range(3):
         gc.collect()
 
-<<<<<<< HEAD
-    model_dtype = \
-        getattr(self.config, "dtype", None) or \
-        getattr(self.config, "torch_dtype", None)
-=======
     model_dtype = dtype_from_config(self.config)
->>>>>>> b753ec05
     model_type  = self.config.model_type
     if type(model_dtype) is str:
         assert(model_dtype == "float16" or model_dtype == "bfloat16")
@@ -2072,13 +2059,7 @@
     for _ in range(3):
         gc.collect()
 
-<<<<<<< HEAD
-    model_dtype = \
-        getattr(self.config, "dtype", None) or \
-        getattr(self.config, "torch_dtype", None)
-=======
     model_dtype = dtype_from_config(self.config)
->>>>>>> b753ec05
     model_type  = self.config.model_type
     if type(model_dtype) is str:
         assert(model_dtype == "float16" or model_dtype == "bfloat16")
