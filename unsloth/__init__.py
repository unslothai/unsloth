# Copyright 2023-present Daniel Han-Chen & the Unsloth team. All rights reserved.
#
# Licensed under the Apache License, Version 2.0 (the "License");
# you may not use this file except in compliance with the License.
# You may obtain a copy of the License at
#
#     http://www.apache.org/licenses/LICENSE-2.0
#
# Unless required by applicable law or agreed to in writing, software
# distributed under the License is distributed on an "AS IS" BASIS,
# WITHOUT WARRANTIES OR CONDITIONS OF ANY KIND, either express or implied.
# See the License for the specific language governing permissions and
# limitations under the License.

import warnings, importlib, sys
from packaging.version import Version
import os, re, subprocess, inspect
import numpy as np
from unsloth import devices

# Check if modules that need patching are already imported
critical_modules = ['trl', 'transformers', 'peft']
already_imported = [mod for mod in critical_modules if mod in sys.modules]

# This check is critical because Unsloth optimizes these libraries by modifying
# their code at import time. If they're imported first, the original (slower,
# more memory-intensive) implementations will be used instead of Unsloth's
# optimized versions, potentially causing OOM errors or slower training.

if already_imported:
    # stacklevel=2 makes warning point to user's import line rather than this library code,
    # showing them exactly where to fix the import order in their script
    warnings.warn(
        f"WARNING: Unsloth should be imported before {', '.join(already_imported)} "
        f"to ensure all optimizations are applied. Your code may run slower or encounter "
        f"memory issues without these optimizations.\n\n"
        f"Please restructure your imports with 'import unsloth' at the top of your file.",
        stacklevel = 2,
    )
pass

# Unsloth currently does not work on multi GPU setups - sadly we are a 2 brother team so
# enabling it will require much more work, so we have to prioritize. Please understand!
# We do have a beta version, which you can contact us about!
# Thank you for your understanding and we appreciate it immensely!

# Fixes https://github.com/unslothai/unsloth/issues/1266
os.environ["PROTOCOL_BUFFERS_PYTHON_IMPLEMENTATION"] = "python"

# [TODO] Check why some GPUs don't work
#    "pinned_use_cuda_host_register:True,"\
#    "pinned_num_register_threads:8"

# Log Unsloth is being used
os.environ["UNSLOTH_IS_PRESENT"] = "1"

try:
    import torch
except ModuleNotFoundError:
    raise ImportError(
        "Unsloth: Pytorch is not installed. Go to https://pytorch.org/.\n"\
        "We have some installation instructions on our Github page."
    )
except Exception as exception:
    raise exception
pass

def get_device_type():
    if hasattr(torch, "cuda") and torch.cuda.is_available():
        return "cuda"
    elif hasattr(torch, "xpu") and torch.xpu.is_available():
        return "xpu"
    elif devices.has_mps:
        return "mps"
    raise NotImplementedError("Unsloth currently only works on NVIDIA GPUs and Intel GPUs.")
pass
DEVICE_TYPE : str = get_device_type()

def get_device_count():
    if DEVICE_TYPE == "cuda":
        return torch.cuda.device_count()
    elif DEVICE_TYPE == "xpu":
        return torch.xpu.device_count()
    else:
        return 1
pass

DEVICE_COUNT : int = get_device_count()

# Reduce VRAM usage by reducing fragmentation
# And optimize pinning of memory
if DEVICE_TYPE == "cuda" and os.environ.get("UNSLOTH_VLLM_STANDBY", "0")=="0":
    os.environ["PYTORCH_CUDA_ALLOC_CONF"] = \
        "expandable_segments:True,"\
        "roundup_power2_divisions:[32:256,64:128,256:64,>:32]"

# We support Pytorch 2
# Fixes https://github.com/unslothai/unsloth/issues/38
torch_version = str(torch.__version__).split(".")
major_torch, minor_torch = torch_version[0], torch_version[1]
major_torch, minor_torch = int(major_torch), int(minor_torch)
if (major_torch < 2):
    raise ImportError("Unsloth only supports Pytorch 2 for now. Please update your Pytorch to 2.1.\n"\
                      "We have some installation instructions on our Github page.")
elif (major_torch == 2) and (minor_torch < 2):
    # Disable expandable_segments
    del os.environ["PYTORCH_CUDA_ALLOC_CONF"]
pass

# Fix Xformers performance issues since 0.0.25
import importlib.util
from pathlib import Path
from importlib.metadata import version as importlib_version
from packaging.version import Version
try:
    xformers_version = importlib_version("xformers")
    if Version(xformers_version) < Version("0.0.29"):
        xformers_location = importlib.util.find_spec("xformers").origin
        xformers_location = os.path.split(xformers_location)[0]
        cutlass = Path(xformers_location) / "ops" / "fmha" / "cutlass.py"

        if cutlass.exists():
            with open(cutlass, "r+") as f:
                text = f.read()
                # See https://github.com/facebookresearch/xformers/issues/1176#issuecomment-2545829591
                if "num_splits_key=-1," in text:
                    text = text.replace("num_splits_key=-1,", "num_splits_key=None,")
                    f.seek(0)
                    f.write(text)
                    f.truncate()
                    print("Unsloth: Patching Xformers to fix some performance issues.")
                pass
            pass
        pass
    pass
except:
    pass
pass

# Torch 2.4 has including_emulation
if DEVICE_TYPE == "cuda":
    major_version, minor_version = torch.cuda.get_device_capability()
    SUPPORTS_BFLOAT16 = (major_version >= 8)

    old_is_bf16_supported = torch.cuda.is_bf16_supported
    if "including_emulation" in str(inspect.signature(old_is_bf16_supported)):
        def is_bf16_supported(including_emulation = False):
            return old_is_bf16_supported(including_emulation)
        torch.cuda.is_bf16_supported = is_bf16_supported
    else:
        def is_bf16_supported(): return SUPPORTS_BFLOAT16
        torch.cuda.is_bf16_supported = is_bf16_supported
    pass
elif DEVICE_TYPE == "xpu":
    # torch.xpu.is_bf16_supported() does not have including_emulation
    # set SUPPORTS_BFLOAT16 as torch.xpu.is_bf16_supported()
    SUPPORTS_BFLOAT16 = torch.xpu.is_bf16_supported()
pass


# For Gradio HF Spaces?
# if "SPACE_AUTHOR_NAME" not in os.environ and "SPACE_REPO_NAME" not in os.environ:


# Try loading bitsandbytes and triton
if not devices.has_mps:
    import triton
    if DEVICE_TYPE == "cuda":
        libcuda_dirs = lambda: None
        if Version(triton.__version__) >= Version("3.0.0"):
            try: from triton.backends.nvidia.driver import libcuda_dirs
            except: pass
        else: from triton.common.build import libcuda_dirs

        # Try loading bitsandbytes and triton
        import bitsandbytes as bnb
        try:
            cdequantize_blockwise_fp32 = bnb.functional.lib.cdequantize_blockwise_fp32
            libcuda_dirs()
        except:
            warnings.warn(
                "Unsloth: Running `ldconfig /usr/lib64-nvidia` to link CUDA."\
            )
    
            if os.path.exists("/usr/lib64-nvidia"):
                os.system("ldconfig /usr/lib64-nvidia")
            elif os.path.exists("/usr/local"):
                # Sometimes bitsandbytes cannot be linked properly in Runpod for example
                possible_cudas = subprocess.check_output(["ls", "-al", "/usr/local"]).decode("utf-8").split("\n")
                find_cuda = re.compile(r"[\s](cuda\-[\d\.]{2,})$")
                possible_cudas = [find_cuda.search(x) for x in possible_cudas]
                possible_cudas = [x.group(1) for x in possible_cudas if x is not None]

<<<<<<< HEAD
=======
# Check for unsloth_zoo
try:
    unsloth_zoo_version = importlib_version("unsloth_zoo")
    if Version(unsloth_zoo_version) < Version("2025.8.1"):
        print(
            "Unsloth: Please update Unsloth and Unsloth-Zoo to the latest version!\n"\
            "Do this via `pip install --upgrade --force-reinstall --no-cache-dir --no-deps unsloth unsloth_zoo`"
        )
        # if os.environ.get("UNSLOTH_DISABLE_AUTO_UPDATES", "0") == "0":
        #     try:
        #         os.system("pip install --upgrade --no-cache-dir --no-deps unsloth_zoo")
        #     except:
        #         try:
        #             os.system("pip install --upgrade --no-cache-dir --no-deps --user unsloth_zoo")
        #         except:
        #             raise ImportError("Unsloth: Please update unsloth_zoo via `pip install --upgrade --no-cache-dir --no-deps unsloth_zoo`")
    import unsloth_zoo
except:
    raise ImportError("Unsloth: Please install unsloth_zoo via `pip install unsloth_zoo`")
pass
>>>>>>> 920b25b5

                # Try linking cuda folder, or everything in local
                if len(possible_cudas) == 0:
                    os.system("ldconfig /usr/local/")
                else:
                    find_number = re.compile(r"([\d\.]{2,})")
                    latest_cuda = np.argsort([float(find_number.search(x).group(1)) for x in possible_cudas])[::-1][0]
                    latest_cuda = possible_cudas[latest_cuda]
                    os.system(f"ldconfig /usr/local/{latest_cuda}")
            pass
        
            importlib.reload(bnb)
            importlib.reload(triton)
            try:
                libcuda_dirs = lambda: None
                if Version(triton.__version__) >= Version("3.0.0"):
                    try: from triton.backends.nvidia.driver import libcuda_dirs
                    except: pass
                else: from triton.common.build import libcuda_dirs
                cdequantize_blockwise_fp32 = bnb.functional.lib.cdequantize_blockwise_fp32
                libcuda_dirs()
            except:
                warnings.warn(
                    "Unsloth: CUDA is not linked properly.\n"\
                    "Try running `python -m bitsandbytes` then `python -m xformers.info`\n"\
                    "We tried running `ldconfig /usr/lib64-nvidia` ourselves, but it didn't work.\n"\
                    "You need to run in your terminal `sudo ldconfig /usr/lib64-nvidia` yourself, then import Unsloth.\n"\
                    "Also try `sudo ldconfig /usr/local/cuda-xx.x` - find the latest cuda version.\n"\
                    "Unsloth will still run for now, but maybe it might crash - let's hope it works!"
                )
        pass
    elif DEVICE_TYPE == "xpu":
        # currently intel xpu will not support bnb, will add support in the future
        # TODO: check triton for intel installed properly.
        pass

    # Check for unsloth_zoo
    try:
        unsloth_zoo_version = importlib_version("unsloth_zoo")
        if Version(unsloth_zoo_version) < Version("2025.7.7"):
            print(
                "Unsloth: Please update Unsloth and Unsloth-Zoo to the latest version!\n"\
                "Do this via `pip install --upgrade --force-reinstall --no-cache-dir --no-deps unsloth unsloth_zoo`"
            )
            # if os.environ.get("UNSLOTH_DISABLE_AUTO_UPDATES", "0") == "0":
            #     try:
            #         os.system("pip install --upgrade --no-cache-dir --no-deps unsloth_zoo")
            #     except:
            #         try:
            #             os.system("pip install --upgrade --no-cache-dir --no-deps --user unsloth_zoo")
            #         except:
            #             raise ImportError("Unsloth: Please update unsloth_zoo via `pip install --upgrade --no-cache-dir --no-deps unsloth_zoo`")
        import unsloth_zoo
    except:
        raise ImportError("Unsloth: Please install unsloth_zoo via `pip install unsloth_zoo`")
    pass

if not devices.has_mps:
    from .models import *
    from .models import __version__
    from .save import *
    from .chat_templates import *
    from .tokenizer_utils import *
    from .trainer import *

    # Patch TRL trainers for backwards compatibility
    _patch_trl_trainer()
else:
    from .models._utils  import is_bfloat16_supported<|MERGE_RESOLUTION|>--- conflicted
+++ resolved
@@ -191,29 +191,6 @@
                 possible_cudas = [find_cuda.search(x) for x in possible_cudas]
                 possible_cudas = [x.group(1) for x in possible_cudas if x is not None]
 
-<<<<<<< HEAD
-=======
-# Check for unsloth_zoo
-try:
-    unsloth_zoo_version = importlib_version("unsloth_zoo")
-    if Version(unsloth_zoo_version) < Version("2025.8.1"):
-        print(
-            "Unsloth: Please update Unsloth and Unsloth-Zoo to the latest version!\n"\
-            "Do this via `pip install --upgrade --force-reinstall --no-cache-dir --no-deps unsloth unsloth_zoo`"
-        )
-        # if os.environ.get("UNSLOTH_DISABLE_AUTO_UPDATES", "0") == "0":
-        #     try:
-        #         os.system("pip install --upgrade --no-cache-dir --no-deps unsloth_zoo")
-        #     except:
-        #         try:
-        #             os.system("pip install --upgrade --no-cache-dir --no-deps --user unsloth_zoo")
-        #         except:
-        #             raise ImportError("Unsloth: Please update unsloth_zoo via `pip install --upgrade --no-cache-dir --no-deps unsloth_zoo`")
-    import unsloth_zoo
-except:
-    raise ImportError("Unsloth: Please install unsloth_zoo via `pip install unsloth_zoo`")
-pass
->>>>>>> 920b25b5
 
                 # Try linking cuda folder, or everything in local
                 if len(possible_cudas) == 0:
@@ -253,7 +230,7 @@
     # Check for unsloth_zoo
     try:
         unsloth_zoo_version = importlib_version("unsloth_zoo")
-        if Version(unsloth_zoo_version) < Version("2025.7.7"):
+        if Version(unsloth_zoo_version) < Version("2025.8.1"):
             print(
                 "Unsloth: Please update Unsloth and Unsloth-Zoo to the latest version!\n"\
                 "Do this via `pip install --upgrade --force-reinstall --no-cache-dir --no-deps unsloth unsloth_zoo`"
