# Copyright 2023-present Daniel Han-Chen & the Unsloth team. All rights reserved.
#
# Licensed under the Apache License, Version 2.0 (the "License");
# you may not use this file except in compliance with the License.
# You may obtain a copy of the License at
#
#     http://www.apache.org/licenses/LICENSE-2.0
#
# Unless required by applicable law or agreed to in writing, software
# distributed under the License is distributed on an "AS IS" BASIS,
# WITHOUT WARRANTIES OR CONDITIONS OF ANY KIND, either express or implied.
# See the License for the specific language governing permissions and
# limitations under the License.

import warnings, importlib, sys
from packaging.version import Version
import os, re, subprocess, inspect
import numpy as np

# Check if modules that need patching are already imported
critical_modules = ['trl', 'transformers', 'peft']
already_imported = [mod for mod in critical_modules if mod in sys.modules]

# This check is critical because Unsloth optimizes these libraries by modifying
# their code at import time. If they're imported first, the original (slower,
# more memory-intensive) implementations will be used instead of Unsloth's
# optimized versions, potentially causing OOM errors or slower training.

if already_imported:
    # stacklevel=2 makes warning point to user's import line rather than this library code,
    # showing them exactly where to fix the import order in their script
    warnings.warn(
        f"WARNING: Unsloth should be imported before {', '.join(already_imported)} "
        f"to ensure all optimizations are applied. Your code may run slower or encounter "
        f"memory issues without these optimizations.\n\n"
        f"Please restructure your imports with 'import unsloth' at the top of your file.",
        stacklevel = 2,
    )
pass

# Unsloth currently does not work on multi GPU setups - sadly we are a 2 brother team so
# enabling it will require much more work, so we have to prioritize. Please understand!
# We do have a beta version, which you can contact us about!
# Thank you for your understanding and we appreciate it immensely!

# Fixes https://github.com/unslothai/unsloth/issues/1266
os.environ["PROTOCOL_BUFFERS_PYTHON_IMPLEMENTATION"] = "python"

# [TODO] Check why some GPUs don't work
#    "pinned_use_cuda_host_register:True,"\
#    "pinned_num_register_threads:8"

# Log Unsloth is being used
os.environ["UNSLOTH_IS_PRESENT"] = "1"

try:
    import torch
except ModuleNotFoundError:
    raise ImportError(
        "Unsloth: Pytorch is not installed. Go to https://pytorch.org/.\n"\
        "We have some installation instructions on our Github page."
    )
except Exception as exception:
    raise exception
pass

def get_device_type():
    if hasattr(torch, "cuda") and torch.cuda.is_available():
        return "cuda"
    elif hasattr(torch, "xpu") and torch.xpu.is_available():
        return "xpu"
    raise NotImplementedError("Unsloth currently only works on NVIDIA GPUs and Intel GPUs.")
pass
DEVICE_TYPE : str = get_device_type()

def get_device_count():
    if DEVICE_TYPE == "cuda":
        return torch.cuda.device_count()
    elif DEVICE_TYPE == "xpu":
        return torch.xpu.device_count()
    else:
<<<<<<< HEAD
        return 0
=======
        return 1
>>>>>>> 0eb61fbe
pass

DEVICE_COUNT : int = get_device_count()

# Reduce VRAM usage by reducing fragmentation
# And optimize pinning of memory
if DEVICE_TYPE == "cuda" and os.environ.get("UNSLOTH_VLLM_STANDBY", "0")=="0":
    os.environ["PYTORCH_CUDA_ALLOC_CONF"] = \
        "expandable_segments:True,"\
        "roundup_power2_divisions:[32:256,64:128,256:64,>:32]"

# We support Pytorch 2
# Fixes https://github.com/unslothai/unsloth/issues/38
torch_version = str(torch.__version__).split(".")
major_torch, minor_torch = torch_version[0], torch_version[1]
major_torch, minor_torch = int(major_torch), int(minor_torch)
if (major_torch < 2):
    raise ImportError("Unsloth only supports Pytorch 2 for now. Please update your Pytorch to 2.1.\n"\
                      "We have some installation instructions on our Github page.")
elif (major_torch == 2) and (minor_torch < 2):
    # Disable expandable_segments
    del os.environ["PYTORCH_CUDA_ALLOC_CONF"]
pass

# Fix Xformers performance issues since 0.0.25
import importlib.util
from pathlib import Path
from importlib.metadata import version as importlib_version
from packaging.version import Version
try:
    xformers_version = importlib_version("xformers")
    if Version(xformers_version) < Version("0.0.29"):
        xformers_location = importlib.util.find_spec("xformers").origin
        xformers_location = os.path.split(xformers_location)[0]
        cutlass = Path(xformers_location) / "ops" / "fmha" / "cutlass.py"

        if cutlass.exists():
            with open(cutlass, "r+") as f:
                text = f.read()
                # See https://github.com/facebookresearch/xformers/issues/1176#issuecomment-2545829591
                if "num_splits_key=-1," in text:
                    text = text.replace("num_splits_key=-1,", "num_splits_key=None,")
                    f.seek(0)
                    f.write(text)
                    f.truncate()
                    print("Unsloth: Patching Xformers to fix some performance issues.")
                pass
            pass
        pass
    pass
except:
    pass
pass

# Torch 2.4 has including_emulation
if DEVICE_TYPE == "cuda":
    major_version, minor_version = torch.cuda.get_device_capability()
    SUPPORTS_BFLOAT16 = (major_version >= 8)

    old_is_bf16_supported = torch.cuda.is_bf16_supported
    if "including_emulation" in str(inspect.signature(old_is_bf16_supported)):
        def is_bf16_supported(including_emulation = False):
            return old_is_bf16_supported(including_emulation)
        torch.cuda.is_bf16_supported = is_bf16_supported
    else:
        def is_bf16_supported(): return SUPPORTS_BFLOAT16
        torch.cuda.is_bf16_supported = is_bf16_supported
    pass
elif DEVICE_TYPE == "xpu":
    # torch.xpu.is_bf16_supported() does not have including_emulation
    # set SUPPORTS_BFLOAT16 as torch.xpu.is_bf16_supported()
    SUPPORTS_BFLOAT16 = torch.xpu.is_bf16_supported()
pass


# For Gradio HF Spaces?
# if "SPACE_AUTHOR_NAME" not in os.environ and "SPACE_REPO_NAME" not in os.environ:
import triton
if DEVICE_TYPE == "cuda":
    libcuda_dirs = lambda: None
    if Version(triton.__version__) >= Version("3.0.0"):
        try: from triton.backends.nvidia.driver import libcuda_dirs
        except: pass
    else: from triton.common.build import libcuda_dirs

    # Try loading bitsandbytes and triton
    import bitsandbytes as bnb
    try:
        cdequantize_blockwise_fp32 = bnb.functional.lib.cdequantize_blockwise_fp32
        libcuda_dirs()
    except:
        warnings.warn(
            "Unsloth: Running `ldconfig /usr/lib64-nvidia` to link CUDA."\
        )

        if os.path.exists("/usr/lib64-nvidia"):
            os.system("ldconfig /usr/lib64-nvidia")
        elif os.path.exists("/usr/local"):
            # Sometimes bitsandbytes cannot be linked properly in Runpod for example
            possible_cudas = subprocess.check_output(["ls", "-al", "/usr/local"]).decode("utf-8").split("\n")
            find_cuda = re.compile(r"[\s](cuda\-[\d\.]{2,})$")
            possible_cudas = [find_cuda.search(x) for x in possible_cudas]
            possible_cudas = [x.group(1) for x in possible_cudas if x is not None]

            # Try linking cuda folder, or everything in local
            if len(possible_cudas) == 0:
                os.system("ldconfig /usr/local/")
            else:
                find_number = re.compile(r"([\d\.]{2,})")
                latest_cuda = np.argsort([float(find_number.search(x).group(1)) for x in possible_cudas])[::-1][0]
                latest_cuda = possible_cudas[latest_cuda]
                os.system(f"ldconfig /usr/local/{latest_cuda}")
        pass

        importlib.reload(bnb)
        importlib.reload(triton)
        try:
            libcuda_dirs = lambda: None
            if Version(triton.__version__) >= Version("3.0.0"):
                try: from triton.backends.nvidia.driver import libcuda_dirs
                except: pass
            else: from triton.common.build import libcuda_dirs
            cdequantize_blockwise_fp32 = bnb.functional.lib.cdequantize_blockwise_fp32
            libcuda_dirs()
        except:
            warnings.warn(
                "Unsloth: CUDA is not linked properly.\n"\
                "Try running `python -m bitsandbytes` then `python -m xformers.info`\n"\
                "We tried running `ldconfig /usr/lib64-nvidia` ourselves, but it didn't work.\n"\
                "You need to run in your terminal `sudo ldconfig /usr/lib64-nvidia` yourself, then import Unsloth.\n"\
                "Also try `sudo ldconfig /usr/local/cuda-xx.x` - find the latest cuda version.\n"\
                "Unsloth will still run for now, but maybe it might crash - let's hope it works!"
            )
    pass
elif DEVICE_TYPE == "xpu":
    # currently intel xpu will not support bnb, will add support in the future
    # TODO: check triton for intel installed properly.
    pass

# Check for unsloth_zoo
try:
    unsloth_zoo_version = importlib_version("unsloth_zoo")
    if Version(unsloth_zoo_version) < Version("2025.7.1"):
        print(
            "Unsloth: Please update Unsloth and Unsloth-Zoo to the latest version!\n"\
            "Do this via `pip install --upgrade --force-reinstall --no-cache-dir --no-deps unsloth unsloth_zoo`"
        )
        # if os.environ.get("UNSLOTH_DISABLE_AUTO_UPDATES", "0") == "0":
        #     try:
        #         os.system("pip install --upgrade --no-cache-dir --no-deps unsloth_zoo")
        #     except:
        #         try:
        #             os.system("pip install --upgrade --no-cache-dir --no-deps --user unsloth_zoo")
        #         except:
        #             raise ImportError("Unsloth: Please update unsloth_zoo via `pip install --upgrade --no-cache-dir --no-deps unsloth_zoo`")
    import unsloth_zoo
except:
    raise ImportError("Unsloth: Please install unsloth_zoo via `pip install unsloth_zoo`")
pass

from .models import *
from .models import __version__
from .save import *
from .chat_templates import *
from .tokenizer_utils import *
from .trainer import *

# Patch TRL trainers for backwards compatibility
_patch_trl_trainer()<|MERGE_RESOLUTION|>--- conflicted
+++ resolved
@@ -79,11 +79,7 @@
     elif DEVICE_TYPE == "xpu":
         return torch.xpu.device_count()
     else:
-<<<<<<< HEAD
-        return 0
-=======
         return 1
->>>>>>> 0eb61fbe
 pass
 
 DEVICE_COUNT : int = get_device_count()
