--- conflicted
+++ resolved
@@ -131,10 +131,5 @@
 from .chat_templates import *
 from .models import *
 from .save import *
-<<<<<<< HEAD
-from .chat_templates import *
 from .tokenizer_utils import *
-from .trainer import *
-=======
-from .tokenizer_utils import *
->>>>>>> f4cd6898
+from .trainer import *