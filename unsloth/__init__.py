# Copyright 2023-present Daniel Han-Chen & the Unsloth team. All rights reserved.
#
# Licensed under the Apache License, Version 2.0 (the "License");
# you may not use this file except in compliance with the License.
# You may obtain a copy of the License at
#
#     http://www.apache.org/licenses/LICENSE-2.0
#
# Unless required by applicable law or agreed to in writing, software
# distributed under the License is distributed on an "AS IS" BASIS,
# WITHOUT WARRANTIES OR CONDITIONS OF ANY KIND, either express or implied.
# See the License for the specific language governing permissions and
# limitations under the License.

import warnings, importlib, sys
from packaging.version import Version
import os, re, subprocess, inspect
import numpy as np
from unsloth import devices

# Check if modules that need patching are already imported
critical_modules = ['trl', 'transformers', 'peft']
already_imported = [mod for mod in critical_modules if mod in sys.modules]

# This check is critical because Unsloth optimizes these libraries by modifying
# their code at import time. If they're imported first, the original (slower,
# more memory-intensive) implementations will be used instead of Unsloth's
# optimized versions, potentially causing OOM errors or slower training.

if already_imported:
    # stacklevel=2 makes warning point to user's import line rather than this library code,
    # showing them exactly where to fix the import order in their script
    warnings.warn(
        f"WARNING: Unsloth should be imported before {', '.join(already_imported)} "
        f"to ensure all optimizations are applied. Your code may run slower or encounter "
        f"memory issues without these optimizations.\n\n"
        f"Please restructure your imports with 'import unsloth' at the top of your file.",
        stacklevel = 2,
    )
pass

# Unsloth currently does not work on multi GPU setups - sadly we are a 2 brother team so
# enabling it will require much more work, so we have to prioritize. Please understand!
# We do have a beta version, which you can contact us about!
# Thank you for your understanding and we appreciate it immensely!

# Fixes https://github.com/unslothai/unsloth/issues/1266
os.environ["PROTOCOL_BUFFERS_PYTHON_IMPLEMENTATION"] = "python"

# [TODO] Check why some GPUs don't work
#    "pinned_use_cuda_host_register:True,"\
#    "pinned_num_register_threads:8"

# Log Unsloth is being used
os.environ["UNSLOTH_IS_PRESENT"] = "1"

try:
    import torch
except ModuleNotFoundError:
    raise ImportError(
        "Unsloth: Pytorch is not installed. Go to https://pytorch.org/.\n"\
        "We have some installation instructions on our Github page."
    )
except Exception as exception:
    raise exception
pass

def get_device_type():
    if hasattr(torch, "cuda") and torch.cuda.is_available():
        return "cuda"
    elif hasattr(torch, "xpu") and torch.xpu.is_available():
        return "xpu"
    elif devices.has_mps:
        return "mps"
    raise NotImplementedError("Unsloth currently only works on NVIDIA GPUs and Intel GPUs.")
pass
DEVICE_TYPE : str = get_device_type()

def get_device_count():
    if DEVICE_TYPE == "cuda":
        return torch.cuda.device_count()
    elif DEVICE_TYPE == "xpu":
        return torch.xpu.device_count()
    else:
        return 1
pass

DEVICE_COUNT : int = get_device_count()

# Reduce VRAM usage by reducing fragmentation
# And optimize pinning of memory
if DEVICE_TYPE == "cuda" and os.environ.get("UNSLOTH_VLLM_STANDBY", "0")=="0":
    os.environ["PYTORCH_CUDA_ALLOC_CONF"] = \
        "expandable_segments:True,"\
        "roundup_power2_divisions:[32:256,64:128,256:64,>:32]"

# We support Pytorch 2
# Fixes https://github.com/unslothai/unsloth/issues/38
torch_version = str(torch.__version__).split(".")
major_torch, minor_torch = torch_version[0], torch_version[1]
major_torch, minor_torch = int(major_torch), int(minor_torch)
if (major_torch < 2):
    raise ImportError("Unsloth only supports Pytorch 2 for now. Please update your Pytorch to 2.1.\n"\
                      "We have some installation instructions on our Github page.")
elif (major_torch == 2) and (minor_torch < 2):
    # Disable expandable_segments
    del os.environ["PYTORCH_CUDA_ALLOC_CONF"]
pass

# Fix Xformers performance issues since 0.0.25
import importlib.util
from pathlib import Path
from importlib.metadata import version as importlib_version
from packaging.version import Version
try:
    xformers_version = importlib_version("xformers")
    if Version(xformers_version) < Version("0.0.29"):
        xformers_location = importlib.util.find_spec("xformers").origin
        xformers_location = os.path.split(xformers_location)[0]
        cutlass = Path(xformers_location) / "ops" / "fmha" / "cutlass.py"

        if cutlass.exists():
            with open(cutlass, "r+") as f:
                text = f.read()
                # See https://github.com/facebookresearch/xformers/issues/1176#issuecomment-2545829591
                if "num_splits_key=-1," in text:
                    text = text.replace("num_splits_key=-1,", "num_splits_key=None,")
                    f.seek(0)
                    f.write(text)
                    f.truncate()
                    print("Unsloth: Patching Xformers to fix some performance issues.")
                pass
            pass
        pass
    pass
except:
    pass
pass

# Torch 2.4 has including_emulation
if DEVICE_TYPE == "cuda":
    major_version, minor_version = torch.cuda.get_device_capability()
    SUPPORTS_BFLOAT16 = (major_version >= 8)

    old_is_bf16_supported = torch.cuda.is_bf16_supported
    if "including_emulation" in str(inspect.signature(old_is_bf16_supported)):
        def is_bf16_supported(including_emulation = False):
            return old_is_bf16_supported(including_emulation)
        torch.cuda.is_bf16_supported = is_bf16_supported
    else:
        def is_bf16_supported(): return SUPPORTS_BFLOAT16
        torch.cuda.is_bf16_supported = is_bf16_supported
    pass
elif DEVICE_TYPE == "xpu":
    # torch.xpu.is_bf16_supported() does not have including_emulation
    # set SUPPORTS_BFLOAT16 as torch.xpu.is_bf16_supported()
    SUPPORTS_BFLOAT16 = torch.xpu.is_bf16_supported()
pass


# For Gradio HF Spaces?
# if "SPACE_AUTHOR_NAME" not in os.environ and "SPACE_REPO_NAME" not in os.environ:


# Try loading bitsandbytes and triton
if not devices.has_mps:
    import triton
    if DEVICE_TYPE == "cuda":
        libcuda_dirs = lambda: None
        if Version(triton.__version__) >= Version("3.0.0"):
            try: from triton.backends.nvidia.driver import libcuda_dirs
            except: pass
        else: from triton.common.build import libcuda_dirs

        # Try loading bitsandbytes and triton
        import bitsandbytes as bnb
        try:
            cdequantize_blockwise_fp32 = bnb.functional.lib.cdequantize_blockwise_fp32
            libcuda_dirs()
        except:
            warnings.warn(
                "Unsloth: Running `ldconfig /usr/lib64-nvidia` to link CUDA."\
            )
    
            if os.path.exists("/usr/lib64-nvidia"):
                os.system("ldconfig /usr/lib64-nvidia")
            elif os.path.exists("/usr/local"):
                # Sometimes bitsandbytes cannot be linked properly in Runpod for example
                possible_cudas = subprocess.check_output(["ls", "-al", "/usr/local"]).decode("utf-8").split("\n")
                find_cuda = re.compile(r"[\s](cuda\-[\d\.]{2,})$")
                possible_cudas = [find_cuda.search(x) for x in possible_cudas]
                possible_cudas = [x.group(1) for x in possible_cudas if x is not None]

<<<<<<< HEAD

                # Try linking cuda folder, or everything in local
                if len(possible_cudas) == 0:
                    os.system("ldconfig /usr/local/")
                else:
                    find_number = re.compile(r"([\d\.]{2,})")
                    latest_cuda = np.argsort([float(find_number.search(x).group(1)) for x in possible_cudas])[::-1][0]
                    latest_cuda = possible_cudas[latest_cuda]
                    os.system(f"ldconfig /usr/local/{latest_cuda}")
            pass
        
            importlib.reload(bnb)
            importlib.reload(triton)
            try:
                libcuda_dirs = lambda: None
                if Version(triton.__version__) >= Version("3.0.0"):
                    try: from triton.backends.nvidia.driver import libcuda_dirs
                    except: pass
                else: from triton.common.build import libcuda_dirs
                cdequantize_blockwise_fp32 = bnb.functional.lib.cdequantize_blockwise_fp32
                libcuda_dirs()
            except:
                warnings.warn(
                    "Unsloth: CUDA is not linked properly.\n"\
                    "Try running `python -m bitsandbytes` then `python -m xformers.info`\n"\
                    "We tried running `ldconfig /usr/lib64-nvidia` ourselves, but it didn't work.\n"\
                    "You need to run in your terminal `sudo ldconfig /usr/lib64-nvidia` yourself, then import Unsloth.\n"\
                    "Also try `sudo ldconfig /usr/local/cuda-xx.x` - find the latest cuda version.\n"\
                    "Unsloth will still run for now, but maybe it might crash - let's hope it works!"
                )
        pass
    elif DEVICE_TYPE == "xpu":
        # currently intel xpu will not support bnb, will add support in the future
        # TODO: check triton for intel installed properly.
        pass

    # Check for unsloth_zoo
    try:
        unsloth_zoo_version = importlib_version("unsloth_zoo")
        if Version(unsloth_zoo_version) < Version("2025.4.1"):
            pass
            # print(
            #     "Unsloth: Updating Unsloth-Zoo utilies to the latest version.\n"\
            #     "To disable this, set `os.environ['UNSLOTH_DISABLE_AUTO_UPDATES'] = '1'`"
            # )
            # if os.environ.get("UNSLOTH_DISABLE_AUTO_UPDATES", "0") == "0":
            #     try:
            #         os.system("pip install --upgrade --no-cache-dir --no-deps unsloth_zoo")
            #     except:
            #         try:
            #             os.system("pip install --upgrade --no-cache-dir --no-deps --user unsloth_zoo")
            #         except:
            #             raise ImportError("Unsloth: Please update unsloth_zoo via `pip install --upgrade --no-cache-dir --no-deps unsloth_zoo`")
        import unsloth_zoo
    except:
        raise ImportError("Unsloth: Please install unsloth_zoo via `pip install unsloth_zoo`")
    pass
=======
# Check for unsloth_zoo
try:
    unsloth_zoo_version = importlib_version("unsloth_zoo")
    if Version(unsloth_zoo_version) < Version("2025.7.1"):
        print(
            "Unsloth: Please update Unsloth and Unsloth-Zoo to the latest version!\n"\
            "Do this via `pip install --upgrade --force-reinstall --no-cache-dir --no-deps unsloth unsloth_zoo`"
        )
        # if os.environ.get("UNSLOTH_DISABLE_AUTO_UPDATES", "0") == "0":
        #     try:
        #         os.system("pip install --upgrade --no-cache-dir --no-deps unsloth_zoo")
        #     except:
        #         try:
        #             os.system("pip install --upgrade --no-cache-dir --no-deps --user unsloth_zoo")
        #         except:
        #             raise ImportError("Unsloth: Please update unsloth_zoo via `pip install --upgrade --no-cache-dir --no-deps unsloth_zoo`")
    import unsloth_zoo
except:
    raise ImportError("Unsloth: Please install unsloth_zoo via `pip install unsloth_zoo`")
pass
>>>>>>> 0eb61fbe

if not devices.has_mps:
    from .models import *
    from .models import __version__
    from .save import *
    from .chat_templates import *
    from .tokenizer_utils import *
    from .trainer import *

    # Patch TRL trainers for backwards compatibility
    _patch_trl_trainer()
else:
    from .models._utils  import is_bfloat16_supported<|MERGE_RESOLUTION|>--- conflicted
+++ resolved
@@ -191,7 +191,6 @@
                 possible_cudas = [find_cuda.search(x) for x in possible_cudas]
                 possible_cudas = [x.group(1) for x in possible_cudas if x is not None]
 
-<<<<<<< HEAD
 
                 # Try linking cuda folder, or everything in local
                 if len(possible_cudas) == 0:
@@ -231,12 +230,11 @@
     # Check for unsloth_zoo
     try:
         unsloth_zoo_version = importlib_version("unsloth_zoo")
-        if Version(unsloth_zoo_version) < Version("2025.4.1"):
-            pass
-            # print(
-            #     "Unsloth: Updating Unsloth-Zoo utilies to the latest version.\n"\
-            #     "To disable this, set `os.environ['UNSLOTH_DISABLE_AUTO_UPDATES'] = '1'`"
-            # )
+        if Version(unsloth_zoo_version) < Version("2025.7.1"):
+            print(
+                "Unsloth: Please update Unsloth and Unsloth-Zoo to the latest version!\n"\
+                "Do this via `pip install --upgrade --force-reinstall --no-cache-dir --no-deps unsloth unsloth_zoo`"
+            )
             # if os.environ.get("UNSLOTH_DISABLE_AUTO_UPDATES", "0") == "0":
             #     try:
             #         os.system("pip install --upgrade --no-cache-dir --no-deps unsloth_zoo")
@@ -249,28 +247,6 @@
     except:
         raise ImportError("Unsloth: Please install unsloth_zoo via `pip install unsloth_zoo`")
     pass
-=======
-# Check for unsloth_zoo
-try:
-    unsloth_zoo_version = importlib_version("unsloth_zoo")
-    if Version(unsloth_zoo_version) < Version("2025.7.1"):
-        print(
-            "Unsloth: Please update Unsloth and Unsloth-Zoo to the latest version!\n"\
-            "Do this via `pip install --upgrade --force-reinstall --no-cache-dir --no-deps unsloth unsloth_zoo`"
-        )
-        # if os.environ.get("UNSLOTH_DISABLE_AUTO_UPDATES", "0") == "0":
-        #     try:
-        #         os.system("pip install --upgrade --no-cache-dir --no-deps unsloth_zoo")
-        #     except:
-        #         try:
-        #             os.system("pip install --upgrade --no-cache-dir --no-deps --user unsloth_zoo")
-        #         except:
-        #             raise ImportError("Unsloth: Please update unsloth_zoo via `pip install --upgrade --no-cache-dir --no-deps unsloth_zoo`")
-    import unsloth_zoo
-except:
-    raise ImportError("Unsloth: Please install unsloth_zoo via `pip install unsloth_zoo`")
-pass
->>>>>>> 0eb61fbe
 
 if not devices.has_mps:
     from .models import *
