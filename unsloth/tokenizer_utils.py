# Copyright 2023-present Daniel Han-Chen & the Unsloth team. All rights reserved.
#
# Licensed under the Apache License, Version 2.0 (the "License");
# you may not use this file except in compliance with the License.
# You may obtain a copy of the License at
#
#     http://www.apache.org/licenses/LICENSE-2.0
#
# Unless required by applicable law or agreed to in writing, software
# distributed under the License is distributed on an "AS IS" BASIS,
# WITHOUT WARRANTIES OR CONDITIONS OF ANY KIND, either express or implied.
# See the License for the specific language governing permissions and
# limitations under the License.

from transformers import AutoTokenizer
from transformers.convert_slow_tokenizer import convert_slow_tokenizer
from transformers import PreTrainedTokenizerFast
import re
import os
from transformers.models.llama.modeling_llama import logger
from peft import PeftModelForCausalLM
import torch
import itertools
import collections
import numpy as np
import gc
from unsloth import devices
import subprocess

from unsloth_zoo.tokenizer_utils import (
    mean_of_trained_tokens,
    add_new_tokens,
    fix_untrained_tokens,
)
from unsloth_zoo.training_utils import (
    fix_zero_training_loss,
)

__all__ = [
    "load_correct_tokenizer",
    "fix_sentencepiece_tokenizer",
    "check_tokenizer",
    "add_new_tokens",
    "fix_sentencepiece_gguf",
]


IGNORED_TOKENIZER_CHECKING = frozenset((
    "CodeLlamaTokenizerFast",
    "CodeLlamaTokenizer",
))


IGNORED_TOKENIZER_NAMES = [
    # Qwen Coder did not train on tool calling. Math did!
    "unsloth/Qwen2.5-Coder-1.5B-Instruct",
    "unsloth/Qwen2.5-Coder-7B-Instruct",
]
IGNORED_TOKENIZER_NAMES = frozenset(
    [x.lower() for x in IGNORED_TOKENIZER_NAMES] + \
    [x.lower()+"-bnb-4bit" for x in IGNORED_TOKENIZER_NAMES]
)
os.environ["UNSLOTH_IGNORED_TOKENIZER_NAMES"] = "\n".join(IGNORED_TOKENIZER_NAMES)

# Check environments
keynames = "\n" + "\n".join(os.environ.keys())
IS_COLAB_ENVIRONMENT  = "\nCOLAB_"  in keynames
IS_KAGGLE_ENVIRONMENT = "\nKAGGLE_" in keynames
KAGGLE_TMP = "/tmp"
del keynames


def try_fix_tokenizer(tokenizer, prepend = True):

    if hasattr(tokenizer, "_tokenizer"):
        converted_tokenizer = tokenizer._tokenizer
    else:
        converted_tokenizer = convert_slow_tokenizer(tokenizer)
    pass

    tokenizer_string = converted_tokenizer.to_str()

    # Llama does _apple. Sometimes this is wrong!!
    prepend_text = '{"type":"Prepend","prepend":"▁"},'
    if not prepend and prepend_text in tokenizer_string:
        tokenizer_string = tokenizer_string.replace(prepend_text, "", 1)
    pass

    dir_names = dir(tokenizer)
    # Get eos_token, bos_token etc
    token_names = [x for x in dir_names if x.endswith("_token") and x.count("_") == 1]

    for token_name in token_names:
        token = getattr(tokenizer, token_name, None)
        if token is None: continue
        token_id = getattr(tokenizer, token_name + "_id", None)

        # Locate the token's id mapping in the string
        find_text = f'"id":{token_id},"content":"'
        start = tokenizer_string.find(find_text) + len(find_text)
        if start == -1: continue
        end   = tokenizer_string.find('",', start)

        bad_token = tokenizer_string[start : end]
        # Check if token is the actual same one - if not, edit it
        if bad_token != token:
            bad_text  = f'{find_text}{bad_token}",'
            good_text = f'{find_text}{token}",'
            tokenizer_string = tokenizer_string.replace(bad_text, good_text, 1)

            # And replace vocab section
            bad_text = f'"{bad_token}":{token_id},'
            good_text = f'"{token}":{token_id},'
            tokenizer_string = tokenizer_string.replace(bad_text, good_text, 1)
        pass
    pass

    fixed_tokenizer = converted_tokenizer.from_str(tokenizer_string)
    return fixed_tokenizer
pass


def get_sorted_dict(dictionary):
    sorted_keys = sorted(dictionary.values())
    inverted_dictionary = { value : key for key, value in dictionary.items() }

    sorted_dictionary = {}
    for key in sorted_keys:
        value = inverted_dictionary[key]
        sorted_dictionary[value] = key
    return sorted_dictionary
pass


def convert_to_fast_tokenizer(
    slow_tokenizer,
    temporary_location = "_unsloth_sentencepiece_temp",
):
    is_fast = getattr(slow_tokenizer, "is_fast", False)
    if is_fast: return slow_tokenizer
    
    try:
        tokenizer_name = slow_tokenizer.__class__.__name__
        lowered_tokenizer_name = tokenizer_name.lower()
        if lowered_tokenizer_name.endswith("tokenizer"):
            class_name = lowered_tokenizer_name[:-len("tokenizer")]
            FastTokenizer = eval(
                f'__import__(f"transformers.models.{class_name}").{tokenizer_name}Fast'
            )
        else:
            FastTokenizer = PreTrainedTokenizerFast
    except:
        FastTokenizer = PreTrainedTokenizerFast
    pass

    # Get all arguments (bos_token, etc)
    docs = FastTokenizer.__doc__
    docs = docs[docs.find("Args:"):]
    args = re.findall(r"\n[\s]+([^\s]{1,}) \(", docs, flags = re.MULTILINE)
    args = [x for x in args if not x.endswith("_file")]

    # Also some missing maybe!
    docs = PreTrainedTokenizerFast.__doc__
    docs = docs[docs.find("Args:"):]
    args2 = re.findall(r"\n[\s]+([^\s]{1,}) \(", docs, flags = re.MULTILINE)
    args2 = [x for x in args2 if not x.endswith("_file")]
    args = list(set(args + args2))

    kwargs = {}
    for arg in args: kwargs[arg] = getattr(slow_tokenizer, arg, None)
    kwargs["tokenizer_object"] = try_fix_tokenizer(slow_tokenizer, prepend = True)
    fast_tokenizer = FastTokenizer( **kwargs )

    # Check if they're similar!
    sorted_slow_tokenizer = get_sorted_dict(slow_tokenizer.get_vocab())
    sorted_fast_tokenizer = get_sorted_dict(fast_tokenizer.get_vocab())

    check_vocab   = (sorted_slow_tokenizer == sorted_fast_tokenizer)
    check_special = (slow_tokenizer.all_special_tokens == fast_tokenizer.all_special_tokens)

    # Failure so return slow_tokenizer
    if not check_vocab or not check_special: return slow_tokenizer

    # Now confirm if they match
    if not assert_same_tokenization(slow_tokenizer, fast_tokenizer):
        # Maybe remove prepending of __apple?
        kwargs["tokenizer_object"] = try_fix_tokenizer(slow_tokenizer, prepend = False)
        fast_tokenizer = FastTokenizer( **kwargs )
        if not assert_same_tokenization(slow_tokenizer, fast_tokenizer):
            # Failure :(
            return slow_tokenizer
        pass
    pass

    # Also tokenizer.model is missing!
    name = slow_tokenizer.name_or_path.replace("/", "_")
    if not os.path.exists(temporary_location):
        os.makedirs(temporary_location)
    pass
    new_location = f"{temporary_location}/{name}"
    slow_tokenizer.save_pretrained(new_location)
    fast_tokenizer.save_pretrained(new_location)

    # Now load it!
    fast_tokenizer = AutoTokenizer.from_pretrained(new_location)
    if assert_same_tokenization(slow_tokenizer, fast_tokenizer):
        return fast_tokenizer
    return slow_tokenizer
pass


# Check Mistral chat template without BOS / EOS
mistral_template = \
    "{% if messages[0]['role'] == 'system' %}"\
        "{% if messages[1]['role'] == 'user' %}"\
            "{{ '[INST] ' + messages[0]['content'] + ' ' + messages[1]['content'] + ' [/INST]' }}"\
            "{% set loop_messages = messages[2:] %}"\
        "{% else %}"\
            "{{ '[INST] ' + messages[0]['content'] + ' [/INST]' }}"\
            "{% set loop_messages = messages[1:] %}"\
        "{% endif %}"\
    "{% else %}"\
        "{% set loop_messages = messages %}"\
    "{% endif %}"\
    "{% for message in loop_messages %}"\
        "{% if message['role'] == 'user' %}"\
            "{{ '[INST] ' + message['content'] + ' [/INST]' }}"\
        "{% elif message['role'] == 'assistant' %}"\
            "{{ message['content'] }}"\
        "{% else %}"\
            "{{ raise_exception('Only user and assistant roles are supported!') }}"\
        "{% endif %}"\
    "{% endfor %}"
pass

# Check Llama chat template without BOS / EOS
llama_template = \
    "{% if messages[0]['role'] == 'system' %}"\
        "{% if messages[1]['role'] == 'user' %}"\
            "{{ '[INST] <<SYS>>\n' + messages[0]['content'] + '\n<</SYS>>\n\n' + messages[1]['content'] + ' [/INST]' }}"\
            "{% set loop_messages = messages[2:] %}"\
        "{% else %}"\
            "{{ '[INST] ' + messages[0]['content'] + ' [/INST]' }}"\
            "{% set loop_messages = messages[1:] %}"\
        "{% endif %}"\
    "{% else %}"\
        "{% set loop_messages = messages %}"\
    "{% endif %}"\
    "{% for message in loop_messages %}"\
        "{% if message['role'] == 'user' %}"\
            "{{ '[INST] ' + message['content'].strip() + ' [/INST]' }}"\
        "{% elif message['role'] == 'assistant' %}"\
            "{{ ' ' + message['content'].strip() + ' ' }}"\
        "{% else %}"\
            "{{ raise_exception('Only user and assistant roles are supported!') }}"\
        "{% endif %}"\
    "{% endfor %}"
pass


def assert_same_tokenization(slow_tokenizer, fast_tokenizer):
    # Get eos_token, bos_token etc
    if not hasattr(slow_tokenizer, "all_special_tokens"): return True
    dir_names = dir(slow_tokenizer)
    special_tokens = list(filter(None, (
        getattr(slow_tokenizer, x) for x in dir_names
        if x.endswith("_token") and x.count("_") == 1
    )))
    all_special_tokens = list(set(special_tokens + slow_tokenizer.all_special_tokens))

    # Remove replacement char for false positive
    replacement_char = b"\xc3\xaf\xc2\xbf\xc2\xbd".decode("utf-8")
    all_special_tokens = [x for x in all_special_tokens if x != replacement_char]

    # Check if chat template is enabled!
    check_chat_template1 = True
    check_chat_template2 = True
    check_chat_template3 = True
    
    """
    Weirdly Mistral tokenizers are actually correct??
    Ie below will actually load mistral v1 and v3 incorrectly!

    slow_chat_template = getattr(slow_tokenizer, "chat_template", None)
    fast_chat_template = getattr(fast_tokenizer, "chat_template", None)
    messages = [
        {"role": "user", "content": " What is 2+2? "},
        {"role": "assistant", "content": " It's 4. "},
    ]
    # Check the tokenizer's own chat template
    if slow_chat_template is not None and fast_chat_template is not None:
        check_chat_template1 = \
            slow_tokenizer.apply_chat_template(messages) == \
            fast_tokenizer.apply_chat_template(messages)
    pass

    # Check Mistral chat template without BOS / EOS
    slow_tokenizer.chat_template = mistral_template
    fast_tokenizer.chat_template = mistral_template
    check_chat_template2 = \
        slow_tokenizer.apply_chat_template(messages) == \
        fast_tokenizer.apply_chat_template(messages)
    pass

    # Check Llama chat template without BOS / EOS
    slow_tokenizer.chat_template = llama_template
    fast_tokenizer.chat_template = llama_template
    check_chat_template3 = \
        slow_tokenizer.apply_chat_template(messages) == \
        fast_tokenizer.apply_chat_template(messages)
    pass

    # Combine them all and revert chat templates
    slow_tokenizer.chat_template = slow_chat_template
    fast_tokenizer.chat_template = fast_chat_template
    """
    check_chat_template = check_chat_template1 and check_chat_template2 and check_chat_template3

    # Try special tokens
    try:
        string = "\n".join(all_special_tokens) + \
            "A quick brown fox jumps over the lazy dog!!\n\nHi</s>\n\n" + \
            "".join(all_special_tokens)
        check_special_tokens = \
            slow_tokenizer(string).input_ids == \
            fast_tokenizer(string).input_ids

        return check_chat_template and check_special_tokens
    except:
        # For eg see https://github.com/unslothai/unsloth/issues/292
        # Sometimes tokenizer has weird tokens, causing a combined tokenization to fail.
        # [TODO] We temporarily disable this for CodeLlama tokenizers
        if slow_tokenizer.__repr__().split("(", 1)[0] in IGNORED_TOKENIZER_CHECKING:
            return check_chat_template
        else:
            return False
    pass
pass


def fix_sentencepiece_tokenizer(
    old_tokenizer,
    new_tokenizer,
    token_mapping,
    temporary_location = "_unsloth_sentencepiece_temp",
):
    # From https://github.com/google/sentencepiece/issues/121
    # We need to manually edit the sentencepiece tokenizer!
    from transformers.utils import sentencepiece_model_pb2

    if not os.path.exists(temporary_location):
        os.makedirs(temporary_location)
    pass

    # Check if tokenizer.model exists
    if not os.path.isfile(f"{temporary_location}/tokenizer.model"):
        return new_tokenizer
    pass

    # First save the old tokenizer
    old_tokenizer.save_pretrained(temporary_location)

    tokenizer_file = sentencepiece_model_pb2.ModelProto()
    tokenizer_file.ParseFromString(open(f"{temporary_location}/tokenizer.model", "rb").read())

    # Now save the new tokenizer
    new_tokenizer.save_pretrained(temporary_location)

    # Now correct the old tokenizer's .model file
    for old_token, new_token in token_mapping.items():
        ids = old_tokenizer([old_token], add_special_tokens = False).input_ids
        ids = ids[0]
        if (len(ids) != 1):
            # Skip this token!
            print(f"Skip mapping {old_token} to {new_token} since {new_token} is already in the tokenizer!")
            continue
        pass
        ids = ids[0]
        # [TODO] Hack for Starling - try except
        try:
            tokenizer_piece = tokenizer_file.pieces[ids]
        except:
            continue
        assert(tokenizer_piece.piece == old_token)
        tokenizer_piece.piece = new_token
    pass

    # And now write it
    with open(f"{temporary_location}/tokenizer.model", "wb") as file:
        file.write(tokenizer_file.SerializeToString())
    pass

    # And load it!
    from transformers import AutoTokenizer
    tokenizer = AutoTokenizer.from_pretrained(
        temporary_location,
        eos_token = new_tokenizer.eos_token,
        pad_token = new_tokenizer.pad_token,
    )
    return tokenizer
pass


def fix_sentencepiece_gguf(saved_location):
    """
        Fixes sentencepiece tokenizers which did not extend the vocabulary with
        user defined tokens.
        Inspiration from https://github.com/ggerganov/llama.cpp/blob/master/convert_hf_to_gguf.py
    """
    from copy import deepcopy
    from transformers.utils import sentencepiece_model_pb2
    import json
    from enum import IntEnum
    
    class SentencePieceTokenTypes(IntEnum):
        NORMAL = 1
        UNKNOWN = 2
        CONTROL = 3
        USER_DEFINED = 4
        UNUSED = 5
        BYTE = 6
    pass

    # Load tokenizer.model
    tokenizer_file = sentencepiece_model_pb2.ModelProto()
    if not os.path.isfile(f"{saved_location}/tokenizer.model"): return
    tokenizer_file.ParseFromString(open(f"{saved_location}/tokenizer.model", "rb").read())
    sentence_piece_size = len(tokenizer_file.pieces)

    # Load added_tokens_json
    if not os.path.isfile(f"{saved_location}/added_tokens.json"): return
    with open(f"{saved_location}/added_tokens.json", "r", encoding = "utf-8") as file:
        added_tokens_json = json.load(file)
    pass
    if len(added_tokens_json) == 0: return

    added_tokens_json = dict(sorted(added_tokens_json.items(), key = lambda item: item[1]))
    new_size = sentence_piece_size + len(added_tokens_json)

    # Confirm added_tokens_json is correct
    added_tokens_ids = np.array(list(added_tokens_json.values()))
    diff = np.diff(added_tokens_ids)
    if (diff.min() != 1 or diff.max() != 1): return
    if (added_tokens_ids.min() != sentence_piece_size): return

    # Edit sentence piece tokens with added_tokens_json
    logger.warning(
        f"Unsloth: Extending {saved_location}/tokenizer.model with added_tokens.json.\n"\
        f"Originally tokenizer.model is of size ({sentence_piece_size}).\n"\
        f"But we need to extend to sentencepiece vocab size ({new_size})."
    )
    new_tokens = deepcopy(tokenizer_file.pieces[-len(added_tokens_ids):])
    for new_token, added_token in zip(new_tokens, added_tokens_json.keys()):
        new_token.piece = added_token.encode("utf-8")
        new_token.score = -1000.0
        new_token.type  = SentencePieceTokenTypes.USER_DEFINED
    pass

    tokenizer_file.pieces.extend(new_tokens)

    with open(f"{saved_location}/tokenizer.model", "wb") as file:
        file.write(tokenizer_file.SerializeToString())
    pass

    # Add padding tokens
    # actual_vocab_size = model.config.vocab_size
    # padding = actual_vocab_size - len(tokenizer_file.pieces)
    return
pass


def _load_correct_tokenizer(
    tokenizer_name,
    model_max_length = None,
    padding_side = "right",
    token = None,
    trust_remote_code = False,
    cache_dir = "huggingface_tokenizers_cache",
    fix_tokenizer = True,
):
    if IS_COLAB_ENVIRONMENT:
        cache_dir = cache_dir
    elif IS_KAGGLE_ENVIRONMENT:
        # /tmp of Kaggle seems has a 80GB limit!
        # Let's utilize them
        cache_dir = os.path.join(KAGGLE_TMP, cache_dir)
    else:
        cache_dir = None
    pass

    # Try loading the slow tokenizer. If it fails, then try Fast only
    # Mainly to solve Deepseek models with no tokenizer.model file
    slow_tokenizer = None
    try:
        slow_tokenizer = AutoTokenizer.from_pretrained(
            tokenizer_name,
            model_max_length  = model_max_length,
            padding_side      = padding_side,
            token             = token,
            trust_remote_code = trust_remote_code,
            # Cannot just use use_fast = False as per https://twitter.com/danielhanchen/status/1789659394302718373
            use_fast          = False,
            legacy            = False,
            from_slow         = True,
            cache_dir         = cache_dir,
        )
    except:
        slow_tokenizer = None
        # print(
        #     f"Unsloth: {tokenizer_name} has no tokenizer.model file.\n"\
        #     "Just informing you about this - this is not a critical error."
        # )
    pass
    # Unsure why this occurs!
    if type(slow_tokenizer) is bool: slow_tokenizer = None

    fast_tokenizer = AutoTokenizer.from_pretrained(
        tokenizer_name,
        model_max_length  = model_max_length,
        padding_side      = padding_side,
        token             = token,
        trust_remote_code = trust_remote_code,
        cache_dir         = cache_dir,
    )

    if not fix_tokenizer or tokenizer_name in IGNORED_TOKENIZER_NAMES:
        return fast_tokenizer
    # Ignore Mistral ones - they're a bit weird to handle!
    elif "mistral" in tokenizer_name.lower():
        return fast_tokenizer
    # Ignore Phi-4 ones as well
    elif "phi-4" in tokenizer_name.lower():
        return fast_tokenizer
    elif slow_tokenizer is not None:
        if hasattr(fast_tokenizer, "add_bos_token") and hasattr(slow_tokenizer, "add_bos_token"):
            fast_tokenizer.add_bos_token = slow_tokenizer.add_bos_token
        if hasattr(fast_tokenizer, "add_eos_token") and hasattr(slow_tokenizer, "add_eos_token"):
            fast_tokenizer.add_eos_token = slow_tokenizer.add_eos_token
        
        # Confirm if slow and fast are equivalent!
        if assert_same_tokenization(slow_tokenizer, fast_tokenizer):
            return fast_tokenizer
        else:
            logger.warning(f"Unsloth: Will load {tokenizer_name} as a legacy tokenizer.")
            return convert_to_fast_tokenizer(slow_tokenizer)
        pass
    else:
        return fast_tokenizer
    pass
pass


def load_correct_tokenizer(
    tokenizer_name,
    model_max_length = None,
    padding_side = "right",
    token = None,
    trust_remote_code = False,
    cache_dir = "huggingface_tokenizers_cache",
    fix_tokenizer = True,
):
    tokenizer = _load_correct_tokenizer(
        tokenizer_name = tokenizer_name,
        model_max_length = model_max_length,
        padding_side = padding_side,
        token = token,
        trust_remote_code = trust_remote_code,
        cache_dir = cache_dir,
        fix_tokenizer = fix_tokenizer,
    )

    ### 1. Fixup tokenizer's chat_template
    old_chat_template = getattr(tokenizer, "chat_template", None)

    # Ignore mistral type models since they don't have a add_generation_prompt
    if "mistral" in str(getattr(tokenizer, "name_or_path", "")).lower():
        chat_template = old_chat_template

    # Also check Llama-2 old style models
    elif old_chat_template is not None and \
        "[/INST]" in old_chat_template and "[INST]" in old_chat_template and \
        "bos_token" in old_chat_template and "eos_token" in old_chat_template:

        chat_template = old_chat_template

    else:
        chat_template = fix_chat_template(tokenizer)
        if old_chat_template is not None and chat_template is None:
            raise RuntimeError(
                "Unsloth: Fixing chat template failed - please file a report immediately!"
            )
        pass
    pass

    tokenizer.chat_template = chat_template
    return tokenizer
pass


def _find_end_position(template, endfor, endif):
    where_endfor = template.find(endfor)
    where_endif = template.find(endif)
    if where_endfor == where_endif == -1:
        return None
    elif where_endfor > where_endif:
        return endfor
    else:
        return endif
    pass
pass


def _fix_chat_template(chat_template):
    endfor = "{% endfor %}"
    endif = "{% endif %}"
    chosen_end = _find_end_position(chat_template, endfor, endif)
    if chosen_end is None:
        endfor = "{%- endfor %}"
        endif = "{%- endif %}"
        chosen_end = _find_end_position(chat_template, endfor, endif)
    if chosen_end is None:
        return chat_template
    
    where = chat_template.find(chosen_end)

    after_endfor = chat_template[where + len(chosen_end):]

    dash = "-" if chosen_end.startswith("{%-") else ""

    if "{%" + dash + " if" not in after_endfor and "{%" + dash + " set " not in after_endfor and \
        after_endfor.startswith("{{") and after_endfor.endswith("}}") and \
        after_endfor.count("{{") == 1 and after_endfor.count("}}") == 1:

        after_endfor = "{%" + dash + " if add_generation_prompt %}" + after_endfor + endif

        chat_template = chat_template[:where + len(chosen_end)] + after_endfor
    pass
    return chat_template
pass


def fix_chat_template(tokenizer):
    chat_template = getattr(tokenizer, "chat_template", None)
    if chat_template is None: return None

    ### 1. Check if add_generation_prompt works
    # Check for ShareGPT style first
    is_sharegpt = None
    try:
        messages = [
            {"role": "user", "content": "Who are you?"},
        ]
        tokenizer.apply_chat_template(messages, add_generation_prompt = False, tokenize = False)
        is_sharegpt = False
    except:
        try:
            messages = [
                {"from": "human", "value": "Who are you?"},
            ]
            tokenizer.apply_chat_template(messages, add_generation_prompt = False, tokenize = False)
            is_sharegpt = True
        except:
            is_sharegpt = None
        pass
    pass

    # Not ShareGPT or HF style - just return
    if is_sharegpt is None: return chat_template

    # Tokenize
    messages = [
        {"role": "user", "content": "Who are you?"} \
        if not is_sharegpt else \
        {"from": "human", "value": "Who are you?"}
    ]
    no  = tokenizer.apply_chat_template(messages, add_generation_prompt = False, tokenize = False)
    yes = tokenizer.apply_chat_template(messages, add_generation_prompt =  True, tokenize = False)

    if no == yes:
        # SAME?! That's not good! We check for add_generation_prompt
        if   "{% if add_generation_prompt %}" not in chat_template and \
            "{%- if add_generation_prompt %}" not in chat_template:
            # Try fixing it by adding it
            new_chat_template = _fix_chat_template(chat_template)
            if   "{% if add_generation_prompt %}" not in new_chat_template and \
                "{%- if add_generation_prompt %}" not in new_chat_template:
                raise RuntimeError(
                    f"Unsloth: The tokenizer `{tokenizer.name_or_path}`\n"\
                    "does not have a {% if add_generation_prompt %} for generation purposes.\n"\
                    "Please file a bug report immediately - thanks!"
                )
            else:
                logger.warning_once(
                    "Unsloth: We successfully patched the tokenizer to add a {% if add_generation_prompt %} to the chat_template.\n"\
                    "This is not a bug, but please notify the Unsloth maintainers - thanks!"
                )
                chat_template = new_chat_template
            pass
        else:
            raise RuntimeError(
                f"Unsloth: The tokenizer `{tokenizer.name_or_path}`\n"\
                "has a {% if add_generation_prompt %} for generation purposes, but wasn't provided correctly.\n"\
                "Please file a bug report immediately - thanks!"
            )
        pass
    pass
    return chat_template
pass


def check_tokenizer(
    model,
    tokenizer,
    model_name = "unsloth/llama-2-7b-bnb-4bit",
    model_max_length = 4096,
    padding_side = "right",
    token = None,
    _reload = True,
):
    # Checks tokenizer for out of bounds ids.
    # Mainly a fix for https://huggingface.co/berkeley-nest/Starling-LM-7B-alpha
    # where <sep> had token id=32002.
    # See https://huggingface.co/berkeley-nest/Starling-LM-7B-alpha/discussions/25
    # Seems like the Fast tokenizer in Rust breaks things!

    # We ignore some of them!
    if tokenizer.__repr__().split("(", 1)[0] in IGNORED_TOKENIZER_CHECKING:
        return tokenizer
    pass

    max_embedding_size = model.model.embed_tokens.weight.shape[0]
    added_tokens_fast = tokenizer.added_tokens_decoder
    added_tokens_fast = {index : str(value) for index, value in added_tokens_fast.items()}
    sorted_keys = sorted(added_tokens_fast)
    added_tokens_fast = {key : added_tokens_fast[key] for key in sorted_keys}

    for j, index in enumerate(added_tokens_fast.keys()):
        if index >= max_embedding_size:
            bad_indices = list(added_tokens_fast.keys  ())[j:]
            bad_tokens  = list(added_tokens_fast.values())[j:]
            if not _reload:
                # Try removing the token
                added_tokens = [str(x) for x in tokenizer.added_tokens_decoder.values()]
                special_tokens = tokenizer.special_tokens_map
                import itertools
                special_tokens = frozenset(
                    itertools.chain.from_iterable(
                        [x] if type(x) is str else x for x in special_tokens.values()
                    )
                )
                can_be_removed1 = [x for x in bad_tokens if x not in special_tokens]
                can_be_removed2 = [x for x in can_be_removed1 if x in tokenizer._added_tokens_encoder.keys()]

                # Check of extra tokens can in fact we removed!
                can_be_removed = \
                    (len(can_be_removed1) == len(bad_tokens)) and \
                    (len(can_be_removed2) == len(bad_tokens))

                # Check if sep_token or other generic types
                remove_generic = False
                try_mapper = []
                if not can_be_removed:
                    names = dir(tokenizer)
                    names = (x for x in names if x.endswith("_token") and x.count("_") == 1)
                    generic_tokens = [(x, getattr(tokenizer, x, None)) for x in names]

                    try_removal = []
                    for token in bad_tokens:
                        for (name_token, check_token) in generic_tokens:
                            if check_token == token:
                                try_removal.append(token)
                                try_mapper.append(name_token)
                            pass
                        pass
                    pass

                    # Recheck!
                    can_be_removed = (len(try_removal) == len(bad_tokens))
                    if can_be_removed: remove_generic = True
                    can_be_removed1 = bad_tokens
                pass

                if can_be_removed:
                    # Yes it can be fixed!
                    for j, bad_token in enumerate(can_be_removed1):
                        remove_id = tokenizer._added_tokens_encoder[bad_token]
                        del tokenizer._added_tokens_decoder[remove_id]
                        del tokenizer._added_tokens_encoder[bad_token]

                        if remove_generic and (try_removal[j] == bad_token):
                            # Remove sep token for example
                            setattr(tokenizer, try_mapper[j], None)
                            setattr(tokenizer, try_mapper[j] + "_id", None)
                        pass
                    pass
                    # Confirm 1 more time!
                    if max(tokenizer.added_tokens_decoder.keys()) < max_embedding_size:
                        logger.warning_once(
                            f"Unsloth loaded a broken tokenizer `{model_name}`, but managed to repair it!\n"\
                            f"Tokens {bad_tokens} with ids {bad_indices} exceeds the max vocab size of {max_embedding_size}.\n"\
                            "We removed these bad tokens. If you think this is incorrect, fix your tokenizer first."
                        )
                        return convert_to_fast_tokenizer(tokenizer)
                    pass
                pass

                # :( Failure
                raise RuntimeError(
                    f"Unsloth tried to load `{model_name}`, but cannot succeed.\n"\
                    f"Tokens {bad_tokens} with ids {bad_indices} exceeds the max vocab size of {max_embedding_size}.\n"\
                    f"Fix your tokenizer since it'll perform out of bounds memory accesses."
                )
            pass
            
            if IS_COLAB_ENVIRONMENT or IS_KAGGLE_ENVIRONMENT:
                cache_dir = "huggingface_tokenizers_cache"
            else:
                cache_dir = None
            pass

            # Sometimes slow tokenizer does not work like Deepseek
            try:
                # Try slow tokenizer which can fix things!
                tokenizer = AutoTokenizer.from_pretrained(
                    model_name,
                    model_max_length = model_max_length,
                    padding_side = padding_side,
                    token = token,
                    # Cannot just use use_fast = False as per https://twitter.com/danielhanchen/status/1789659394302718373
                    use_fast = False,
                    legacy = False,
                    from_slow = True,
                    cache_dir = cache_dir,
                )
                return check_tokenizer(
                    model = model,
                    tokenizer = tokenizer,
                    model_name = model_name,
                    model_max_length = model_max_length,
                    padding_side = padding_side,
                    token = token,
                    _reload = False,
                )
                break
            except:
                # Tokenizer has out of bounds issues and we can't
                # load the slow tokenizer version :(
                logger.warning_once(
                    "Unsloth: Tokenizer is most likely buggy, and Unsloth failed to repair it.\n"\
                    "It will still work, but beware of out of bounds memory accesses.\n"\
                    "Please file an issue on the model owner's repo about this issue."
                )
                return tokenizer
            pass
        pass
    pass
    return convert_to_fast_tokenizer(tokenizer)
pass


<<<<<<< HEAD
def check_nvidia():
    # Unsloth doesn't work yet on AMD devices - we're working on it!
    output = np.array([0,])
    try:
        output = subprocess.check_output("nvidia-smi --query-gpu=memory.used --format=csv", shell = True)
        output = re.findall(rb'([\d]{1,})[\s]{1,}M', output)
        output = np.array([int(x.decode('utf-8'))/1024 for x in output])
    except:
        if not torch.cuda.is_available() and not devices.has_mps:
            raise RuntimeError("Unsloth: We do not support AMD / Intel machines yet - it is a work in progress!")
    return output
pass
PRE_CHECK = check_nvidia()


=======
>>>>>>> 71039cb1
import inspect
from inspect import getsource
import trl
import trl.trainer.sft_trainer
from trl.trainer.sft_trainer import *
from transformers.trainer import *
try:
    from trl.trainer.sft_trainer import neftune_post_forward_hook
except:
    def neftune_post_forward_hook(module, input, output):
        """
        Implements the NEFTune forward pass for the model using forward hooks. Note this works only for
        torch.nn.Embedding layers. This method is slightly adapted from the original source code
        that can be found here: https://github.com/neelsjain/NEFTune

        Simply add it to your model as follows:
        ```python
        model = ...
        model.embed_tokens.neftune_noise_alpha = 0.1
        model.embed_tokens.register_forward_hook(neftune_post_forward_hook)
        ```

        Args:
            module (`torch.nn.Module`):
                The embedding module where the hook is attached. Note that you need to set
                `module.neftune_noise_alpha` to the desired noise alpha value.
            input (`torch.Tensor`):
                The input tensor to the model.
            output (`torch.Tensor`):
                The output tensor of the model (i.e. the embeddings).
        """
        if module.training:
            dims = torch.tensor(output.size(1) * output.size(2))
            mag_norm = module.neftune_noise_alpha / torch.sqrt(dims)
            output = output + torch.zeros_like(output).uniform_(-mag_norm, mag_norm)
        return output
    pass
pass


def patch_sft_trainer_tokenizer():
    """
        Patches the trainer with changes
    """
    try:
        sft_trainer = eval(f"trl.trainer.sft_trainer.SFTTrainer")
    except:
        return
    all_imports = dir(trl.trainer.sft_trainer)

    for (function_name, replacer,) in (
        # ("_prepare_non_packed_dataloader", "def tokenize(element):",),
        ("_prepare_non_packed_dataloader", None,),
        ("_prepare_dataset", None,),
        # ("_prepare_packed_dataloader", "if dataset_text_field is not None",),
    ):
        if not hasattr(sft_trainer, function_name): continue

        function = getsource(eval(f"sft_trainer.{function_name}"))
        where = function.find("def")
        function = function.split("\n")
        function = "\n".join(x[where:] for x in function)

        check_text = \
        "\n"\
        "if 'tokenizer'          not in locals(): tokenizer = processing_class\n"\
        "if 'formatting_func'    not in locals(): raise RuntimeError('Unsloth: Please file a bug report - `formatting_func` does not exist!')\n"\
        "if 'dataset_text_field' not in locals() and 'args' in locals(): dataset_text_field = args.dataset_text_field\n"\
        "if 'dataset_text_field' not in locals(): raise RuntimeError('Unsloth: Please file a bug report - `dataset_text_field` does not exist!')\n"\
        "test_text = dataset[0][dataset_text_field] if (formatting_func is None and dataset_text_field is not None) else formatting_func(dataset[0])[0]\n"\
        "chat_template = getattr(tokenizer, 'chat_template', None)\n"\
        "chat_template = '' if chat_template is None else chat_template\n"\
        "has_bos_token_already = (test_text.startswith(tokenizer.bos_token) or tokenizer.bos_token in chat_template) "\
        "if getattr(tokenizer, 'bos_token', None) is not None else False\n"\
        "if 'add_special_tokens' not in locals() and has_bos_token_already:\n"\
        "    from functools import partial\n"\
        "    tokenizer = partial(tokenizer, add_special_tokens = False)\n"\
        "    processing_class = tokenizer\n"\
        "else:\n"\
        "    add_special_tokens = False if has_bos_token_already else add_special_tokens\n\n"

        check_text = check_text.split("\n")
        check_text = "\n".join(" "*where + x for x in check_text)
        check_text = check_text.rstrip() + "\n"

        if replacer is None:
            # .*? matches first match. .+? matches final match.
            replacer = re.findall(
                f"def {function_name}" + r"\(.*?\).*?\:\n",
                function,
                flags = re.MULTILINE | re.DOTALL,
            )
            if len(replacer) == 0: continue
            replacer = replacer[0]
            function = function.replace(replacer, replacer + check_text)
        else:
            function = function.replace(replacer, check_text + replacer)
        pass

        x = [x for x in all_imports if x in function]
        exec(f"from trl.trainer.sft_trainer import ({','.join(x)})", locals())
        exec(function, locals(), globals())
        exec(f"trl.trainer.sft_trainer.SFTTrainer.{function_name} = {function_name}", globals())
    pass

    # Patch train with fix_untrained_tokens
    for path_to_trainer in \
        ("sft_trainer.SFTTrainer", "dpo_trainer.DPOTrainer", "kto_trainer.KTOTrainer"):

        function_name, replacer = "train", "if resume_from_checkpoint is False:"
        function = getsource(eval(f"trl.trainer.{path_to_trainer}.{function_name}"))
        where = function.find("def")
        function = function.split("\n")
        function = "\n".join(x[where:] for x in function)

        check_text = \
        "\n"\
        "import subprocess, re, gc, numpy as np\n"\
        "a = np.array([0,])\n"\
        "try:\n"\
        "    a = subprocess.check_output('nvidia-smi --query-gpu=memory.used --format=csv', shell = True)\n"\
        "    a = re.findall(rb'([\\d]{1,})[\\s]{1,}M', a)\n"\
        "    a = np.array([int(x.decode('utf-8'))/1024 for x in a])\n"\
        "except:\n"\
        "    if not torch.cuda.is_available():\n"\
        "        raise RuntimeError('Unsloth: We do not support AMD / Intel machines yet - it is a work in progress!')\n"\
        "if ((a - PRE_CHECK) >= 1).sum() > 1:\n"\
        "    raise RuntimeError('Unsloth currently does not support multi GPU setups - but we are working on it!')\n"\
        "for _ in range(3):\n"\
        "    gc.collect()\n"\
        "    torch.cuda.empty_cache()\n"\
        "pass\n"\
        "\n"\
        "tokenizer = self.processing_class if hasattr(self, 'processing_class') else self.tokenizer\n"\
        "fix_untrained_tokens(self.model, tokenizer, self.train_dataset, IGNORED_TOKENIZER_NAMES, eps = 1e-16)\n\n"\
        "fix_zero_training_loss(self.model, tokenizer, self.train_dataset)\n\n"

        # Warn on gradient accumulation steps if it's used
        check_text += \
        "\n"\
        "try:\n"\
        "    gradient_accumulation_steps = self.args.gradient_accumulation_steps\n"\
        "    if type(gradient_accumulation_steps) is int and gradient_accumulation_steps > 1:\n"\
        "        from transformers import __version__ as transformers_version\n"\
        "        from packaging.version import Version\n"\
        "        if Version(transformers_version) <= Version('4.45.2'):\n"\
        "            print('**** Unsloth: Please use our fixed gradient_accumulation_steps by updating transformers, TRL and Unsloth!\\n'\\\n"\
        "                  '`pip install --upgrade --no-cache-dir --no-deps unsloth transformers git+https://github.com/huggingface/trl.git`')\n"\
        "except:\n"\
        "    pass\n"\
        "\n\n"

        # Add NEFTune since it doesn't seem to work?? We need to manually inject it
        check_text += \
        "\n"\
        "if hasattr(self, 'neftune_hook_handle'):\n"\
        "    self.neftune_hook_handle.remove()\n"\
        "    if hasattr(self, 'neftune_hook_handle'): del self.neftune_hook_handle\n"\
        "\n"\
        "if getattr(self, 'neftune_noise_alpha', None) is not None:\n"\
        "    self.model.get_input_embeddings().neftune_noise_alpha = self.neftune_noise_alpha\n"\
        "    self.neftune_hook_handle = self.model.get_input_embeddings().register_forward_hook(neftune_post_forward_hook)\n"\
        "pass\n"\
        "\n"

        # Also DPO weirdly tokenizes non numeric columns? Delete them!
        check_text += \
        "\n"\
        "if hasattr(self.train_dataset, 'column_names'):\n"\
        "    column_names = set(self.train_dataset.column_names)\n"\
        "    check = ['chosen', 'rejected', 'prompt', 'chosen_input_ids', 'chosen_attention_mask',\n"\
        "        'chosen_labels', 'rejected_input_ids', 'rejected_attention_mask', 'rejected_labels',\n"\
        "        'prompt_input_ids', 'prompt_attention_mask']\n"\
        "    if all(x in column_names for x in check):\n"\
        "        self.train_dataset = self.train_dataset.remove_columns(['chosen', 'rejected', 'prompt'])\n"\
        "    del check, column_names\n"\
        "\n"

        check_text = check_text.split("\n")
        check_text = "\n".join(" "*where + x for x in check_text)

        function = function.replace(replacer, check_text + replacer)
        exec(function, globals())

        exec(f"trl.trainer.{path_to_trainer}.{function_name} = {function_name}", globals())
    pass
pass

# Finally patch TRL tokenizer things -> moved to RL
# patch_sft_trainer_tokenizer()<|MERGE_RESOLUTION|>--- conflicted
+++ resolved
@@ -858,24 +858,6 @@
 pass
 
 
-<<<<<<< HEAD
-def check_nvidia():
-    # Unsloth doesn't work yet on AMD devices - we're working on it!
-    output = np.array([0,])
-    try:
-        output = subprocess.check_output("nvidia-smi --query-gpu=memory.used --format=csv", shell = True)
-        output = re.findall(rb'([\d]{1,})[\s]{1,}M', output)
-        output = np.array([int(x.decode('utf-8'))/1024 for x in output])
-    except:
-        if not torch.cuda.is_available() and not devices.has_mps:
-            raise RuntimeError("Unsloth: We do not support AMD / Intel machines yet - it is a work in progress!")
-    return output
-pass
-PRE_CHECK = check_nvidia()
-
-
-=======
->>>>>>> 71039cb1
 import inspect
 from inspect import getsource
 import trl
