--- conflicted
+++ resolved
@@ -127,13 +127,7 @@
     if Version(xformers_version) < Version("0.0.29"):
         xformers_location = spec.origin
         if xformers_location is None:
-<<<<<<< HEAD
             xformers_location = spec.submodule_search_locations[0]
-=======
-            xformers_location = importlib.util.find_spec(
-                "xformers"
-            ).submodule_search_locations[0]
->>>>>>> ca777987
         else:
             xformers_location = os.path.split(xformers_location)[0]
         cutlass = Path(xformers_location) / "ops" / "fmha" / "cutlass.py"
@@ -166,13 +160,7 @@
     if Version(vllm_version) < Version("0.10.1"):
         vllm_version = spec.origin
         if vllm_version is None:
-<<<<<<< HEAD
             vllm_version = spec.submodule_search_locations[0]
-=======
-            vllm_version = importlib.util.find_spec("vllm").submodule_search_locations[
-                0
-            ]
->>>>>>> ca777987
         else:
             vllm_version = os.path.split(vllm_version)[0]
         ovis_config = Path(vllm_version) / "transformers_utils" / "configs" / "ovis.py"
@@ -461,13 +449,7 @@
         return
     executorch_location = spec.origin
     if executorch_location is None:
-<<<<<<< HEAD
         executorch_location = spec.submodule_search_locations[0]
-=======
-        executorch_location = importlib.util.find_spec(
-            "executorch"
-        ).submodule_search_locations[0]
->>>>>>> ca777987
     else:
         executorch_location = os.path.split(executorch_location)[0]
     executorch = Path(executorch_location) / "examples" / "models" / "__init__.py"
