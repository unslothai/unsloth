--- conflicted
+++ resolved
@@ -256,13 +256,8 @@
     attention_mask: Optional[torch.Tensor]                            = None,
     use_sliding_window: bool                                          = False,
     position_embeddings : Optional[Tuple[torch.Tensor, torch.Tensor]] = None,
-<<<<<<< HEAD
 ) -> tuple[torch.Tensor, tuple[torch.Tensor, torch.Tensor]]:
-    
-=======
-):
-
->>>>>>> 0eb61fbe
+
     assert position_embeddings is not None, f"Granite model requires position embeddings to be specified"
 
     Xn = hidden_states
