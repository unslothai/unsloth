--- conflicted
+++ resolved
@@ -12,7 +12,7 @@
 # See the License for the specific language governing permissions and
 # limitations under the License.
 
-<<<<<<< HEAD
+
 from .llama   import FastLlamaModel
 from .loader  import FastLanguageModel, FastVisionModel, FastTextModel, FastModel
 from .mistral import FastMistralModel
@@ -22,7 +22,7 @@
 from .dpo     import PatchDPOTrainer, PatchKTOTrainer
 from ._utils  import is_bfloat16_supported, __version__
 from .rl      import PatchFastRL, vLLMSamplingParams
-=======
+
 from .llama     import FastLlamaModel
 from .loader    import FastLanguageModel, FastVisionModel, FastTextModel, FastModel
 from .mistral   import FastMistralModel
@@ -38,4 +38,3 @@
 from .dpo       import PatchDPOTrainer, PatchKTOTrainer
 from ._utils import is_bfloat16_supported, is_vLLM_available, __version__
 from .rl        import PatchFastRL, vLLMSamplingParams
->>>>>>> 79b46f71
