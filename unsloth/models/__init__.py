# Copyright 2023-present Daniel Han-Chen & the Unsloth team. All rights reserved.
#
# Licensed under the Apache License, Version 2.0 (the "License");
# you may not use this file except in compliance with the License.
# You may obtain a copy of the License at
#
#     http://www.apache.org/licenses/LICENSE-2.0
#
# Unless required by applicable law or agreed to in writing, software
# distributed under the License is distributed on an "AS IS" BASIS,
# WITHOUT WARRANTIES OR CONDITIONS OF ANY KIND, either express or implied.
# See the License for the specific language governing permissions and
# limitations under the License.

<<<<<<< HEAD
from .llama   import FastLlamaModel
from .loader  import FastLanguageModel, FastVisionModel, FastTextModel, FastModel
from .mistral import FastMistralModel
from .qwen2   import FastQwen2Model
from .granite import FastGraniteModel
from .dpo     import PatchDPOTrainer, PatchKTOTrainer
from ._utils  import is_bfloat16_supported, is_vLLM_available, __version__
from .rl      import PatchFastRL, vLLMSamplingParams
=======
from .llama     import FastLlamaModel
from .loader    import FastLanguageModel, FastVisionModel, FastTextModel, FastModel
from .mistral   import FastMistralModel
from .qwen2     import FastQwen2Model
from .qwen3     import FastQwen3Model
from .qwen3_moe import FastQwen3MoeModel
from .granite   import FastGraniteModel
from .dpo       import PatchDPOTrainer, PatchKTOTrainer
from ._utils    import is_bfloat16_supported, __version__
from .rl        import PatchFastRL, vLLMSamplingParams
>>>>>>> 00964459
<|MERGE_RESOLUTION|>--- conflicted
+++ resolved
@@ -12,16 +12,6 @@
 # See the License for the specific language governing permissions and
 # limitations under the License.
 
-<<<<<<< HEAD
-from .llama   import FastLlamaModel
-from .loader  import FastLanguageModel, FastVisionModel, FastTextModel, FastModel
-from .mistral import FastMistralModel
-from .qwen2   import FastQwen2Model
-from .granite import FastGraniteModel
-from .dpo     import PatchDPOTrainer, PatchKTOTrainer
-from ._utils  import is_bfloat16_supported, is_vLLM_available, __version__
-from .rl      import PatchFastRL, vLLMSamplingParams
-=======
 from .llama     import FastLlamaModel
 from .loader    import FastLanguageModel, FastVisionModel, FastTextModel, FastModel
 from .mistral   import FastMistralModel
@@ -30,6 +20,5 @@
 from .qwen3_moe import FastQwen3MoeModel
 from .granite   import FastGraniteModel
 from .dpo       import PatchDPOTrainer, PatchKTOTrainer
-from ._utils    import is_bfloat16_supported, __version__
-from .rl        import PatchFastRL, vLLMSamplingParams
->>>>>>> 00964459
+from ._utils import is_bfloat16_supported, is_vLLM_available, __version__
+from .rl        import PatchFastRL, vLLMSamplingParams