--- conflicted
+++ resolved
@@ -12,14 +12,10 @@
 # See the License for the specific language governing permissions and
 # limitations under the License.
 
-<<<<<<< HEAD
-from .mapper import INT_TO_FLOAT_MAPPER, FLOAT_TO_INT_MAPPER, MAP_TO_UNSLOTH_16bit
 from ..device_type import DEVICE_TYPE_TORCH
+import importlib
 import os
 import torch
-=======
-import importlib
-import os
 import re
 import tempfile
 from typing import Union
@@ -30,14 +26,12 @@
     FLOAT_TO_FP8_BLOCK_MAPPER,
     FLOAT_TO_FP8_ROW_MAPPER,
 )
->>>>>>> f08b337e
 
 # https://github.com/huggingface/transformers/pull/26037 allows 4 bit loading!
 from packaging.version import Version
 from transformers import __version__ as transformers_version
 from unsloth.models._utils import TorchAOConfig
 from unsloth_zoo.utils import Version
-import torch
 import gc
 
 transformers_version = Version(transformers_version)
