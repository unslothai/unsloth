# Copyright 2023-present Daniel Han-Chen & the Unsloth team. All rights reserved.
#
# Licensed under the Apache License, Version 2.0 (the "License");
# you may not use this file except in compliance with the License.
# You may obtain a copy of the License at
#
#     http://www.apache.org/licenses/LICENSE-2.0
#
# Unless required by applicable law or agreed to in writing, software
# distributed under the License is distributed on an "AS IS" BASIS,
# WITHOUT WARRANTIES OR CONDITIONS OF ANY KIND, either express or implied.
# See the License for the specific language governing permissions and
# limitations under the License.

import torch
import gc
from typing import Optional, Tuple, List, Union
from ._utils import *
from ._utils import __version__
from torch.nn.functional import scaled_dot_product_attention
from transformers.models.llama.modeling_llama import (
    logger,
    BaseModelOutputWithPast,
    CausalLMOutputWithPast,
)
from transformers.modeling_attn_mask_utils import (
    _prepare_4d_causal_attention_mask_for_sdpa,
)
from ..kernels import *
from ..tokenizer_utils import *
if HAS_FLASH_ATTENTION:
    from flash_attn import flash_attn_func

# Final patching code
from transformers.models.llama.modeling_llama import (
    LlamaAttention,
    LlamaDecoderLayer,
    LlamaModel,
    LlamaForCausalLM,
)

# For Pytorch 2.1.1
try:
    from transformers.models.llama.modeling_llama import (
        LlamaSdpaAttention,
        LlamaFlashAttention2,
    )
except:
    LlamaSdpaAttention   = LlamaAttention
    LlamaFlashAttention2 = LlamaAttention
pass

from transformers import AutoTokenizer, AutoModelForCausalLM, BitsAndBytesConfig, AutoConfig
from transformers.models.auto.modeling_auto import MODEL_FOR_CAUSAL_LM_MAPPING
from transformers import set_seed as transformers_set_seed
from peft import LoraConfig, TaskType, get_peft_model as _get_peft_model
from peft import PeftModelForCausalLM
from bitsandbytes.nn import Linear4bit as Bnb_Linear4bit
from peft.tuners.lora import Linear4bit as Peft_Linear4bit
from ..save import patch_saving_functions
import re, os, inspect, math, sys


def original_apply_qkv(self, X):
    Q = self.q_proj(X)
    K = self.k_proj(X)
    V = self.v_proj(X)
    return Q, K, V
pass


def original_apply_o(self, X):
    O = self.o_proj(X)
    return O
pass

from math import sqrt as math_sqrt
KV_CACHE_INCREMENT = 256 # KV Cache update size
torch_nn_functional_softmax = torch.nn.functional.softmax

# Fix new HF's inference code
def _fast_prepare_inputs_for_generation(self, input_ids, **kwargs,):
    if "past_key_values" in kwargs:
        input_ids = input_ids[:,[-1]]
        kwargs["attention_mask"] = kwargs["attention_mask"][:,[-1]]
    if "cache_position" in kwargs:
        kwargs["position_ids"] = kwargs["cache_position"]
    return { "input_ids" : input_ids, **kwargs, }
pass


def fix_prepare_inputs_for_generation(module):
    # Fix prepare_inputs_for_generation
    if hasattr(module, "prepare_inputs_for_generation"):
        module.prepare_inputs_for_generation = _fast_prepare_inputs_for_generation
    pass
pass


def LlamaAttention_fast_forward_inference(
    self,
    hidden_states:  torch.Tensor,
    past_key_value: Optional[Tuple[torch.Tensor]],
    position_ids,
    do_prefill = False,
    attention_mask = None,
):
    """
        https://github.com/huggingface/transformers/blob/main/src/transformers/models/llama/modeling_llama.py#L406
        Fast inference using KV cache.
        QK^T can be computed in 4 chunks

        [Q, q] @ [K, k].T where q, k are the new tokens.
        [QK^T, Qk^T]
        [qK^T, qk^T]

        Since the attention mask wipes Qk^T, we just get
        [QK^T,    0]
        [qK^T, qk^T]

        Since softmax is row-wise, we get
        softmax([QK^T,    0])
        softmax([qK^T, qk^T])

        We then multiply by   [V]
                              [v]
        softmax([QK^T,    0]) [softmax(QK^T)V] *
        softmax([qK^T, qk^T]) [softmax([qK^T, qk^T]) @ [V, v]]

        But notice * [softmax(QK^T)V] is just the last attention.
        We just need to compute the last final row.

        This means we can pass in a row of Q, but we need to
        remember K and V, which are called the KV cache.
    """
    Xn = hidden_states
    bsz, _, hd = hidden_states.size()
    K1, V1 = past_key_value
    dtype = Xn.dtype

    n_heads    = self.num_heads
    n_groups   = self.num_key_value_groups
    n_kv_heads = self.num_key_value_heads
    head_dim   = self.head_dim
    attention_size = n_heads*head_dim
    # assert(n_kv_heads * n_groups == n_heads)
    seq_len = K1.shape[-2]
    kv_seq_len = seq_len + 1

    # Prefill phase
    # if not hasattr(self, "paged_attention"):
    if do_prefill:
        self.paged_attention = torch.empty((KV_CACHE_INCREMENT+seq_len+1, 2, bsz, n_kv_heads, head_dim), dtype = dtype, device = "cuda:0")
        self.paged_attention_K = self.paged_attention[:,0]
        self.paged_attention_V = self.paged_attention[:,1]
        self.paged_attention_K[:seq_len] = K1.permute(2, 0, 1, 3)
        self.paged_attention_V[:seq_len] = V1.permute(2, 0, 1, 3)
        self.temp_QA = torch.empty((2, bsz, 1, attention_size), dtype = dtype, device = "cuda:0")
        self.temp_KV = torch.empty((2, bsz, 1, n_kv_heads*head_dim), dtype = dtype, device = "cuda:0")
        self.RH_Q = torch.empty((bsz, n_heads, 1, head_dim), dtype = dtype, device = "cuda:0")
        self.attention = torch.empty((bsz, n_heads, 1, KV_CACHE_INCREMENT+seq_len), dtype = dtype, device = "cuda:0")
        self.scalar = 1.0 / math_sqrt(self.head_dim)
        self.half_head_dim = head_dim // 2
    elif kv_seq_len >= self.paged_attention.shape[0]:
        self.paged_attention.resize_((self.paged_attention.shape[0]+KV_CACHE_INCREMENT, 2, bsz, n_kv_heads, head_dim))
        self.paged_attention_K = self.paged_attention[:,0]
        self.paged_attention_V = self.paged_attention[:,1]
        self.attention.resize_((bsz, n_heads, 1, self.attention.shape[-1]+KV_CACHE_INCREMENT))
    pass

    Qn = fast_linear_forward(self.q_proj, Xn, out = self.temp_QA[0])
    Kn = fast_linear_forward(self.k_proj, Xn, out = self.temp_KV[0])
    Vn = fast_linear_forward(self.v_proj, Xn, out = self.temp_KV[1])
    Qn = Qn.view(bsz, 1, n_heads,    head_dim).transpose(1, 2)
    Kn = Kn.view(bsz, 1, n_kv_heads, head_dim).transpose(1, 2)
    Vn = Vn.view(bsz, 1, n_kv_heads, head_dim).transpose(1, 2)

    # cos, sin = self.rotary_emb(Vn, seq_len = kv_seq_len)
    # Qn, Kn = inplace_rope_embedding(Qn, Kn, cos, sin, position_ids)
    cos = self.rotary_emb.cos_cached[position_ids].unsqueeze(1)
    sin = self.rotary_emb.sin_cached[position_ids].unsqueeze(1)
    h = self.half_head_dim

    RH_Q = self.RH_Q
    RH_Q[:,:,:,:h] = Qn[:,:,:,h:]
    RH_Q[:,:,:,h:] = Qn[:,:,:,:h]
    torch.neg(RH_Q[:,:,:,:h], out = RH_Q[:,:,:,:h])
    Qn *= cos
    Qn.addcmul_(RH_Q, sin)

    RH_K = RH_Q[:,:n_kv_heads,:,:] # torch.empty((n_kv_heads, 1, head_dim), dtype = dtype, device = "cuda:0")
    RH_K[:,:,:,:h] = Kn[:,:,:,h:]
    RH_K[:,:,:,h:] = Kn[:,:,:,:h]
    torch.neg(RH_K[:,:,:,:h], out = RH_K[:,:,:,:h])
    Kn *= cos
    Kn.addcmul_(RH_K, sin)
    
    # New KV cache
    # Kn = torch.cat([K1, Kn], dim = 2)
    # Vn = torch.cat([V1, Vn], dim = 2)
    self.paged_attention_K[seq_len] = Kn.permute(2, 0, 1, 3)
    self.paged_attention_V[seq_len] = Vn.permute(2, 0, 1, 3)
    Kn = self.paged_attention_K[:kv_seq_len].permute(1, 2, 0, 3)
    Vn = self.paged_attention_V[:kv_seq_len].permute(1, 2, 0, 3)

    # Handle sliding windows
    sliding_window = getattr(self.config, "sliding_window", None)
    if sliding_window is not None and kv_seq_len > sliding_window:
        # From https://github.com/huggingface/transformers/blob/main/src/transformers/models/mistral/modeling_mistral.py#L193
        slicing_tokens = 1 - sliding_window
        Knn = Kn[:, :, slicing_tokens:, :]#.contiguous()
        Vnn = Vn[:, :, slicing_tokens:, :]#.contiguous()
    else:
        Knn, Vnn = Kn, Vn
    pass

    # Grouped query attention
    _, _, cached_len, _ = Knn.shape
    if n_groups != 1:
        Knn = Knn[:, :, None, :, :].expand(bsz, n_kv_heads, n_groups, cached_len, head_dim)
        Vnn = Vnn[:, :, None, :, :].expand(bsz, n_kv_heads, n_groups, cached_len, head_dim)
        Knn = Knn.reshape(bsz, n_heads, cached_len, head_dim)
        Vnn = Vnn.reshape(bsz, n_heads, cached_len, head_dim)
    pass
    # else:
    #     Knn, Vnn = Knn, Vnn
    # pass

    # Attention
    if bsz == 1:
        Qn *= self.scalar # See https://github.com/ggerganov/llama.cpp/issues/7805#issuecomment-2153349963
        # It seems like doing (Q * scalar) @ K is better than (Q @ K) * scalar to stop overflows
        A = torch.matmul(Qn, Knn.transpose(2, 3), out = self.attention[:,:,:,:cached_len])
        # if attention_mask is not None: A += attention_mask # Must add attention_mask for batched
        A[:] = torch_nn_functional_softmax(A, dim = -1, dtype = torch.float32)#.to(A.dtype)
        A = torch.matmul(A, Vnn, out = Qn)
    else:
        A = scaled_dot_product_attention(Qn, Knn, Vnn, attn_mask = attention_mask, is_causal = False)
    pass
    A = A.transpose(1, 2)
    A = A.reshape(bsz, 1, attention_size)
    A = fast_linear_forward(self.o_proj, A, out = self.temp_QA[1][:,:,:self.hidden_size])
    return A, (Kn, Vn)
pass


torch_nn_functional_silu = torch.nn.functional.silu
def fast_swiglu_inference(self, X):
    # gate = self.gate_proj(X)
    # up   = self.up_proj(X)
    bsz, _, hd = X.shape
    # mlp_size = self.config.intermediate_size
    # temp = torch.empty((2, bsz, 1, mlp_size), dtype = X.dtype, device = "cuda:0")

    gate = fast_linear_forward(self.gate_proj, X)#, out = temp[0])
    up   = fast_linear_forward(self.  up_proj, X)#, out = temp[1])
    gate = torch_nn_functional_silu(gate, inplace = True)
    gate *= up

    # X = self.down_proj(gate)
    down = fast_linear_forward(self.down_proj, gate, out = up[:,:,:hd])
    return down
pass


def fast_rms_layernorm_inference(self, X):
    old_dtype = X.dtype
    XX = X.to(torch.float32)
    variance = XX.square().mean(-1, keepdim = True)
    variance += self.variance_epsilon
    XX *= variance.rsqrt_()
    X = XX.to(old_dtype) # Must preserve due to residual
    X *= self.weight
    return X
pass


def fast_rms_layernorm_inference_gemma(self, X, out_weight = None):
    XX = X.to(torch.float32)
    variance = XX.square().mean(-1, keepdim = True)
    variance += self.variance_epsilon
    XX *= variance.rsqrt_()

    if out_weight is None:
        out_weight = self.weight + 1.0
    else:
        out_weight[:] = self.weight
        out_weight += 1.0
    pass

    XX *= out_weight
    return XX.to(X.dtype)
pass


# https://github.com/huggingface/transformers/blob/main/src/transformers/models/llama/modeling_llama.py#L320
def LlamaAttention_fast_forward(
    self,
    hidden_states:        torch.Tensor,
    causal_mask:          Optional[xformers.attn_bias.BlockDiagonalCausalMask] = None,
    attention_mask:       Optional[torch.Tensor] = None,
    position_ids:         Optional[torch.LongTensor] = None,
    past_key_value:       Optional[Tuple[torch.Tensor]] = None,
    output_attentions:    bool = False,
    use_cache:            bool = False,
    padding_mask:         Optional[torch.LongTensor] = None,
    *args, **kwargs,
) -> Tuple[torch.Tensor, Optional[torch.Tensor], Optional[Tuple[torch.Tensor]]]:
    
    # Clear inference
    if hasattr(self, "paged_attention"):
        del self.paged_attention_K
        del self.paged_attention_V
        del self.paged_attention
        del self.temp_QA
        del self.temp_KV
        del self.RH_Q
        del self.attention
    pass

    bsz, q_len, _ = hidden_states.size()

    n_heads    = self.num_heads
    n_groups   = self.num_key_value_groups
    n_kv_heads = self.num_key_value_heads
    head_dim   = self.head_dim
    assert(n_kv_heads * n_groups == n_heads)

    Q, K, V = self.apply_qkv(self, hidden_states)
    Q = Q.view(bsz, q_len, n_heads,    head_dim).transpose(1, 2)
    K = K.view(bsz, q_len, n_kv_heads, head_dim).transpose(1, 2)
    V = V.view(bsz, q_len, n_kv_heads, head_dim).transpose(1, 2)

    kv_seq_len = K.shape[-2]
    if past_key_value is not None:
        kv_seq_len += past_key_value[0].shape[-2]

    if position_ids is None:
        cos = self.rotary_emb.cos_cached
        sin = self.rotary_emb.sin_cached
        Q, K = fast_rope_embedding(Q, K, cos, sin)
    else:
        cos, sin = self.rotary_emb(V, seq_len = kv_seq_len)
        Q, K = inplace_rope_embedding(Q, K, cos, sin, position_ids)
    pass

    if past_key_value is not None:
        K = torch.cat([past_key_value[0], K], dim = 2)
        V = torch.cat([past_key_value[1], V], dim = 2)
    pass
    past_key_value = (K, V) if use_cache else None

    # Attention module
    if (not HAS_FLASH_ATTENTION and attention_mask is None):
        # Xformers memory efficient attention
        # Also has Flash Attention v2 dispatching
        Q = Q.transpose(1, 2)
        K = K.transpose(1, 2)
        V = V.transpose(1, 2)

        # Group query attention
        if n_groups != 1:
            K = K  .view(bsz, kv_seq_len, n_kv_heads,        1, head_dim)
            V = V  .view(bsz, kv_seq_len, n_kv_heads,        1, head_dim)
            K = K.expand(bsz, kv_seq_len, n_kv_heads, n_groups, head_dim)
            V = V.expand(bsz, kv_seq_len, n_kv_heads, n_groups, head_dim)
            if hidden_states.requires_grad:
                K = K.reshape(bsz, kv_seq_len, n_heads, head_dim)
                V = V.reshape(bsz, kv_seq_len, n_heads, head_dim)
            else:
                Q = Q.view(bsz, q_len, n_kv_heads, n_groups, head_dim)
        pass
        A = xformers_attention(Q, K, V, attn_bias = causal_mask)
        A = A.view(bsz, q_len, n_heads, head_dim)

    elif HAS_FLASH_ATTENTION and attention_mask is None:
        Q = Q.transpose(1, 2)
        K = K.transpose(1, 2)
        V = V.transpose(1, 2)
        A = flash_attn_func(Q, K, V, causal = True)
    else:
        # Grouped query attention
        if n_groups != 1:
            K = K[:, :, None, :, :].expand(bsz, n_kv_heads, n_groups, kv_seq_len, head_dim)
            V = V[:, :, None, :, :].expand(bsz, n_kv_heads, n_groups, kv_seq_len, head_dim)
            K = K.reshape(bsz, n_heads, kv_seq_len, head_dim)
            V = V.reshape(bsz, n_heads, kv_seq_len, head_dim)
        pass
        # Must be contiguous or else results are False!
        # https://github.com/pytorch/pytorch/issues/112577
        Q, K, V = Q.contiguous(), K.contiguous(), V.contiguous()
        # Needs (batch_size, n_heads, seq_len, head_dim)
        # is_casual and attention_mask must not be both set!
        A = scaled_dot_product_attention(Q, K, V, attn_mask = attention_mask, is_causal = False)
        # Go back to (batch_size, seq_len, n_heads, head_dim)
        A = A.transpose(1, 2).contiguous()
    pass
    attn_output = A.reshape(bsz, q_len, n_heads*head_dim)
    attn_output = self.apply_o(self, attn_output)
    attn_weights = None
    return attn_output, attn_weights, past_key_value
pass


# https://github.com/huggingface/transformers/blob/main/src/transformers/models/llama/modeling_llama.py#L590
def LlamaDecoderLayer_fast_forward(
    self,
    hidden_states:        torch.Tensor,
    causal_mask:          Optional[xformers.attn_bias.BlockDiagonalCausalMask] = None,
    attention_mask:       Optional[torch.Tensor] = None,
    position_ids:         Optional[torch.LongTensor] = None,
    past_key_value:       Optional[Tuple[torch.Tensor]] = None,
    output_attentions:    Optional[bool] = False,
    use_cache:            Optional[bool] = False,
    padding_mask:         Optional[torch.LongTensor] = None,
    *args, **kwargs,
) -> Tuple[torch.FloatTensor, Optional[Tuple[torch.FloatTensor, torch.FloatTensor]]]:
    """
    Args:
        hidden_states (`torch.FloatTensor`): input to the layer of shape `(batch, seq_len, embed_dim)`
        attention_mask (`torch.FloatTensor`, *optional*): attention mask of size
            `(batch, 1, tgt_len, src_len)` where padding elements are indicated by very large negative values.
        output_attentions (`bool`, *optional*):
            Whether or not to return the attentions tensors of all attention layers. See `attentions` under
            returned tensors for more detail.
        use_cache (`bool`, *optional*):
            If set to `True`, `past_key_values` key value states are returned and can be used to speed up decoding
            (see `past_key_values`).
        past_key_value (`Tuple(torch.FloatTensor)`, *optional*): cached past key and value projection states
    """
    if use_cache and hasattr(self, "_flag_for_generation"):
        residual = hidden_states
        hidden_states = fast_rms_layernorm_inference(self.input_layernorm, hidden_states)
        hidden_states, self_attn_weights, present_key_value = self.self_attn(
            hidden_states=hidden_states,
            causal_mask=causal_mask,
            attention_mask=attention_mask,
            position_ids=position_ids,
            past_key_value=past_key_value,
            output_attentions=output_attentions,
            use_cache=use_cache,
            padding_mask=padding_mask,
        )
        hidden_states += residual

        # Fully Connected
        residual = hidden_states
        hidden_states = fast_rms_layernorm_inference(self.post_attention_layernorm, hidden_states)
        hidden_states = fast_swiglu_inference(self.mlp, hidden_states)
        hidden_states += residual
    else:
        residual = hidden_states
        hidden_states = fast_rms_layernorm(self.input_layernorm, hidden_states)
        hidden_states, self_attn_weights, present_key_value = self.self_attn(
            hidden_states=hidden_states,
            causal_mask=causal_mask,
            attention_mask=attention_mask,
            position_ids=position_ids,
            past_key_value=past_key_value,
            output_attentions=output_attentions,
            use_cache=use_cache,
            padding_mask=padding_mask,
        )
        hidden_states = residual + hidden_states

        # Fully Connected
        residual = hidden_states
        hidden_states = fast_rms_layernorm(self.post_attention_layernorm, hidden_states)
        hidden_states = self.mlp(hidden_states)
        hidden_states = residual + hidden_states
    pass

    outputs = (hidden_states,)
    if output_attentions: outputs += (self_attn_weights,)
    if use_cache: outputs += (present_key_value,)
    return outputs
pass


# https://github.com/huggingface/transformers/blob/main/src/transformers/models/llama/modeling_llama.py#L825
def LlamaModel_fast_forward(
    self,
    input_ids:            torch.LongTensor,
    causal_mask:          Optional[xformers.attn_bias.BlockDiagonalCausalMask] = None,
    attention_mask:       Optional[torch.Tensor] = None,
    position_ids:         Optional[torch.LongTensor] = None,
    past_key_values:      Optional[List[torch.FloatTensor]] = None,
    inputs_embeds:        Optional[torch.FloatTensor] = None,
    use_cache:            Optional[bool] = None,
    output_attentions:    Optional[bool] = None,
    output_hidden_states: Optional[bool] = None,
    return_dict:          Optional[bool] = None,
    *args, **kwargs,
) -> Union[Tuple, BaseModelOutputWithPast]:

    output_attentions = output_attentions if output_attentions is not None else self.config.output_attentions
    assert(output_attentions is False)
    output_hidden_states = (
        output_hidden_states if output_hidden_states is not None else self.config.output_hidden_states
    )
    use_cache = use_cache if use_cache is not None else self.config.use_cache

    return_dict = return_dict if return_dict is not None else self.config.use_return_dict

    # retrieve input_ids and inputs_embeds
    if input_ids is not None and inputs_embeds is not None:
        raise ValueError("Unsloth: You cannot specify both decoder_input_ids and decoder_inputs_embeds at the same time")
    elif input_ids is not None:
        batch_size, seq_length = input_ids.shape
    elif inputs_embeds is not None:
        batch_size, seq_length, _ = inputs_embeds.shape
    else:
        raise ValueError("Unsloth: You have to specify either decoder_input_ids or decoder_inputs_embeds")

    seq_length_with_past = seq_length

    # Fix out of bounds tokenization
    if hasattr(self, "max_seq_length"):
        if seq_length > self.max_seq_length:
            logger.warning_once(
                f"Unsloth: Input IDs of length {seq_length} > the model's max sequence length of {self.max_seq_length}.\n"\
                "We shall truncate it ourselves. It's imperative if you correct this issue first."
            )
        if input_ids is not None:
            input_ids = input_ids[:,:self.max_seq_length]
        elif inputs_embeds is not None:
            inputs_embeds = inputs_embeds[:,:self.max_seq_length,:]
        pass
    pass
    
    past_key_values_length = 0

    if past_key_values is not None:
        past_key_values_length = past_key_values[0][0].shape[2]
        seq_length_with_past = seq_length_with_past + past_key_values_length
    pass

    # We already handle KV cache position_ids ourselves.
    if False:#(past_key_values_length != 0):
        position_ids = torch.arange(
            past_key_values_length, seq_length + past_key_values_length,
            dtype  = torch.int32,
            device = "cuda:0",
        )
        position_ids = position_ids.unsqueeze(0).view(-1, seq_length)
    elif position_ids is not None:
        position_ids = position_ids.view(-1, seq_length).to(torch.int32)#.long()
    else:
        position_ids = None
    pass

    if position_ids is not None:
        if position_ids.shape[0] != batch_size:
            position_ids = position_ids.repeat((batch_size, 1))
    pass

    # Embed positions
    if inputs_embeds is None:
        inputs_embeds = self.embed_tokens(input_ids)

    inputs_embeds = inputs_embeds.to(self.config.torch_dtype)

    # Normalized from Gemma
    IS_GEMMA  = self.config.model_type.startswith("gemma")
    IS_GEMMA2 = self.config.model_type.startswith("gemma2")
    train_embed_tokens = self.embed_tokens.weight.requires_grad

    if IS_GEMMA:
        # Match Gemma exactly by casting to bfloat16 / float16
        # inputs_embeds *= math_sqrt(self.config.hidden_size)
        # Ie 3072**0.5 = 55.5000 in bfloat16, whilst 55.4256 in float32
        # &  2048**0.5 = 45.2500 in bfloat16, whilst 45.2548 in float32
        normalizer = torch.tensor(math_sqrt(self.config.hidden_size), dtype = inputs_embeds.dtype)

        if train_embed_tokens:
            # Careful we must not do an inplace op!
            inputs_embeds = inputs_embeds * normalizer
        else:
            inputs_requires_grad = inputs_embeds.requires_grad
            if not inputs_embeds.is_leaf:
                inputs_embeds = inputs_embeds.detach()
                inputs_requires_grad = True
            elif inputs_requires_grad:
                inputs_embeds.requires_grad_(False)
            pass
            inputs_embeds *= normalizer
            # inputs_embeds *= math_sqrt(self.config.hidden_size)
            if inputs_requires_grad: inputs_embeds.requires_grad_(True)
        pass
    pass

    # Fix up attention mask by setting elements to 0
    # Specifically for DPO
    if self._has_no_labels and (attention_mask is not None) and (past_key_values is None) and \
        (not train_embed_tokens):
        # Careful for inference the attention_mask is size (1, kv_seq_len)
        # Whilst the input_embeds is size (1, 1, 4096)
        inputs_requires_grad = inputs_embeds.requires_grad
        if not inputs_embeds.is_leaf:
            inputs_embeds = inputs_embeds.detach()
            inputs_requires_grad = True
        elif inputs_requires_grad:
            inputs_embeds.requires_grad_(False)
        pass
        inputs_embeds *= attention_mask.unsqueeze(0).transpose(0, 1).transpose(1, 2)
        if inputs_requires_grad: inputs_embeds.requires_grad_(True)
    pass

    # Ignore attention_mask
    if attention_mask is None:
        padding_mask = None
    elif self.training:
        attention_mask = None
        padding_mask = None
    else:
        # if 0 in attention_mask:
        #     padding_mask = attention_mask
        # else:
        padding_mask = None

        attention_mask = _prepare_4d_causal_attention_mask_for_sdpa(
            attention_mask,
            (batch_size, seq_length),
            inputs_embeds,
            past_key_values_length,
            sliding_window = getattr(self.config, "sliding_window", None),
        )
    pass

    hidden_states = inputs_embeds

    if past_key_values is None and self.training:
        use_cache = False
        # if use_cache:
        #     logger.warning_once(
        #         "Unsloth: `use_cache=True` is incompatible with gradient checkpointing. Setting `use_cache=False`"
        #     )
        #     use_cache = False
    pass

    # decoder layers
    all_hidden_states = () if output_hidden_states else None
    all_self_attns = () if output_attentions else None
    next_decoder_cache = () if use_cache else None

    # Gradient checkpointing methods (ie sqrt)
    if hasattr(self, "_gradient_checkpointing_boundaries"):
        boundaries = self._gradient_checkpointing_boundaries
    else:
        boundaries = None
    pass

    # Check checkpointing method
    gradient_checkpointing = False
    offloaded_gradient_checkpointing = False

    if (self.gradient_checkpointing and self.training and not use_cache):

        gradient_checkpointing = True

        if output_attentions is False and hasattr(self, "_offloaded_gradient_checkpointing"):
            offloaded_gradient_checkpointing = True
    pass

    # Gemma2 has alternating SWA and global attn
    if IS_GEMMA2 and not hasattr(self, "SWA_mask"):
        n = self.config.max_position_embeddings
        # masked_fill is making stuff slower!
        # self. GA_mask = create_boolean_mask(n = n, sliding_window = 0)
        # self.SWA_mask = create_boolean_mask(n = n, sliding_window = self.config.sliding_window)
        from transformers.modeling_attn_mask_utils import AttentionMaskConverter
        self.SWA_mask = AttentionMaskConverter(
            is_causal = True,
            sliding_window = self.config.sliding_window,
        )\
            .to_causal_4d(1, n, n, dtype = inputs_embeds.dtype, device = "cuda:0",)\
            .squeeze(0).squeeze(0)

        self.GA_mask = AttentionMaskConverter(
            is_causal = True,
        )\
            .to_causal_4d(1, n, n, dtype = inputs_embeds.dtype, device = "cuda:0",)\
            .squeeze(0).squeeze(0)
    pass

    # Go through every layer!
    for idx, decoder_layer in enumerate(self.layers):

        if output_hidden_states: all_hidden_states += (hidden_states,)
        past_key_value = past_key_values[idx] if past_key_values is not None else None

        mask = causal_mask
        if IS_GEMMA2: mask = self.SWA_mask if (idx % 2 == 0) else self.GA_mask

        if offloaded_gradient_checkpointing:
            hidden_states = Unsloth_Offloaded_Gradient_Checkpointer.apply(
                decoder_layer,
                hidden_states,
                mask,
                attention_mask,
                position_ids,
                past_key_values,
                output_attentions,
                use_cache,
            )[0]

        elif gradient_checkpointing:
            def create_custom_forward(module):
                def custom_forward(*inputs):
                    return module(*inputs, past_key_value, output_attentions, padding_mask = padding_mask)
                return custom_forward
            pass

            layer_outputs = torch.utils.checkpoint.checkpoint(
                create_custom_forward(decoder_layer),
                hidden_states,
                mask,
                attention_mask,
                position_ids,
                use_reentrant = True,
                preserve_rng_state = False,
            )
            hidden_states = layer_outputs[0]

        else:
            layer_outputs = decoder_layer(
                hidden_states,
                causal_mask=mask,
                attention_mask=attention_mask,
                position_ids=position_ids,
                past_key_value=past_key_value,
                output_attentions=output_attentions,
                use_cache=use_cache,
                padding_mask=padding_mask,
            )
            hidden_states = layer_outputs[0]
        pass

        if use_cache: next_decoder_cache += (layer_outputs[2 if output_attentions else 1],)
        if output_attentions: all_self_attns += (layer_outputs[1],)
    pass

    # Final layernorm
    if use_cache:
        hidden_states = (fast_rms_layernorm_inference_gemma if IS_GEMMA else fast_rms_layernorm_inference)\
            (self.norm, hidden_states)
    else:
        hidden_states = fast_rms_layernorm(self.norm, hidden_states, gemma = IS_GEMMA)
    pass

    if output_hidden_states: all_hidden_states += (hidden_states,)
    next_cache = next_decoder_cache if use_cache else None

    if not return_dict:
        return tuple(v for v in [hidden_states, next_cache, all_hidden_states, all_self_attns] if v is not None)
    return BaseModelOutputWithPast(
        last_hidden_state=hidden_states,
        past_key_values=next_cache,
        hidden_states=all_hidden_states,
        attentions=all_self_attns,
    )
pass


# https://github.com/huggingface/transformers/blob/main/src/transformers/models/llama/modeling_llama.py#L825
def LlamaModel_fast_forward_inference(
    self,
    input_ids,
    past_key_values,
    position_ids,
    attention_mask = None,
):
    input_ids = input_ids[:,:self.max_seq_length]
    hidden_states = self.model.embed_tokens(input_ids)
    hidden_states = hidden_states.to(self.config.torch_dtype)
    bsz, q_len, hd = hidden_states.shape
    seq_len = past_key_values[0][0].shape[-2]
    if bsz != 1:
        attention_mask = _prepare_4d_causal_attention_mask_for_sdpa(
            attention_mask,
            (bsz, q_len),
            hidden_states,
            seq_len,
            sliding_window = getattr(self.config, "sliding_window", None),
        )
    else:
        attention_mask = None
    pass

    next_decoder_cache = []
    for idx, decoder_layer in enumerate(self.model.layers):
        residual = hidden_states
        hidden_states = fast_rms_layernorm_inference(decoder_layer.input_layernorm, hidden_states)
        hidden_states, present_key_value = LlamaAttention_fast_forward_inference(
            decoder_layer.self_attn,
            hidden_states = hidden_states,
            past_key_value = past_key_values[idx],
            position_ids = position_ids,
            attention_mask = attention_mask,
            do_prefill = not hasattr(decoder_layer.self_attn, "paged_attention"),
        )
        hidden_states += residual

        residual = hidden_states
        hidden_states = fast_rms_layernorm_inference(decoder_layer.post_attention_layernorm, hidden_states)
        hidden_states = fast_swiglu_inference(decoder_layer.mlp, hidden_states)
        hidden_states += residual

        next_decoder_cache.append(present_key_value)
    pass
    hidden_states = fast_rms_layernorm_inference(self.model.norm, hidden_states)

    return BaseModelOutputWithPast(
        last_hidden_state = hidden_states,
        past_key_values = next_decoder_cache,
        hidden_states = [],
        attentions = [],
    )
pass


def CausalLM_fast_forward(fast_forward_inference):
    def _CausalLM_fast_forward(
        self,
        input_ids: torch.LongTensor = None,
        causal_mask: Optional[xformers.attn_bias.BlockDiagonalCausalMask] = None,
        attention_mask: Optional[torch.Tensor] = None,
        position_ids: Optional[torch.LongTensor] = None,
        past_key_values: Optional[List[torch.FloatTensor]] = None,
        inputs_embeds: Optional[torch.FloatTensor] = None,
        labels: Optional[torch.LongTensor] = None,
        use_cache: Optional[bool] = None,
        output_attentions: Optional[bool] = None,
        output_hidden_states: Optional[bool] = None,
        return_dict: Optional[bool] = None,
        *args, **kwargs,
    ) -> Union[Tuple, CausalLMOutputWithPast]:
        
        if past_key_values is not None:
            outputs = fast_forward_inference(
                self,
                input_ids,
                past_key_values,
                position_ids = position_ids,
                attention_mask = attention_mask,
            )
        else:
            causal_mask = xformers.attn_bias.LowerTriangularMask()
    
            output_attentions = output_attentions if output_attentions is not None else self.config.output_attentions
            output_hidden_states = (
                output_hidden_states if output_hidden_states is not None else self.config.output_hidden_states
            )
            return_dict = return_dict if return_dict is not None else self.config.use_return_dict

            # decoder outputs consists of (dec_features, layer_state, dec_hidden, dec_attn)
            self.model._has_no_labels = labels is None

            outputs = self.model(
                input_ids=input_ids,
                causal_mask=causal_mask,
                attention_mask=attention_mask,
                position_ids=position_ids,
                past_key_values=past_key_values,
                inputs_embeds=inputs_embeds,
                use_cache=use_cache,
                output_attentions=output_attentions,
                output_hidden_states=output_hidden_states,
                return_dict=return_dict,
            )
        pass

        hidden_states = outputs[0]
        bsz, q_len, hd = hidden_states.shape
        lm_head = self.lm_head.weight
        if bsz == 1 and q_len == 1:
            logits = torch.mv(lm_head, hidden_states.ravel().to(lm_head.dtype))
            logits = logits.unsqueeze(0).unsqueeze(0)
        else:
            logits = self.lm_head(hidden_states.to(lm_head.dtype))
        pass
        logits = logits.to(self.config.torch_dtype)

        loss = None
        logit_softcapping = getattr(self.config, "final_logit_softcapping", 0)
        if labels is not None:
            shift_logits = logits
            if not hasattr(self, "extra_ignored_labels"):
                # Fixes https://github.com/unslothai/unsloth/issues/10
                self.extra_ignored_labels = torch.full((self.max_seq_length, 1), -100, device = "cuda:0")
            pass
            
            shift_labels = torch.hstack((labels[..., 1:], self.extra_ignored_labels[:labels.shape[0]]))
            loss = fast_cross_entropy_loss(
                logits = shift_logits,
                labels = shift_labels,
                logit_softcapping = logit_softcapping,
            )
        elif logit_softcapping != 0:
            logits *= (1.0 / logit_softcapping)
            torch.tanh(logits, out = logits)
            logits *= logit_softcapping
        pass

        if not return_dict:
            output = (logits,) + outputs[1:]
            return (loss,) + output if loss is not None else output

        return CausalLMOutputWithPast(
            loss=loss,
            logits=logits,
            past_key_values=outputs.past_key_values,
            hidden_states=outputs.hidden_states,
            attentions=outputs.attentions,
        )
    pass
    return _CausalLM_fast_forward
pass


def PeftModelForCausalLM_fast_forward(
    self,
    input_ids=None,
    causal_mask=None,
    attention_mask=None,
    inputs_embeds=None,
    labels=None,
    output_attentions=None,
    output_hidden_states=None,
    return_dict=None,
    task_ids=None,
    **kwargs,
):
    return self.base_model(
        input_ids=input_ids,
        causal_mask=causal_mask,
        attention_mask=attention_mask,
        inputs_embeds=inputs_embeds,
        labels=labels,
        output_attentions=output_attentions,
        output_hidden_states=output_hidden_states,
        return_dict=return_dict,
        **kwargs,
    )
pass


# Solves https://github.com/unslothai/unsloth/issues/168
# Static KV Cache was introduced in 4.38.0, causing training to be much slower.
# Inferene can now be CUDAGraphed, but we shall retain the old rotary embeddings.
# https://github.com/huggingface/transformers/pull/27931
# https://github.com/huggingface/transformers/blob/v4.37.2/src/transformers/models/llama/modeling_llama.py
class LlamaRotaryEmbedding(torch.nn.Module):
    # Fixes https://github.com/huggingface/transformers/pull/28837
    # https://github.com/microsoft/DeepSpeed/issues/4932
    # The precision of RoPE buffers is not correct, so we cast to int64.
    def __init__(self, dim, max_position_embeddings=2048, base=10000, device=None):
        super().__init__()
        self.dim = dim
        self.max_position_embeddings = max_position_embeddings
        self.base = base

        # Build here to make `torch.jit.trace` work.
        self._set_cos_sin_cache(seq_len=max_position_embeddings, device=device, dtype=torch.get_default_dtype())
    pass

    def _set_cos_sin_cache(self, seq_len, device, dtype):
        # Note: on the original Llama codebase, these tensors are created on the target device (and not on CPU) and
        # in FP32. They are applied (multiplied) in FP32 as well.
        self.max_seq_len_cached = seq_len
        inv_freq = 1.0 / (
            self.base ** (torch.arange(0, self.dim, 2, dtype=torch.int64, device="cpu").float() / self.dim)
        )
        t = torch.arange(self.max_seq_len_cached, device="cpu", dtype=torch.int64).float()

        freqs = torch.outer(t, inv_freq)
        # Different from paper, but it uses a different permutation in order to obtain the same calculation
        emb = torch.cat((freqs, freqs), dim=-1)
        self.register_buffer("cos_cached", emb.cos().to(dtype=dtype, device=device, non_blocking=True), persistent=False)
        self.register_buffer("sin_cached", emb.sin().to(dtype=dtype, device=device, non_blocking=True), persistent=False)
    pass

    def forward(self, x, position_ids=None, seq_len=None):
        # x: [bs, num_attention_heads, seq_len, head_size]
        if seq_len > self.max_seq_len_cached:
            self._set_cos_sin_cache(seq_len=seq_len, device=x.device, dtype=x.dtype)

        return (
            self.cos_cached[:seq_len].to(dtype=x.dtype),
            self.sin_cached[:seq_len].to(dtype=x.dtype),
        )
    pass
pass


class LlamaLinearScalingRotaryEmbedding(LlamaRotaryEmbedding):
    """LlamaRotaryEmbedding extended with linear scaling. Credits to the Reddit user /u/kaiokendev"""
    # Fixes https://github.com/huggingface/transformers/pull/28837
    # https://github.com/microsoft/DeepSpeed/issues/4932
    # The precision of RoPE buffers is not correct, so we cast to int64.
    def __init__(self, dim, max_position_embeddings=2048, base=10000, device=None, scaling_factor=1.0):
        self.scaling_factor = scaling_factor
        super().__init__(dim, max_position_embeddings, base, device)
    pass

    def _set_cos_sin_cache(self, seq_len, device, dtype):
        self.max_seq_len_cached = seq_len
        inv_freq = 1.0 / (
            self.base ** (torch.arange(0, self.dim, 2, dtype=torch.int64, device="cpu").float() / self.dim)
        )
        t = torch.arange(self.max_seq_len_cached, device="cpu", dtype=torch.int64).float()
        t = t / self.scaling_factor

        freqs = torch.outer(t, inv_freq)
        # Different from paper, but it uses a different permutation in order to obtain the same calculation
        emb = torch.cat((freqs, freqs), dim=-1)
        self.register_buffer("cos_cached", emb.cos().to(dtype=dtype, device=device, non_blocking=True), persistent=False)
        self.register_buffer("sin_cached", emb.sin().to(dtype=dtype, device=device, non_blocking=True), persistent=False)
    pass
pass


def _wrap_fast_inference(generate, device_type, dtype, model):
    # Wraps inference with bfloat16 / float16
    @torch.inference_mode
    def _fast_generate(*args, **kwargs):

        # Set a flag for generation!
        internal_model = model
        while hasattr(internal_model, "model"):
            internal_model._flag_for_generation = True
            internal_model = internal_model.model
        pass
        internal_model._flag_for_generation = True

        # For newer HF
        kwargs["cache_implementation"] = "dynamic"

        # Set pad token
        old_pad_token_id = getattr(model.config, "pad_token_id", None)
        old_eos_token_id = getattr(model.config, "eos_token_id", None)
        model.config.pad_token_id = old_eos_token_id

        # Autocasted
        with torch.autocast(device_type = device_type, dtype = dtype):
            output = generate(*args, **kwargs)
        pass

        # Revert
        model.config.pad_token_id = old_pad_token_id

        # Unset a flag for generation!
        internal_model = model
        while hasattr(internal_model, "model"):
            if hasattr(internal_model, "_flag_for_generation"): del internal_model._flag_for_generation
            internal_model = internal_model.model
        pass
        if hasattr(internal_model, "_flag_for_generation"): del internal_model._flag_for_generation

        return output
    pass
    return _fast_generate
pass


class FastLlamaModel:

    @staticmethod
    def pre_patch():
        LlamaAttention      .forward = LlamaAttention_fast_forward
        LlamaSdpaAttention  .forward = LlamaAttention_fast_forward
        LlamaFlashAttention2.forward = LlamaAttention_fast_forward
        LlamaDecoderLayer   .forward = LlamaDecoderLayer_fast_forward
        LlamaModel          .forward = LlamaModel_fast_forward
        LlamaForCausalLM    .forward = CausalLM_fast_forward(LlamaModel_fast_forward_inference)
        PeftModelForCausalLM.forward = PeftModelForCausalLM_fast_forward
        fix_prepare_inputs_for_generation(LlamaForCausalLM)

        # Solves https://github.com/unslothai/unsloth/issues/168
        # Static KV Cache was introduced in 4.38.0, causing training to be much slower.
        # Inferene can now be CUDAGraphed, but we shall retain the old rotary embeddings.
        # https://github.com/huggingface/transformers/pull/27931
        # https://github.com/huggingface/transformers/blob/v4.37.2/src/transformers/models/llama/modeling_llama.py
        import transformers.models.llama.modeling_llama
        transformers.models.llama.modeling_llama.LlamaRotaryEmbedding = LlamaRotaryEmbedding
        transformers.models.llama.modeling_llama.LlamaLinearScalingRotaryEmbedding = LlamaLinearScalingRotaryEmbedding
        return
    pass


    @staticmethod
    def from_pretrained(
        model_name        = "unsloth/llama-3-8b-bnb-4bit",
        max_seq_length    = None,
        dtype             = None,
        load_in_4bit      = True,
        token             = None,
        device_map        = "sequential",
        rope_scaling      = None,
        fix_tokenizer     = True,
        model_patcher     = None,
        tokenizer_name    = None,
        trust_remote_code = False,
        **kwargs,
    ):
        if trust_remote_code:
            print(
                "Unsloth: WARNING `trust_remote_code` is True.\n"\
                "Are you certain you want to do remote code execution?"
            )
        pass

        if token is None and "HF_TOKEN" in os.environ:
            token = os.environ["HF_TOKEN"]

        if token is None and "HUGGINGFACE_TOKEN" in os.environ:
            token = os.environ["HUGGINGFACE_TOKEN"]

        if model_patcher is None: model_patcher = FastLlamaModel
        SUPPORTS_BFLOAT16 = is_bfloat16_supported()
        gpu_stats = torch.cuda.get_device_properties(0)
        max_memory = round(gpu_stats.total_memory / 1024 / 1024 / 1024, 3)

        statistics = \
           f"==((====))==  Unsloth: Fast {model_patcher.__name__[4:-5]} patching release {__version__}\n"\
           f"   \\\   /|    GPU: {gpu_stats.name}. Max memory: {max_memory} GB. Platform = {platform_system}.\n"\
           f"O^O/ \_/ \\    Pytorch: {torch.__version__}. CUDA = {gpu_stats.major}.{gpu_stats.minor}. CUDA Toolkit = {torch.version.cuda}.\n"\
           f"\        /    Bfloat16 = {str(SUPPORTS_BFLOAT16).upper()}. FA [Xformers = {xformers_version}. FA2 = {HAS_FLASH_ATTENTION}]\n"\
           f' "-____-"     Free Apache license: http://github.com/unslothai/unsloth'
        print(statistics)
        model_patcher.pre_patch()
        get_statistics() # For debugging - we use a download counter to see if environments are not breaking 

        if dtype is None:
            dtype = torch.float16 if not SUPPORTS_BFLOAT16 else torch.bfloat16
        elif dtype == torch.bfloat16 and not SUPPORTS_BFLOAT16:
            logger.warning_once("Device does not support bfloat16. Will change to float16.")
            dtype = torch.float16

        assert(dtype == torch.float16 or dtype == torch.bfloat16 or dtype == torch.float32)

        # RoPE Scaling
        model_config = AutoConfig.from_pretrained(model_name, token = token)
        model_max_seq_length = model_config.max_position_embeddings

        # Check if RoPE Scaling is even allowed
        model_function = MODEL_FOR_CAUSAL_LM_MAPPING[model_config.__class__]
        has_rope_scaling = False
        try:
            with open(inspect.getfile(model_function), "r") as file:
                has_rope_scaling = "self.config.rope_scaling" in file.read()
        except: pass
        has_rope_scaling = True

        # If max_seq_length is not specified, use maximum fron config
        if max_seq_length is None:
            max_seq_length = model_max_seq_length
        pass

        if (rope_scaling is None) and (max_seq_length > model_max_seq_length):

            rope_scaling = max_seq_length / model_max_seq_length

            logger.warning_once(
                f"Unsloth: {model_name} can only handle sequence lengths of at most "\
                f"{model_max_seq_length}.\nBut with kaiokendev's RoPE scaling of "\
                f"{round(rope_scaling, 3)}, it can be magically be extended to "\
                f"{max_seq_length}!"
            )

            # Warn RoPE scaling isn't allowed
            if not has_rope_scaling:
                raise RuntimeError(
                    "However, {model_name} doesn't support RoPE Scaling!\n"\
                    "Please file a feature request at https://github.com/unslothai/unsloth."
                )
            pass

            rope_scaling = {"type": "linear", "factor": rope_scaling,}

            # Add to kwargs
            kwargs["rope_scaling"] = rope_scaling
        pass
        # We currently only support NVIDIA GPUs - AMD / Intel is a work in progress!
        pre_check = check_nvidia()

        bnb_config = None
        if load_in_4bit:
            bnb_config = BitsAndBytesConfig(
                load_in_4bit              = True,
                bnb_4bit_use_double_quant = True,
                bnb_4bit_quant_type       = "nf4",
                bnb_4bit_compute_dtype    = dtype,
            )
        pass

        # https://huggingface.co/togethercomputer/LLaMA-2-7B-32K/discussions/12
        # RoPE Scaling's max_position_embeddings must be updated
        max_position_embeddings = max(max_seq_length, model_max_seq_length)
        kwargs.pop("attn_implementation", None); # No need since we auto call it
        model = AutoModelForCausalLM.from_pretrained(
            model_name,
            device_map              = device_map,
            torch_dtype             = dtype,
            quantization_config     = bnb_config,
            token                   = token,
            max_position_embeddings = max_position_embeddings,
            trust_remote_code       = trust_remote_code,
            attn_implementation     = "eager",
            **kwargs,
        )
        # We currently only support NVIDIA GPUs - AMD / Intel is a work in progress!
        post_check = check_nvidia()

        # Counteract saved tokenizers
        tokenizer_name = model_name if tokenizer_name is None else tokenizer_name
        tokenizer = load_correct_tokenizer(
            tokenizer_name    = tokenizer_name,
            model_max_length  = max_position_embeddings,
            padding_side      = "right",
            token             = token,
            trust_remote_code = trust_remote_code,
        )

        model, tokenizer = patch_tokenizer(model, tokenizer)
        model = model_patcher.post_patch(model)

        # Patch up QKV / O and MLP
        for idx, layer in enumerate(model.model.layers):
            layer.self_attn.apply_qkv = original_apply_qkv
            layer.self_attn.apply_o   = original_apply_o
        pass

        # Patch Trainer
        from transformers.trainer import Trainer
        try:
            if Trainer._inner_training_loop.__name__ != "_fast_inner_training_loop":
                inner_training_loop = inspect.getsource(Trainer._inner_training_loop)
                Trainer._original_training_loop = inner_training_loop
            else:
                inner_training_loop = Trainer._original_training_loop
        except:
            raise RuntimeError('Unsloth currently does not support multi GPU setups - but we are working on it!')
        pass

<<<<<<< HEAD
        if ((post_check - post_check) >= 1).sum() > 1:
=======
        if ((post_check - pre_check) >= 1).sum() > 1:
>>>>>>> dd6ea68d
            raise RuntimeError('Unsloth currently does not support multi GPU setups - but we are working on it!')

        import transformers.trainer
        items_in_trainer = dir(transformers.trainer)
        good_items = []
        for item in items_in_trainer:
            # TODO: Support Deepspeed
            if item.startswith(("deepspeed", "xm", "met", "smp")): continue
            if item in inner_training_loop: good_items.append(item)
        pass
        exec("from transformers.trainer import (" + ", ".join(x for x in good_items) + ")", globals())

        start = re.search('logger\.info\([\"\'].+?Running training', inner_training_loop).span(0)[0]
        end = inner_training_loop.find("\n\n", start)
        original_debug = inner_training_loop[start:end]
        spaces = re.search('\n([\s\t]{1,})', original_debug).group(0)[1:]
        front_spaces = re.match('([\s\t]{1,})', inner_training_loop).group(0)

        debug_info = """debug_info = \\
        f"==((====))==  Unsloth - 2x faster free finetuning | Num GPUs = {args.world_size}\\n"\\
        f"   \\\\\\   /|    Num examples = {num_examples:,} | Num Epochs = {num_train_epochs:,}\\n"\\
        f"O^O/ \\_/ \\    Batch size per device = {self._train_batch_size:,} | Gradient Accumulation steps = {args.gradient_accumulation_steps}\\n"\\
        f"\\        /    Total batch size = {total_train_batch_size:,} | Total steps = {max_steps:,}\\n"\\
        f' "-____-"     Number of trainable parameters = {get_model_param_count(model, trainable_only=True):,}'
        logger.warning(debug_info)
        import subprocess, re, gc, numpy as np
        try:
            a = subprocess.check_output('nvidia-smi --query-gpu=memory.used --format=csv', shell = True)
        except:
            raise RuntimeError('Unsloth: We do not support AMD / Intel machines yet - it is a work in progress!')
        a = re.findall(rb'([\\d]{1,})[\\s]{1,}M', a)
        a = np.array([int(x.decode('utf-8'))/1024 for x in a])
        if ((a - PRE_CHECK) >= 1).sum() > 1:
            raise RuntimeError('Unsloth currently does not support multi GPU setups - but we are working on it!')
        for _ in range(3):
            gc.collect()
            torch.cuda.empty_cache()"""

        debug_info = debug_info.split('\n')
        debug_info = "\n".join([debug_info[0]] + [spaces + x[8:] for x in debug_info[1:]])
        inner_training_loop = inner_training_loop.replace(original_debug, debug_info)

        debug_info = """n_total_devices = total_train_batch_size // \\
            args.gradient_accumulation_steps // self._train_batch_size
        if n_total_devices > 1:
            logger.warning_once('Unsloth currently does not support multi GPU setups - but we are working on it!')
        debug_info ="""
        debug_info = debug_info.split('\n')
        debug_info = "\n".join([debug_info[0]] + [spaces + x[8:] for x in debug_info[1:]])
        inner_training_loop = inner_training_loop.replace("debug_info =", debug_info, 1)

        front_spaces = re.match(r"[\t\s]{1,}", inner_training_loop).group(0)
        inner_training_loop = re.sub(r"^" + front_spaces, "", inner_training_loop, flags = re.MULTILINE)
        inner_training_loop = inner_training_loop.replace(
            "train_dataloader = tpu_spmd_dataloader(train_dataloader)",
            "raise RuntimeError('Unsloth: TPUs are not yet supported!')"
        )
        inner_training_loop = inner_training_loop.replace(
            "self.accelerator.free_memory()",
            "self.accelerator.free_memory()\n" + \
            front_spaces + "if self.is_deepspeed_enabled:"\
            "raise RuntimeError('Unsloth: Deepspeed is not yet supported!')\n", 1,
        )

        check_batches = """train_dataloader = self.get_train_dataloader()
        ga  = args.gradient_accumulation_steps
        bsz = self._train_batch_size
        total_batches = bsz * ga * args.world_size
        n_total_devices = total_batches // ga // bsz
        if n_total_devices > 1:
            logger.warning_once('Unsloth currently does not support multi GPU setups - but we are working on it!')
            divisor = n_total_devices / 1
            bsz = self._train_batch_size = max(int(bsz / divisor), 1)
            if total_batches // ga // bsz > 1:
                divisor = n_total_devices / 1
                ga = args.gradient_accumulation_steps = max(int(ga / divisor), 1)"""
        check_batches = check_batches.split('\n')
        check_batches = "\n".join([check_batches[0]] + [front_spaces + x[8:] for x in check_batches[1:]])
        inner_training_loop = inner_training_loop.replace(
            "train_dataloader = self.get_train_dataloader()",
            check_batches, 1,
        )
        inner_training_loop = inner_training_loop.replace(
            "_inner_training_loop",
            "_fast_inner_training_loop", 1,
        )
        exec(inner_training_loop, globals())

        Trainer._inner_training_loop = _fast_inner_training_loop
        inner_training_loop = inner_training_loop.replace(
            "is_torch_tpu_available()",
            "False",
        )
        if "n_total_devices >" not in inner_training_loop:
            raise RuntimeError('Unsloth currently does not support multi GPU setups - but we are working on it!')
        pass
        inner_training_loop = inner_training_loop.replace(
            "is_sagemaker_mp_enabled()",
            "False",
        )
        exec(inner_training_loop, globals())
        Trainer._inner_training_loop = _fast_inner_training_loop

        # Save max_seq_length
        model.max_seq_length = max_position_embeddings
        internal_model = model
        while hasattr(internal_model, "model"):
            internal_model.max_seq_length = max_position_embeddings
            internal_model = internal_model.model
        pass
        internal_model.max_seq_length = max_position_embeddings

        # We check the tokenizer first for errors
        if fix_tokenizer:
            tokenizer = check_tokenizer(
                model            = model,
                tokenizer        = tokenizer,
                model_name       = model_name,
                model_max_length = max_position_embeddings,
                padding_side     = "right",
                token            = token,
            )
        pass
        patch_saving_functions(tokenizer)

        # Fix up config for transformers uploading PEFT
        # Not necessary anymore since we require transformers>=4.37!
        if False:
            name = model.config._name_or_path
            if name.startswith("unsloth/") and name.endswith("-bnb-4bit"):
                name = name[:len(name) - len("-bnb-4bit")]
                model.config.update({"_name_or_path" : name})
            pass
        pass

        # Log Unsloth version for future fastpaths for inference
        model.config.update({"unsloth_version" : __version__})

        # Add save modules
        patch_saving_functions(model)
        Trainer._inner_training_loop = _fast_inner_training_loop

        # Save tokenizer for inference purposes
        tokenizer.padding_side = "left" # Force inference
        internal_model = model
        while hasattr(internal_model, "model"):
            internal_model._saved_temp_tokenizer = tokenizer
            internal_model = internal_model.model
        pass
        internal_model._saved_temp_tokenizer = tokenizer
        
        return model, tokenizer
    pass


    @staticmethod
    def post_patch(model):
        # Patch model
        layers = model.model.layers

        # Torch.compile fails on embedding matrix??
        # Workaround randomnly fixes it for torch versions < 2.
        model.set_input_embeddings(torch.nn.Embedding.from_pretrained(model.get_input_embeddings().weight))
        model.config.update({"unsloth_version" : __version__})

        # We also do this for the lm_head
        lm_head = torch.nn.Linear(1, 1, bias = None)
        del lm_head.weight
        lm_head.weight = model.get_output_embeddings().weight
        lm_head.in_features  = lm_head.weight.shape[1]
        lm_head.out_features = lm_head.weight.shape[0]
        model.lm_head = lm_head
        
        # Also patch all dtypes - BnB seems to not allocate the correct type?
        # BnB default dtype seems to be float16!
        correct_dtype = lm_head.weight.dtype

        for name, module in model.named_modules():
            if isinstance(module, (Bnb_Linear4bit, Peft_Linear4bit)):
                weight = module.weight
                quant_state = weight.quant_state

                if type(quant_state) is list:
                    # BnB seems to have float16 as default!
                    module.weight.quant_state[2] = correct_dtype # Cast to correct dtype
                else:
                    # https://github.com/TimDettmers/bitsandbytes/pull/763/files
                    quant_state.dtype = correct_dtype
                pass
            pass
            # Downcast RoPE embedding to correct data type
            if (name.endswith("rotary_emb") or hasattr(module, "cos_cached")) \
                and (module.cos_cached.dtype != correct_dtype):
                
                module.cos_cached = module.cos_cached.to(correct_dtype)
                module.sin_cached = module.sin_cached.to(correct_dtype)
                pass
            pass
        pass

        # Clear deleted GPU items
        for _ in range(3):
            gc.collect()
            torch.cuda.empty_cache()
        return model
    pass


    @staticmethod
    def get_peft_model(
        model,
        r                   = 16,
        target_modules      = ["q_proj", "k_proj", "v_proj", "o_proj",
                               "gate_proj", "up_proj", "down_proj"],
        lora_alpha          = 16,
        lora_dropout        = 0,
        bias                = "none",
        layers_to_transform = None,
        layers_pattern      = None,
        use_gradient_checkpointing = True,
        random_state        = 3407,
        max_seq_length      = 2048, # not used anymore
        use_rslora          = False,
        modules_to_save     = None,
        init_lora_weights   = True,
        loftq_config        = {},
        temporary_location  = "_unsloth_temporary_saved_buffers",
        **kwargs,
    ):
        transformers_set_seed(random_state)

        if isinstance(model, PeftModelForCausalLM):
            # Check if exactly the same and then pass through!
            assert(hasattr(model, "peft_config"))

            peft_config = model.peft_config["default"].to_dict()
            check_parameters = [
                "r", "lora_alpha", "lora_dropout",
                "bias", "layers_to_transform", "layers_pattern",
                "use_rslora", "init_lora_weights",
            ]
            check_all = True
            for param in check_parameters:
                check_all = check_all and (peft_config[param] == eval(param))
            pass

            # Check save_modules
            old_target_modules = list(peft_config["target_modules"])
            modules_to_save = peft_config["modules_to_save"]
            if modules_to_save is None: modules_to_save = {}
            modules_to_save = list(modules_to_save)
            old_target_modules += modules_to_save

            # Combine all
            new_target_modules = list(target_modules) + \
                list(modules_to_save if modules_to_save is not None else [])

            # Now check!
            new_target_modules = set(new_target_modules)
            check_all = check_all and (
                len(set(old_target_modules) ^ new_target_modules) == 0
            )

            check_all = check_all and (
                (loftq_config == {} or loftq_config is None) and \
                (peft_config["loftq_config"] == {} or peft_config["loftq_config"] is None)
            )

            if check_all:
                # Simply pass through!
                logger.warning(
                    "Unsloth: Already have LoRA adapters! We shall skip this step."
                )

                # Offload!
                # [TODO] First offload lm_head and embed_tokens to CPU (should be disk!!)
                if "embed_tokens" in new_target_modules:
                    print("Unsloth: Casting embed_tokens to float32")

                    model.model.model.embed_tokens.modules_to_save.default\
                        .to(device = "cuda:0", dtype = torch.float32, non_blocking = True)
                    model.model.model.embed_tokens.modules_to_save.default.requires_grad_(True)

                    # [TODO] Move old embed_tokens to CPU - should be disk!
                    model.model.model.embed_tokens.original_module\
                        .to(device = "cpu", non_blocking = True)
                    model.model.model.embed_tokens.original_module.requires_grad_(False)
                pass

                if "lm_head" in new_target_modules:
                    print("Unsloth: Casting lm_head to float32")

                    model.model.lm_head.modules_to_save.default\
                        .to(device = "cuda:0", dtype = torch.float32, non_blocking = True)
                    model.model.lm_head.modules_to_save.default.requires_grad_(True)

                    # [TODO] Move old lm_head to CPU - should be disk!
                    model.model.lm_head.original_module\
                        .to(device = "cpu", non_blocking = True)
                    model.model.lm_head.original_module.requires_grad_(False)
                pass

                return model
            else:
                raise TypeError(
                    "Unsloth: Your model already has LoRA adapters. Your new parameters are different."
                )
            pass
        pass

        if loftq_config is None: loftq_config = {}

        signature = str(inspect.signature(LoraConfig))
        SUPPORTS_LOFTQ  = "loftq_config" in signature
        SUPPORTS_RSLORA = "use_rslora"   in signature
        
        assert(max_seq_length <= model.max_seq_length)

        if lora_dropout != 0:
            logger.warning_once(
                f"Unsloth: Dropout = 0 is supported for fast patching. You are using dropout = {lora_dropout}.\n"\
                f"Unsloth will patch all other layers, except LoRA matrices, causing a performance hit."
            )
        pass

        if bias != "none":
            logger.warning_once(
                f"Unsloth: bias = `none` is supported for fast patching. You are using bias = {bias}.\n"\
                f"Unsloth will patch all other layers, except LoRA matrices, causing a performance hit."
            )
        pass

        if not (type(init_lora_weights) is bool or \
            init_lora_weights == "gaussian" or init_lora_weights == "loftq"):
            raise ValueError(
                'Unsloth: `init_lora_weights` must be either [True, False, "gaussian", "loftq"].'
            )
        pass

        if init_lora_weights == "loftq":

            if not SUPPORTS_LOFTQ:
                import peft
                raise RuntimeError(
                    f"Unsloth: Your PEFT version of {peft.__version__} does not support LoftQ init.\n"\
                    "Please install PEFT 0.7.2 or higher.\n"\
                    "You can also install from source: `pip install git+https://github.com/huggingface/peft.git"
                )
            pass

            if loftq_config == {}:
                from peft import LoftQConfig
                logger.warning_once(
                    f"Unsloth: init_lora_weights = `loftq` is set, but `loftq_config` is None.\n"\
                    f"We shall use `loftq_config = LoftQConfig(loftq_bits = 4, loftq_iter = 1)`."
                )
                loftq_config = LoftQConfig(loftq_bits = 4, loftq_iter = 1)
            pass
            
            if hasattr(model.config, "quantization_config"):
                raise ValueError(
                    "Unsloth: You are using `loftq` init, yet `load_in_4bit = True` was set.\n"\
                    "Reload your model without any quantization by setting `load_in_4bit = False`."
                )
            pass
        pass

        assert(type(use_rslora) is bool)
        if use_rslora:
            if not SUPPORTS_RSLORA:
                # We manually check for PEFT
                import peft
                raise RuntimeError(
                    f"Unsloth: Your PEFT version of {peft.__version__} does not support `use_rslora`.\n"\
                    "Please install PEFT 0.7.2 or higher.\n"\
                    "You can also install from source: `pip install git+https://github.com/huggingface/peft.git"
                )
            pass
        pass

        accepted_modules = frozenset(("q_proj", "k_proj", "v_proj", "o_proj",
                                      "gate_proj", "up_proj", "down_proj",),)
        model.config.update({"unsloth_version" : __version__})

        if type(modules_to_save) is tuple:
            modules_to_save = list(modules_to_save)
        pass

        train_lm_head = False
        train_embed_tokens = False
        final_modules = []
        for module in target_modules:
            if module == "lm_head":
                # logger.warning_once(
                #     "Unsloth: `lm_head` should be placed in `modules_to_save` and not `target_modules`. "\
                #     "Luckily, we shall do it for you!"
                # )
                train_lm_head = True
                if modules_to_save is None: modules_to_save = ["lm_head"]
                else: modules_to_save.append("lm_head")

            elif module == "embed_tokens":
                # logger.warning_once(
                #     "Unsloth: `embed_tokens` should be placed in `modules_to_save` and not `target_modules`. "\
                #     "Luckily, we shall do it for you!"
                # )
                train_embed_tokens = True
                if modules_to_save is None: modules_to_save = ["embed_tokens"]
                else: modules_to_save.append("embed_tokens")

            else:
                assert(module in accepted_modules)
                final_modules.append(module)
        pass

        # Check if we added new tokens!
        if hasattr(model, "_need_to_train_embeddings"):
            if not train_lm_head or not train_embed_tokens:
                print(
                    "Unsloth: You added new tokens but did not specify if you wanted to "\
                    "train the lm_head and embed_tokens.\nWe must turn it on for you."
                )
                train_lm_head = True
                train_embed_tokens = True

                if modules_to_save is None: modules_to_save = ["embed_tokens"]
                else: modules_to_save.append("embed_tokens")

                if modules_to_save is None: modules_to_save = ["lm_head"]
                else: modules_to_save.append("lm_head")
            pass
        pass

        # Check for Llama-3
        # if hasattr(model._saved_temp_tokenizer, "_using_llama3_template"):
        #     if not train_embed_tokens and not train_lm_head:
        #         raise RuntimeError("")

        # First fix untrained tokens
        # Wrong - can cause reserved tokens to pop out!!
        # if train_embed_tokens or train_lm_head:
        #     fix_untrained_tokens(model, eps = 1e-16)
        # pass

        # Check modules_to_save
        if modules_to_save is not None:
            for module in modules_to_save:
                if module == "lm_head":
                    train_lm_head = True
                elif module == "embed_tokens":
                    train_embed_tokens = True
                else:
                    raise TypeError(
                        f"Unsloth: Module = {module} is not allowed. Only 'lm_head' and 'embed_tokens' is allowed."
                    )
            pass
        pass
        if isinstance(modules_to_save, (tuple, list)):
            modules_to_save = list(set(modules_to_save))
        pass

        # Get LoRA
        arguments = dict(
            r                   = r,
            lora_alpha          = lora_alpha,
            target_modules      = final_modules,
            lora_dropout        = lora_dropout,
            bias                = bias,
            task_type           = TaskType.CAUSAL_LM,
            layers_to_transform = layers_to_transform,
            init_lora_weights   = init_lora_weights,
            loftq_config        = loftq_config,
            use_rslora          = use_rslora,
            modules_to_save     = modules_to_save,
            **kwargs,
        )
        if not SUPPORTS_LOFTQ:  del arguments["loftq_config"]
        if not SUPPORTS_RSLORA: del arguments["use_rslora"]

        _saved_temp_tokenizer = model._saved_temp_tokenizer

        lora_config = LoraConfig(**arguments)

        # First offload lm_head and embed_tokens to disk
        input_embeddings_device  = model. get_input_embeddings().weight.device
        output_embeddings_device = model.get_output_embeddings().weight.device

        if use_gradient_checkpointing == "unsloth":
            if train_embed_tokens:
                print("Unsloth: Offloading input_embeddings to disk to save VRAM")
                offload_input_embeddings(model, temporary_location)
            pass

            # Remove old items to save VRAM
            for _ in range(3):
                gc.collect()
                torch.cuda.empty_cache()
            pass

            if train_lm_head:
                print("Unsloth: Offloading output_embeddings to disk to save VRAM")
                offload_output_embeddings(model, temporary_location)
            pass

            # Remove old items to save VRAM
            for _ in range(3):
                gc.collect()
                torch.cuda.empty_cache()
            pass
        pass

        model = _get_peft_model(model, lora_config)

        model._saved_temp_tokenizer = _saved_temp_tokenizer

        model = FastLlamaModel.patch_peft_model(model, use_gradient_checkpointing)

        # Now patch lm_head and embed_tokens
        if train_embed_tokens:
            print("Unsloth: Casting embed_tokens to float32")
            assert(hasattr(model.model.model.embed_tokens, "modules_to_save"))
            model.model.model.embed_tokens.modules_to_save.default\
                .to(device = "cuda:0", dtype = torch.float32, non_blocking = True)
            model.model.model.embed_tokens.modules_to_save.default.requires_grad_(True)
        pass

        if train_lm_head:
            print("Unsloth: Casting lm_head to float32")
            assert(hasattr(model.model.lm_head, "modules_to_save"))
            model.model.lm_head.modules_to_save.default\
                .to(device = "cuda:0", dtype = torch.float32, non_blocking = True)
            model.model.lm_head.modules_to_save.default.requires_grad_(True)
        pass

        # Patch tokenizer to pad to the right
        internal_model = model
        while hasattr(internal_model, "model"):
            if hasattr(internal_model, "_saved_temp_tokenizer"):
                internal_model._saved_temp_tokenizer.padding_side = "right"
            pass
            internal_model = internal_model.model
        pass
        if hasattr(internal_model, "_saved_temp_tokenizer"):
            internal_model._saved_temp_tokenizer.padding_side = "right"
        pass

        # Clear deleted GPU items
        for _ in range(3):
            gc.collect()
            torch.cuda.empty_cache()
        pass

        return model
    pass


    @staticmethod
    def patch_peft_model(
        model,
        use_gradient_checkpointing = True,
    ):
        if not isinstance(model, PeftModelForCausalLM):
            raise TypeError(
                "Unsloth: Your model needs to call `.get_peft_model` first!"
            )
        pass

        # Get activation function
        model_type = model.config.model_type

        if   model_type == "llama":   apply_lora_mlp = apply_lora_mlp_swiglu
        elif model_type == "mistral": apply_lora_mlp = apply_lora_mlp_swiglu
        elif model_type == "qwen2":   apply_lora_mlp = apply_lora_mlp_swiglu
        elif model_type == "gemma":   apply_lora_mlp = apply_lora_mlp_geglu_approx
        elif model_type == "gemma2":  apply_lora_mlp = apply_lora_mlp_geglu_approx
        else:
            raise NotImplementedError(f"Unsloth: {model_type} is not yet implemented!")
        pass

        model = prepare_model_for_kbit_training(
            model,
            use_gradient_checkpointing = use_gradient_checkpointing,
            use_reentrant = True,
        )

        # Fix up config for transformers uploading PEFT
        for active_adapter in model.peft_config.keys():
            # Not necessary since we requires transformers >= 4.37
            if False:
                name = model.peft_config[active_adapter].base_model_name_or_path
                if name.startswith("unsloth/") and name.endswith("-bnb-4bit"):
                    name = name[:len(name) - len("-bnb-4bit")]
                    model.peft_config[active_adapter].base_model_name_or_path = name
                pass
            # Add revision to enable future fast inference paths
            model.peft_config[active_adapter].revision = f"unsloth"
        pass

        from transformers.trainer import Trainer 
        if Trainer._inner_training_loop.__name__ != "_fast_inner_training_loop":
            raise RuntimeError(
                'Unsloth currently does not work on multi GPU setups - sadly we are a 2 brother team so '\
                'enabling it will require much more work, so we have to prioritize. Please understand!\n'\
                'We do have a separate beta version, which you can contact us about!\n'\
                'Thank you for your understanding and we appreciate it immensely!'
            )
        pass

        # Fix loftq issues
        # loftq_config must not = None, but rather {}
        all_configs = model.peft_config
        for key, current_config in all_configs.items():
            if hasattr(current_config, "loftq_config") and current_config.loftq_config is None:
                new_args = current_config.__dict__
                new_args["loftq_config"] = {}
                current_config = current_config.__class__(**new_args)
                all_configs[key] = current_config
            pass
        pass

        # Do patching
        n_mlp = 0
        n_qkv = 0
        n_o   = 0
        import types

        active_adapter = model.active_adapters[0] if \
            hasattr(model, "active_adapters") else model.active_adapter

        # Get dropout and bias
        lora_dropout = model.peft_config[active_adapter].lora_dropout
        bias         = model.peft_config[active_adapter].bias

        if lora_dropout == 0 and bias == "none":
            for idx, layer in enumerate(model.model.model.layers):

                # MLP patching
                gate_proj = layer.mlp.gate_proj
                up_proj   = layer.mlp.  up_proj
                down_proj = layer.mlp.down_proj

                if  hasattr(gate_proj, "lora_A") and \
                    hasattr(  up_proj, "lora_A") and \
                    hasattr(down_proj, "lora_A") and \
                    (getattr(gate_proj, "base_layer", gate_proj).bias is None) and \
                    (getattr(  up_proj, "base_layer",   up_proj).bias is None) and \
                    (getattr(down_proj, "base_layer", down_proj).bias is None) and \
                    (getattr(gate_proj, "lora_magnitude_vector", None) is None) and \
                    (getattr(  up_proj, "lora_magnitude_vector", None) is None) and \
                    (getattr(down_proj, "lora_magnitude_vector", None) is None):

                    # https://stackoverflow.com/questions/50599045/python-replacing-a-function-within-a-class-of-a-module
                    layer.mlp.forward = types.MethodType(apply_lora_mlp, layer.mlp)
                    n_mlp += 1
                else:
                    logger.warning_once(
                        "Not an error, but Unsloth cannot patch MLP layers with our manual autograd engine since either LoRA adapters\n"\
                        "are not enabled or a bias term (like in Qwen) is used."
                    )
                pass

                # QKV attention patching
                q_proj = layer.self_attn.q_proj
                k_proj = layer.self_attn.k_proj
                v_proj = layer.self_attn.v_proj
                if  hasattr(q_proj, "lora_A") and \
                    hasattr(k_proj, "lora_A") and \
                    hasattr(v_proj, "lora_A") and \
                    (getattr(q_proj, "base_layer", q_proj).bias is None) and \
                    (getattr(q_proj, "base_layer", k_proj).bias is None) and \
                    (getattr(q_proj, "base_layer", v_proj).bias is None) and \
                    (getattr(q_proj, "lora_magnitude_vector", None) is None) and \
                    (getattr(k_proj, "lora_magnitude_vector", None) is None) and \
                    (getattr(v_proj, "lora_magnitude_vector", None) is None):

                    layer.self_attn.apply_qkv = apply_lora_qkv
                    n_qkv += 1
                else:
                    if model_type != "qwen2":
                        logger.warning_once(
                            "Not an error, but Unsloth cannot patch Attention layers with our manual autograd engine since either LoRA adapters\n"\
                            "are not enabled or a bias term (like in Qwen) is used."
                        )
                    pass
                pass

                # O attention patching
                o_proj = layer.self_attn.o_proj
                if hasattr(o_proj, "lora_A") and \
                    (getattr(o_proj, "base_layer", o_proj).bias is None) and \
                    (getattr(o_proj, "lora_magnitude_vector", None) is None):

                    layer.self_attn.apply_o = apply_lora_o
                    n_o += 1
                else:
                    logger.warning_once(
                        "Not an error, but Unsloth cannot patch O projection layer with our manual autograd engine since either LoRA adapters\n"\
                        "are not enabled or a bias term (like in Qwen) is used."
                    )
                pass
            pass
        pass

        logger.warning_once(
            f"Unsloth {__version__} patched {len(model.model.model.layers)} layers with "\
            f"{n_qkv} QKV layers, {n_o} O layers and {n_mlp} MLP layers.",
        )
        patch_saving_functions(model)

        # Patch cross entropy loss labels
        # Fixes https://github.com/unslothai/unsloth/issues/10
        max_seq_length = model.max_seq_length
        extra_ignored_labels = torch.full((max_seq_length, 1), -100, device = "cuda:0")
        model.model.extra_ignored_labels = extra_ignored_labels
        internal_model = model
        while hasattr(internal_model, "model"):
            internal_model.max_seq_length = max_seq_length
            internal_model = internal_model.model
        pass
        internal_model.max_seq_length = max_seq_length        

        # Patch tokenizer to pad to the right
        internal_model = model
        while hasattr(internal_model, "model"):
            if hasattr(internal_model, "_saved_temp_tokenizer"):
                internal_model._saved_temp_tokenizer.padding_side = "right"
            pass
            internal_model = internal_model.model
        pass
        if hasattr(internal_model, "_saved_temp_tokenizer"):
            internal_model._saved_temp_tokenizer.padding_side = "right"
        pass

        # Clear deleted GPU items
        for _ in range(3):
            gc.collect()
            torch.cuda.empty_cache()
        pass
        return model
    pass


    @staticmethod
    def for_inference(model):
        # if model.config.model_type == "qwen2":
        #     FastLlamaModel.for_training(model)
        #     return
        # pass

        internal_model = model
        internal_model.gradient_checkpointing = False
        internal_model.training = False

        while hasattr(internal_model, "model"):
            internal_model = internal_model.model
            internal_model.gradient_checkpointing = False
            internal_model.training = False
        pass

        # Also check if lm_head / embeddings are trained
        internal_model = model
        while not hasattr(internal_model, "lm_head"):
            internal_model = internal_model.model
        pass
        lm_head = internal_model.lm_head.weight
        device_type = lm_head.device.type
        dtype = model.config.torch_dtype
        
        if type(dtype) is str:
            if   dtype ==  "float16": dtype = torch.float16
            elif dtype == "bfloat16": dtype = torch.bfloat16
        pass

        # Wrap model.generate
        if model.generate.__name__ != "_fast_generate":
            model._unwrapped_old_generate = model.generate
            model.generate = _wrap_fast_inference(model.generate, device_type, dtype, model)
        pass
        
        # Patch tokenizer to pad to the left
        internal_model = model
        while hasattr(internal_model, "model"):
            if hasattr(internal_model, "_saved_temp_tokenizer"):
                internal_model._saved_temp_tokenizer.padding_side = "left"
            pass
            internal_model = internal_model.model
        pass
        if hasattr(internal_model, "_saved_temp_tokenizer"):
            internal_model._saved_temp_tokenizer.padding_side = "left"
        pass
    pass


    @staticmethod
    def for_training(model, use_gradient_checkpointing = True):
        internal_model = model
        internal_model.gradient_checkpointing = use_gradient_checkpointing
        internal_model.training = True

        # Delete all fast inference loras
        for param in model.parameters():
            if hasattr(param, "_fast_lora"):
                del param._fast_lora
        pass

        while hasattr(internal_model, "model"):
            internal_model = internal_model.model
            internal_model.gradient_checkpointing = use_gradient_checkpointing
            internal_model.training = True
        pass

        # Also revert model.generate
        if hasattr(model, "_unwrapped_old_generate"):
            model.generate = model._unwrapped_old_generate
            del model._unwrapped_old_generate
        pass

        # Patch tokenizer to pad to the right
        internal_model = model
        while hasattr(internal_model, "model"):
            if hasattr(internal_model, "_saved_temp_tokenizer"):
                internal_model._saved_temp_tokenizer.padding_side = "right"
            pass
            internal_model = internal_model.model
        pass
        if hasattr(internal_model, "_saved_temp_tokenizer"):
            internal_model._saved_temp_tokenizer.padding_side = "right"
        pass
    pass
pass
<|MERGE_RESOLUTION|>--- conflicted
+++ resolved
@@ -1243,11 +1243,7 @@
             raise RuntimeError('Unsloth currently does not support multi GPU setups - but we are working on it!')
         pass
 
-<<<<<<< HEAD
-        if ((post_check - post_check) >= 1).sum() > 1:
-=======
         if ((post_check - pre_check) >= 1).sum() > 1:
->>>>>>> dd6ea68d
             raise RuntimeError('Unsloth currently does not support multi GPU setups - but we are working on it!')
 
         import transformers.trainer
