# Copyright 2023-present Daniel Han-Chen & the Unsloth team. All rights reserved.
#
# Licensed under the Apache License, Version 2.0 (the "License");
# you may not use this file except in compliance with the License.
# You may obtain a copy of the License at
#
#     http://www.apache.org/licenses/LICENSE-2.0
#
# Unless required by applicable law or agreed to in writing, software
# distributed under the License is distributed on an "AS IS" BASIS,
# WITHOUT WARRANTIES OR CONDITIONS OF ANY KIND, either express or implied.
# See the License for the specific language governing permissions and
# limitations under the License.

import torch
import gc
import math
import functools
from typing import Optional, Tuple, List, Union
from ._utils import *
from ._utils import patch_unsloth_smart_gradient_checkpointing
from ._utils import __version__
from ._utils import move_to_device
from torch.nn.functional import scaled_dot_product_attention
from transformers import __version__ as transformers_version
from unsloth_zoo.utils import Version, _get_dtype
from unsloth_zoo.peft_utils import SKIP_QUANTIZATION_MODULES
from unsloth import DEVICE_TYPE, DEVICE_COUNT

transformers_version = Version(transformers_version)
# Transformers moved rotary embeddings out of all attention layers
IS_ATTENTION_REFACTOR = transformers_version > Version("4.47.1")
try:
    from transformers.modeling_layers import GradientCheckpointingLayer
except:
    GradientCheckpointingLayer = type(None)

from transformers.models.llama.modeling_llama import (
    logger,
    BaseModelOutputWithPast,
    CausalLMOutputWithPast,
)
from transformers.modeling_attn_mask_utils import (
    _prepare_4d_causal_attention_mask_for_sdpa,
)
from ..kernels import *
from ..tokenizer_utils import *
if HAS_FLASH_ATTENTION:
    from flash_attn import flash_attn_func
from .vision import FastBaseModel

# Final patching code
from transformers.models.llama.modeling_llama import (
    LlamaAttention,
    LlamaDecoderLayer,
    LlamaModel,
    LlamaForCausalLM,
)

# For Pytorch 2.1.1
try:
    from transformers.models.llama.modeling_llama import (
        LlamaSdpaAttention,
        LlamaFlashAttention2,
    )
except:
    LlamaSdpaAttention   = LlamaAttention
    LlamaFlashAttention2 = LlamaAttention
pass

from transformers import AutoTokenizer, AutoModelForCausalLM, AutoModelForSequenceClassification, BitsAndBytesConfig, AutoConfig
from transformers.models.auto.modeling_auto import MODEL_FOR_CAUSAL_LM_MAPPING
from transformers import set_seed as transformers_set_seed
from peft import LoraConfig, TaskType, get_peft_model as _get_peft_model
from peft import PeftModelForCausalLM, PeftModelForSequenceClassification
from ..save import patch_saving_functions
import re, os, inspect, math, sys
import types
try:
    from huggingface_hub.utils import get_token
except:
    # Old HF Hub versions <= 0.0.25
    from huggingface_hub.utils._token import get_token
pass
from triton import __version__ as triton_version
HAS_XFORMERS = xformers is not None
BlockDiagonalCausalMask = xformers.attn_bias.BlockDiagonalCausalMask if HAS_XFORMERS else None

def clean_gpu_cache():
    if DEVICE_TYPE == "xpu":
        torch.xpu.empty_cache()
    else:
        torch.cuda.empty_cache()

def original_apply_qkv(self, X):
    Q = self.q_proj(X)
    K = self.k_proj(X)
    V = self.v_proj(X)
    return Q, K, V
pass


def original_apply_o(self, X):
    O = self.o_proj(X)
    return O
pass

from math import sqrt as math_sqrt
KV_CACHE_INCREMENT = 512 # KV Cache update size
torch_nn_functional_softmax = torch.nn.functional.softmax
# SDPA has GQA internally
SDPA_HAS_GQA = "enable_gqa" in scaled_dot_product_attention.__doc__

# Fix new HF's inference code
def _fast_prepare_inputs_for_generation(self, input_ids, attention_mask=None, **kwargs,):
    past_key_values = kwargs.get("past_key_values", None)
    if past_key_values is not None:
        # Check for uninitialized DynamicCache
        if len(past_key_values) == 0:
            past_key_values = None
            kwargs["past_key_values"] = None
        else:
            bs, cache_length = input_ids.shape
            input_ids = input_ids[:,[-1]]

            # Get to the base model
            base_model = self
            if hasattr(base_model, 'base_model_prefix'):
                base_model = getattr(base_model, base_model.base_model_prefix)

            if hasattr(base_model, "_prepare_4d_causal_attention_mask_with_cache_position"):
                def needs_device_kw(fn) -> bool:
                    try:
                        sig = inspect.signature(inspect.unwrap(fn))
                        return "device" in sig.parameters
                    except:
                        # transformers <= 4.51.3 includes device arg but > 4.51.3 does not
                        return transformers_version < Version("4.52.0")

                kwargs = {
                    "sequence_length": 1,
                    "target_length": cache_length,
                    "dtype": self.dtype,
                    "cache_position": torch.arange(cache_length, cache_length+1, device=input_ids.device),
                    "batch_size": bs,
                    "config": self.config,
                    "past_key_values": past_key_values,
                }
                try:
                    if needs_device_kw(base_model._prepare_4d_causal_attention_mask_with_cache_position):
                        kwargs["device"] = input_ids.device
                except:
                    print(f"Unsloth: Could not inspect signature of {base_model._prepare_4d_causal_attention_mask_with_cache_position}")

                attention_mask = base_model._prepare_4d_causal_attention_mask_with_cache_position(
                    attention_mask,
                    **kwargs,
                )
            else:
                attention_mask = attention_mask[:,[-1]]
                if transformers_version <= Version("4.52.4"):
                    logger.warning_once(
                        f"{self.__class__.__name__} has no `_prepare_4d_causal_attention_mask_with_cache_position` method "
                        "defined in its base modeling class. Compiled forward passes will be sub-optimal. If you're "
                        "writing code, see Llama for an example implementation. If you're a user, please report this "
                        "issue on GitHub."
                    )

    if "cache_position" in kwargs:
        kwargs["position_ids"] = kwargs["cache_position"]
    return { "input_ids" : input_ids, "attention_mask": attention_mask, **kwargs, }
pass


def fix_prepare_inputs_for_generation(module):
    # Fix prepare_inputs_for_generation
    if hasattr(module, "prepare_inputs_for_generation"):
        module.prepare_inputs_for_generation = _fast_prepare_inputs_for_generation
    pass
pass

torch_matmul = torch.matmul
def LlamaAttention_fast_forward_inference(
    self,
    hidden_states:  torch.Tensor,
    past_key_value: Optional[Tuple[torch.Tensor]],
    position_ids,
    do_prefill = False,
    attention_mask = None,
):
    """
        https://github.com/huggingface/transformers/blob/main/src/transformers/models/llama/modeling_llama.py#L406
        Fast inference using KV cache.
        QK^T can be computed in 4 chunks

        [Q, q] @ [K, k].T where q, k are the new tokens.
        [QK^T, Qk^T]
        [qK^T, qk^T]

        Since the attention mask wipes Qk^T, we just get
        [QK^T,    0]
        [qK^T, qk^T]

        Since softmax is row-wise, we get
        softmax([QK^T,    0])
        softmax([qK^T, qk^T])

        We then multiply by   [V]
                              [v]
        softmax([QK^T,    0]) [softmax(QK^T)V] *
        softmax([qK^T, qk^T]) [softmax([qK^T, qk^T]) @ [V, v]]

        But notice * [softmax(QK^T)V] is just the last attention.
        We just need to compute the last final row.

        This means we can pass in a row of Q, but we need to
        remember K and V, which are called the KV cache.
    """
    Xn = hidden_states
    bsz, _, hd = hidden_states.size()
    K1, V1 = past_key_value
    dtype = Xn.dtype

    n_heads    = self.config.num_attention_heads
    n_groups   = self.num_key_value_groups
    n_kv_heads = self.config.num_key_value_heads
    head_dim   = self.head_dim
    # assert(n_kv_heads * n_groups == n_heads)

    hidden_size = self.config.hidden_size
    attention_size = n_heads*head_dim
    seq_len = K1.shape[-2]
    kv_seq_len = seq_len + 1

    # Prefill phase
    # if not hasattr(self, "paged_attention"):
    device = hidden_states.device
    if do_prefill:
        self.paged_attention = torch.empty((KV_CACHE_INCREMENT+seq_len+1, 2, bsz, n_kv_heads, head_dim), dtype = dtype, device = device)
        self.paged_attention_K = self.paged_attention[:,0]
        self.paged_attention_V = self.paged_attention[:,1]
        self.paged_attention_K[:seq_len] = K1.permute(2, 0, 1, 3)
        self.paged_attention_V[:seq_len] = V1.permute(2, 0, 1, 3)
        self.temp_QA = torch.empty((2, bsz, 1, attention_size), dtype = dtype, device = device)
        self.temp_KV = torch.empty((2, bsz, 1, n_kv_heads*head_dim), dtype = dtype, device = device)
        self.RH_Q = torch.empty((bsz, n_heads, 1, head_dim), dtype = dtype, device = device)

        # Mistral Nemo 12b has weird dimensions
        if attention_size != hidden_size:
            self.temp_O = torch.empty((1, bsz, hidden_size), dtype = dtype, device = device)
        else:
            self.temp_O = self.temp_QA[1][:,:,:hidden_size]
        pass

        self.attention = torch.empty((bsz, n_heads, 1, KV_CACHE_INCREMENT+seq_len), dtype = dtype, device = device)
        self.scalar = 1.0 / math_sqrt(self.head_dim)
        self.half_head_dim = head_dim // 2
    elif kv_seq_len >= self.paged_attention.shape[0]:
        self.paged_attention.resize_((self.paged_attention.shape[0]+KV_CACHE_INCREMENT, 2, bsz, n_kv_heads, head_dim))
        self.paged_attention_K = self.paged_attention[:,0]
        self.paged_attention_V = self.paged_attention[:,1]
        self.attention.resize_((bsz, n_heads, 1, self.attention.shape[-1]+KV_CACHE_INCREMENT))
    pass

    Qn = fast_linear_forward(self.q_proj, Xn, out = self.temp_QA[0])
    Kn = fast_linear_forward(self.k_proj, Xn, out = self.temp_KV[0])
    Vn = fast_linear_forward(self.v_proj, Xn, out = self.temp_KV[1])
    Qn = Qn.view(bsz, 1, n_heads,    head_dim).transpose(1, 2)
    Kn = Kn.view(bsz, 1, n_kv_heads, head_dim).transpose(1, 2)
    Vn = Vn.view(bsz, 1, n_kv_heads, head_dim).transpose(1, 2)

    # cos, sin = self.rotary_emb(Vn, seq_len = kv_seq_len)
    # Qn, Kn = inplace_rope_embedding(Qn, Kn, cos, sin, position_ids)

    # Need to do it prior 2 steps before hitting full on short KV cache
    # or else error
    self.rotary_emb.extend_rope_embedding(Vn, seq_len + 2)
    cos, sin = self.rotary_emb.get_cached(kv_seq_len, Qn.device.index)
    cos = cos[position_ids].unsqueeze(1)
    sin = sin[position_ids].unsqueeze(1)
    h = self.half_head_dim

    RH_Q = self.RH_Q
    RH_Q[:,:,:,:h] = Qn[:,:,:,h:]
    RH_Q[:,:,:,h:] = Qn[:,:,:,:h]
    RH_Q[:,:,:,:h].neg_() # torch.neg(RH_Q[:,:,:,:h], out = RH_Q[:,:,:,:h])
    Qn *= cos
    Qn.addcmul_(RH_Q, sin)

    RH_K = RH_Q[:,:n_kv_heads,:,:] # torch.empty((n_kv_heads, 1, head_dim), dtype = dtype, device = "cuda:0")
    RH_K[:,:,:,:h] = Kn[:,:,:,h:]
    RH_K[:,:,:,h:] = Kn[:,:,:,:h]
    RH_K[:,:,:,:h].neg_() #torch.neg(RH_K[:,:,:,:h], out = RH_K[:,:,:,:h])
    Kn *= cos
    Kn.addcmul_(RH_K, sin)

    # New KV cache
    # Kn = torch.cat([K1, Kn], dim = 2)
    # Vn = torch.cat([V1, Vn], dim = 2)
    self.paged_attention_K[seq_len] = Kn.permute(2, 0, 1, 3)
    self.paged_attention_V[seq_len] = Vn.permute(2, 0, 1, 3)
    Kn = self.paged_attention_K[:kv_seq_len].permute(1, 2, 0, 3)
    Vn = self.paged_attention_V[:kv_seq_len].permute(1, 2, 0, 3)

    # Handle sliding windows
    sliding_window = getattr(self.config, "sliding_window", None)
    if sliding_window is not None and kv_seq_len > sliding_window:
        # From https://github.com/huggingface/transformers/blob/main/src/transformers/models/mistral/modeling_mistral.py#L193
        slicing_tokens = 1 - sliding_window
        Knn = Kn[:, :, slicing_tokens:, :]#.contiguous()
        Vnn = Vn[:, :, slicing_tokens:, :]#.contiguous()
    else:
        Knn, Vnn = Kn, Vn
    pass

    # Grouped query attention
    _, _, cached_len, _ = Knn.shape
    if bsz == 1 or not SDPA_HAS_GQA and n_groups != 1:
        Knn = Knn[:, :, None, :, :].expand(bsz, n_kv_heads, n_groups, cached_len, head_dim)
        Vnn = Vnn[:, :, None, :, :].expand(bsz, n_kv_heads, n_groups, cached_len, head_dim)
        Knn = Knn.reshape(bsz, n_heads, cached_len, head_dim)
        Vnn = Vnn.reshape(bsz, n_heads, cached_len, head_dim)
    pass
    # else:
    #     Knn, Vnn = Knn, Vnn
    # pass

    # when qlen==vlen and attn_mask is None, we should use causal attention
    Q_len = Qn.shape[-2]
    K_len = Knn.shape[-2]
    if attention_mask is None and Q_len == K_len:
        is_causal = True
    else:
        is_causal = False
    # Attention
    if bsz == 1:
        Qn *= self.scalar # See https://github.com/ggerganov/llama.cpp/issues/7805#issuecomment-2153349963
        # It seems like doing (Q * scalar) @ K is better than (Q @ K) * scalar to stop overflows
        A = torch_matmul(Qn, Knn.transpose(2, 3), out = self.attention[:,:,:,:cached_len])
        # if attention_mask is not None: A += attention_mask # Must add attention_mask for batched
        A[:] = torch_nn_functional_softmax(A, dim = -1, dtype = torch.float32)#.to(A.dtype)
        A = torch_matmul(A, Vnn, out = Qn)
    else:
        if SDPA_HAS_GQA:
            A = scaled_dot_product_attention(Qn, Knn, Vnn, attn_mask = attention_mask, is_causal = False, enable_gqa = True)
        else:
            A = scaled_dot_product_attention(Qn, Knn, Vnn, attn_mask = attention_mask, is_causal = False)
    pass
    A = A.transpose(1, 2)
    A = A.reshape(bsz, 1, attention_size)
    A = fast_linear_forward(self.o_proj, A, out = self.temp_O)
    return A, (Kn, Vn)
pass


torch_nn_functional_silu = torch.nn.functional.silu
def fast_swiglu_inference(self, X, temp_gate = None, temp_up = None, gate_multiplier = None, down_multiplier = None):
    # gate = self.gate_proj(X)
    # up   = self.up_proj(X)
    bsz, _, hd = X.shape
    # mlp_size = self.config.intermediate_size
    # temp = torch.empty((2, bsz, 1, mlp_size), dtype = X.dtype, device = "cuda:0")

    gate = fast_linear_forward(self.gate_proj, X, out = temp_gate)

    if gate_multiplier is not None:
        gate *= gate_multiplier

    up   = fast_linear_forward(self.  up_proj, X, out = temp_up)

    gate = torch_nn_functional_silu(gate, inplace = True)
    gate *= up

    # X = self.down_proj(gate)
    down = fast_linear_forward(self.down_proj, gate, out = up[:,:,:hd])

    if down_multiplier is not None:
        down *= down_multiplier

    return down
pass

torch_square = torch.square
torch_mean   = torch.mean
def fast_rms_layernorm_inference(self, X, XX = None, XX2 = None, variance = None):
    old_dtype = X.dtype
    if XX is None:
        XX = X.to(torch.float32)
        variance = XX.square().mean(-1, keepdim = True)
    else:
        XX.copy_(X)
        torch_mean(torch_square(XX, out = XX2), -1, keepdim = True, out = variance)
    pass
    variance += self.variance_epsilon
    XX *= variance.rsqrt_()

    if XX is None: X = XX.to(old_dtype)
    else: X.copy_(XX)

    X *= self.weight
    return X
pass


def fast_rms_layernorm_inference_gemma(self, X, out_weight = None):
    XX = X.to(torch.float32)
    variance = XX.square().mean(-1, keepdim = True)
    variance += self.variance_epsilon
    XX *= variance.rsqrt_()

    if out_weight is None:
        out_weight = self.weight + 1.0
    else:
        out_weight[:] = self.weight
        out_weight += 1.0
    pass

    XX *= out_weight
    return XX.to(X.dtype)
pass


# Normal layernorm with mean removal
@torch.compile(fullgraph = False, dynamic = True, options = torch_compile_options)
def fast_layernorm_compiled(layernorm, X):
    old_dtype = X.dtype
    X = X.float()
    mean = X.mean(-1, keepdim = True)
    Xbar = X - mean
    X = Xbar * torch.rsqrt(Xbar.square().mean(-1, keepdim = True) + \
        layernorm.variance_epsilon) * \
        layernorm.weight.float()
    return X.to(old_dtype)
pass


# https://github.com/huggingface/transformers/blob/main/src/transformers/models/llama/modeling_llama.py#L320
def LlamaAttention_fast_forward(
    self,
    hidden_states:       torch.Tensor,
    causal_mask:         Optional[BlockDiagonalCausalMask] = None,
    attention_mask:      Optional[torch.Tensor] = None,
    position_ids:        Optional[torch.LongTensor] = None,
    past_key_value:      Optional[Tuple[torch.Tensor]] = None,
    output_attentions:   bool = False,
    use_cache:           bool = False,
    padding_mask:        Optional[torch.LongTensor] = None,
    position_embeddings: Optional[Tuple[torch.Tensor, torch.Tensor]] = None,
    *args, **kwargs,
) -> Tuple[torch.Tensor, Optional[torch.Tensor], Optional[Tuple[torch.Tensor]]]:

    # Clear inference
    if hasattr(self, "paged_attention"):
        del self.paged_attention_K
        del self.paged_attention_V
        del self.paged_attention
        del self.temp_QA
        del self.temp_KV
        del self.RH_Q
        del self.attention
    pass

    bsz, q_len, _ = hidden_states.size()

    n_heads    = self.config.num_attention_heads
    n_groups   = self.num_key_value_groups
    n_kv_heads = self.config.num_key_value_heads
    head_dim   = self.head_dim
    assert(n_kv_heads * n_groups == n_heads)

    Q, K, V = self.apply_qkv(self, hidden_states)
    Q = Q.view(bsz, q_len, n_heads,    head_dim).transpose(1, 2)
    K = K.view(bsz, q_len, n_kv_heads, head_dim).transpose(1, 2)
    V = V.view(bsz, q_len, n_kv_heads, head_dim).transpose(1, 2)

    kv_seq_len = K.shape[-2]
    if past_key_value is not None:
        kv_seq_len += past_key_value[0].shape[-2]

    if position_embeddings:
        cos, sin = position_embeddings
    else:
        # Extend RoPE dynamically to fit in VRA
        rotary_emb = self.rotary_emb
        rotary_emb.extend_rope_embedding(V, seq_len = kv_seq_len)

        # if position_ids is None:
        #     # Useful for LongRoPE
        #     cos, sin = rotary_emb.get_cached(kv_seq_len, device = Q.device)
        # else:
        #     cos, sin = rotary_emb.get_cached(seq_len = kv_seq_len, device = Q.device)
        cos, sin = rotary_emb.get_cached(kv_seq_len, Q.device.index)

    # Q, K = (
    #     fast_rope_embedding(Q, K, cos, sin)
    #     if position_ids is None
    #     else inplace_rope_embedding(Q, K, cos, sin, position_ids)
    # )
    Q, K = fast_rope_embedding(Q, K, cos, sin)

    if past_key_value is not None:
        K = torch.cat([past_key_value[0], K], dim = 2)
        V = torch.cat([past_key_value[1], V], dim = 2)
    pass
    past_key_value = (K, V) if use_cache else None

    # Attention module
    if (not HAS_FLASH_ATTENTION and HAS_XFORMERS and attention_mask is None):
        # Xformers memory efficient attention
        # Also has Flash Attention v2 dispatching
        Q = Q.transpose(1, 2)
        K = K.transpose(1, 2)
        V = V.transpose(1, 2)

        # Group query attention
        if n_groups != 1:
            K = K  .view(bsz, kv_seq_len, n_kv_heads,        1, head_dim)
            V = V  .view(bsz, kv_seq_len, n_kv_heads,        1, head_dim)
            K = K.expand(bsz, kv_seq_len, n_kv_heads, n_groups, head_dim)
            V = V.expand(bsz, kv_seq_len, n_kv_heads, n_groups, head_dim)
            if hidden_states.requires_grad:
                K = K.reshape(bsz, kv_seq_len, n_heads, head_dim)
                V = V.reshape(bsz, kv_seq_len, n_heads, head_dim)
            else:
                Q = Q.view(bsz, q_len, n_kv_heads, n_groups, head_dim)
        pass
        A = xformers_attention(Q, K, V, attn_bias = causal_mask)
        A = A.view(bsz, q_len, n_heads, head_dim)

    elif HAS_FLASH_ATTENTION and attention_mask is None:
        Q = Q.transpose(1, 2)
        K = K.transpose(1, 2)
        V = V.transpose(1, 2)
        A = flash_attn_func(Q, K, V, causal = True)
    else:
        # when qlen==vlen and attn_mask is None, we should use causal attention
        Q_len = Q.shape[-2]
        K_len = K.shape[-2]
        if attention_mask is None and Q_len == K_len:
            is_causal = True
        else:
            is_causal = False
        # Grouped query attention
        if SDPA_HAS_GQA:
            # Needs (batch_size, n_heads, seq_len, head_dim)
            # is_casual and attention_mask must not be both set!
            A = scaled_dot_product_attention(Q, K, V, attn_mask = attention_mask, is_causal = is_causal, enable_gqa = n_groups != 1)
            # Go back to (batch_size, seq_len, n_heads, head_dim)
            A = A.transpose(1, 2)#.contiguous()
        else:
            if n_groups != 1:
                K = K[:, :, None, :, :].expand(bsz, n_kv_heads, n_groups, kv_seq_len, head_dim)
                V = V[:, :, None, :, :].expand(bsz, n_kv_heads, n_groups, kv_seq_len, head_dim)
                K = K.reshape(bsz, n_heads, kv_seq_len, head_dim)
                V = V.reshape(bsz, n_heads, kv_seq_len, head_dim)
            pass
            # Must be contiguous or else results are False!
            # https://github.com/pytorch/pytorch/issues/112577
            Q, K, V = Q.contiguous(), K.contiguous(), V.contiguous()
            # Needs (batch_size, n_heads, seq_len, head_dim)
            # is_casual and attention_mask must not be both set!
            A = scaled_dot_product_attention(Q, K, V, attn_mask = attention_mask, is_causal = is_causal)
            # Go back to (batch_size, seq_len, n_heads, head_dim)
            A = A.transpose(1, 2).contiguous()
        pass
    pass
    attn_output = A.reshape(bsz, q_len, n_heads*head_dim)
    attn_output = self.apply_o(self, attn_output)
    attn_weights = None
    return attn_output, attn_weights, past_key_value
pass


# https://github.com/huggingface/transformers/blob/main/src/transformers/models/llama/modeling_llama.py#L590
def LlamaDecoderLayer_fast_forward(
    self,
    hidden_states:       torch.Tensor,
    causal_mask          = None,
    attention_mask:      Optional[torch.Tensor] = None,
    position_ids:        Optional[torch.LongTensor] = None,
    past_key_value:      Optional[Tuple[torch.Tensor]] = None,
    output_attentions:   Optional[bool] = False,
    use_cache:           Optional[bool] = False,
    padding_mask:        Optional[torch.LongTensor] = None,
    position_embeddings: Optional[Tuple[torch.Tensor, torch.Tensor]] = None,
    *args, **kwargs,
) -> Tuple[torch.FloatTensor, Optional[Tuple[torch.FloatTensor, torch.FloatTensor]]]:
    """
    Args:
        hidden_states (`torch.FloatTensor`): input to the layer of shape `(batch, seq_len, embed_dim)`
        attention_mask (`torch.FloatTensor`, *optional*): attention mask of size
            `(batch, 1, tgt_len, src_len)` where padding elements are indicated by very large negative values.
        output_attentions (`bool`, *optional*):
            Whether or not to return the attentions tensors of all attention layers. See `attentions` under
            returned tensors for more detail.
        use_cache (`bool`, *optional*):
            If set to `True`, `past_key_values` key value states are returned and can be used to speed up decoding
            (see `past_key_values`).
        past_key_value (`Tuple(torch.FloatTensor)`, *optional*): cached past key and value projection states
    """
    if use_cache and hasattr(self, "_flag_for_generation"):
        residual = hidden_states
        hidden_states = fast_rms_layernorm_inference(self.input_layernorm, hidden_states)
        hidden_states, self_attn_weights, present_key_value = self.self_attn(
            hidden_states       = hidden_states,
            causal_mask         = causal_mask,
            attention_mask      = attention_mask,
            position_ids        = position_ids,
            past_key_value      = past_key_value,
            output_attentions   = output_attentions,
            use_cache           = use_cache,
            padding_mask        = padding_mask,
            position_embeddings = position_embeddings,
        )
        hidden_states += residual

        # Fully Connected
        residual = hidden_states
        hidden_states = fast_rms_layernorm_inference(self.post_attention_layernorm, hidden_states)
        hidden_states = fast_swiglu_inference(self.mlp, hidden_states)
        hidden_states += residual
    else:
        residual = hidden_states
        hidden_states = fast_rms_layernorm(self.input_layernorm, hidden_states)
        hidden_states, self_attn_weights, present_key_value = self.self_attn(
            hidden_states       = hidden_states,
            causal_mask         = causal_mask,
            attention_mask      = attention_mask,
            position_ids        = position_ids,
            past_key_value      = past_key_value,
            output_attentions   = output_attentions,
            use_cache           = use_cache,
            padding_mask        = padding_mask,
            position_embeddings = position_embeddings,
        )
        hidden_states = residual + hidden_states

        # Fully Connected
        residual = hidden_states
        hidden_states = fast_rms_layernorm(self.post_attention_layernorm, hidden_states)
        hidden_states = self.mlp(hidden_states)
        hidden_states = residual + hidden_states
    pass

    outputs = (hidden_states,)
    if output_attentions: outputs += (self_attn_weights,)
    if use_cache: outputs += (present_key_value,)
    return outputs
pass


# https://github.com/unslothai/unsloth/issues/404#issuecomment-2323473452
__DTYPE_MAP = {
    "float32": torch.float32,
    torch.float32: torch.float32,
    "float16": torch.float16,
    torch.float16: torch.float16,
    "bfloat16": torch.bfloat16,
    torch.bfloat16: torch.bfloat16,
}

# https://github.com/huggingface/transformers/blob/main/src/transformers/models/llama/modeling_llama.py#L825
def LlamaModel_fast_forward(
    self,
    input_ids:            torch.LongTensor,
    causal_mask:          Optional[BlockDiagonalCausalMask] = None,
    attention_mask:       Optional[torch.Tensor] = None,
    position_ids:         Optional[torch.LongTensor] = None,
    past_key_values:      Optional[List[torch.FloatTensor]] = None,
    inputs_embeds:        Optional[torch.FloatTensor] = None,
    use_cache:            Optional[bool] = None,
    output_attentions:    Optional[bool] = None,
    output_hidden_states: Optional[bool] = None,
    return_dict:          Optional[bool] = None,
    *args, **kwargs,
) -> Union[Tuple, BaseModelOutputWithPast]:

    output_attentions = output_attentions if output_attentions is not None else self.config.output_attentions
    assert(output_attentions is False)
    output_hidden_states = (
        output_hidden_states if output_hidden_states is not None else self.config.output_hidden_states
    )
    use_cache = use_cache if use_cache is not None else self.config.use_cache

    return_dict = return_dict if return_dict is not None else self.config.use_return_dict

    # retrieve input_ids and inputs_embeds
    if input_ids is not None and inputs_embeds is not None:
        raise ValueError("Unsloth: You cannot specify both decoder_input_ids and decoder_inputs_embeds at the same time")
    elif input_ids is not None:
        batch_size, seq_length = input_ids.shape
    elif inputs_embeds is not None:
        batch_size, seq_length, _ = inputs_embeds.shape
    else:
        raise ValueError("Unsloth: You have to specify either decoder_input_ids or decoder_inputs_embeds")

    seq_length_with_past = seq_length

    # Fix out of bounds tokenization
    if hasattr(self, "max_seq_length"):
        if seq_length > self.max_seq_length:
            logger.warning_once(
                f"Unsloth: Input IDs of length {seq_length} > the model's max sequence length of {self.max_seq_length}.\n"\
                "We shall truncate it ourselves. It's imperative if you correct this issue first."
            )
        if input_ids is not None:
            input_ids = input_ids[:,:self.max_seq_length]
        elif inputs_embeds is not None:
            inputs_embeds = inputs_embeds[:,:self.max_seq_length,:]
        pass
    pass

    past_key_values_length = 0

    if past_key_values is not None:
        past_key_values_length = past_key_values[0][0].shape[2]
        seq_length_with_past = seq_length_with_past + past_key_values_length
    pass

    # We already handle KV cache position_ids ourselves.
    if False:#(past_key_values_length != 0):
        position_ids = torch.arange(
            past_key_values_length, seq_length + past_key_values_length,
            dtype  = torch.int32,
            device = f"{DEVICE_TYPE}:0",
        )
        position_ids = position_ids.unsqueeze(0).view(-1, seq_length)
    elif position_ids is not None:
        position_ids = position_ids.view(-1, seq_length).to(torch.int32)#.long()
    else:
        position_ids = None
    pass

    if position_ids is not None:
        if position_ids.shape[0] != batch_size:
            position_ids = position_ids.repeat((batch_size, 1))
    pass

    # Embed positions
    if inputs_embeds is None:
        inputs_embeds = self.embed_tokens(input_ids)

    inputs_embeds = inputs_embeds.to(_get_dtype(self.config.torch_dtype))

    # Normalized from Gemma
    IS_GEMMA   = self.config.model_type.startswith("gemma")
    IS_GEMMA2  = self.config.model_type.startswith("gemma2")
    IS_COHERE  = self.config.model_type.startswith("cohere")
    IS_GRANITE = self.config.model_type.startswith("granite")
    IS_FALCON_H1 = self.config.model_type.startswith("falcon_h1")

    train_embed_tokens = self.embed_tokens.weight.requires_grad

    if IS_GEMMA:
        # Match Gemma exactly by casting to bfloat16 / float16
        # inputs_embeds *= math_sqrt(self.config.hidden_size)
        # Ie 3072**0.5 = 55.5000 in bfloat16, whilst 55.4256 in float32
        # &  2048**0.5 = 45.2500 in bfloat16, whilst 45.2548 in float32
        normalizer = torch.tensor(math_sqrt(self.config.hidden_size), dtype = inputs_embeds.dtype)

        if train_embed_tokens:
            # Careful we must not do an inplace op!
            inputs_embeds = inputs_embeds * normalizer
        else:
            inputs_requires_grad = inputs_embeds.requires_grad
            if not inputs_embeds.is_leaf:
                inputs_embeds = inputs_embeds.detach()
                inputs_requires_grad = True
            elif inputs_requires_grad:
                inputs_embeds.requires_grad_(False)
            pass
            inputs_embeds *= normalizer
            # inputs_embeds *= math_sqrt(self.config.hidden_size)
            if inputs_requires_grad: inputs_embeds.requires_grad_(True)
        pass
    pass

    # Fix up attention mask by setting elements to 0
    # Specifically for DPO
    if getattr(self, "_has_no_labels", False) is True and (attention_mask is not None) and (past_key_values is None) and \
        (not train_embed_tokens):
        # Careful for inference the attention_mask is size (1, kv_seq_len)
        # Whilst the input_embeds is size (1, 1, 4096)
        inputs_requires_grad = inputs_embeds.requires_grad
        if not inputs_embeds.is_leaf:
            inputs_embeds = inputs_embeds.detach()
            inputs_requires_grad = True
        elif inputs_requires_grad:
            inputs_embeds.requires_grad_(False)
        pass
        attention_mask = attention_mask[:,:self.max_seq_length] # Must resize!
        inputs_embeds *= attention_mask.unsqueeze(0).transpose(0, 1).transpose(1, 2)
        if inputs_requires_grad: inputs_embeds.requires_grad_(True)
    pass
    # Ignore attention_mask
    if attention_mask is None:
        padding_mask = None
<<<<<<< HEAD
    elif self.training and not hasattr(self, "_needs_right_padding"):    
=======
    elif self.training:
>>>>>>> 1898b6d0
        attention_mask = None
        padding_mask = None
    else:
        padding_mask = None
        attention_mask = _prepare_4d_causal_attention_mask_for_sdpa(
            attention_mask,
            (batch_size, seq_length),
            inputs_embeds,
            past_key_values_length,
            sliding_window = getattr(self.config, "sliding_window", None),
        )
        # Must NOT convert to bool - weirdly this causes stuff to error out!
        # if attention_mask is not None:
        #     attention_mask = attention_mask.to(torch.bool)
    pass

    hidden_states = inputs_embeds
    if IS_GRANITE or IS_FALCON_H1: #granite has embedding multiplier
        hidden_states = self.config.embedding_multiplier * hidden_states

    if past_key_values is None and self.training:
        use_cache = False
        # if use_cache:
        #     logger.warning_once(
        #         "Unsloth: `use_cache=True` is incompatible with gradient checkpointing. Setting `use_cache=False`"
        #     )
        #     use_cache = False
    pass

    # decoder layers
    all_hidden_states = () if output_hidden_states else None
    all_self_attns = () if output_attentions else None
    next_decoder_cache = () if use_cache else None

    # Gradient checkpointing methods (ie sqrt)
    if hasattr(self, "_gradient_checkpointing_boundaries"):
        boundaries = self._gradient_checkpointing_boundaries
    else:
        boundaries = None
    pass

    # Check checkpointing method
    gradient_checkpointing = False

    if (self.gradient_checkpointing and self.training and not use_cache):
        gradient_checkpointing = True
    pass

    # Gemma2 has alternating SWA and global attn
    use_static_mask  = True
    dynamic_SWA_mask = None
    dynamic_GA_mask  = None
    if IS_GEMMA2:
        if HAS_FLASH_ATTENTION_SOFTCAPPING and attention_mask is None:
            self.SWA_mask = True
            self.GA_mask  = False
        elif attention_mask is not None:
            # Fixes https://github.com/unslothai/unsloth/issues/853
            # Unsloth needs a 2D mask, not a [2, 1, n, n] mask!

            # https://github.com/pytorch/pytorch/issues/103749
            # Need to convert to float and not using bool
            attention_mask = (1.0 - attention_mask.float()) * torch.finfo(inputs_embeds.dtype).min
            dynamic_SWA_mask = _prepare_4d_causal_attention_mask_for_sdpa(
                attention_mask,
                (batch_size, seq_length),
                inputs_embeds,
                past_key_values_length,
                sliding_window = self.config.sliding_window,
            )[0][0]
            dynamic_GA_mask = _prepare_4d_causal_attention_mask_for_sdpa(
                attention_mask,
                (batch_size, seq_length),
                inputs_embeds,
                past_key_values_length,
                sliding_window = None,
            )[0][0]
            use_static_mask = False

        elif not hasattr(self, "SWA_mask"):
            if HAS_FLEX_ATTENTION:
                # Use Flex Attention instead!
                self.SWA_mask = create_flex_attention_sliding_window_mask(self.max_seq_length, self.config.sliding_window)
                self.GA_mask  = create_flex_attention_causal_mask(self.max_seq_length)
            else:
                n = self.max_seq_length # self.config.max_position_embeddings
                # masked_fill is making stuff slower!
                # self. GA_mask = create_boolean_mask(n = n, sliding_window = 0)
                # self.SWA_mask = create_boolean_mask(n = n, sliding_window = self.config.sliding_window)
                from transformers.modeling_attn_mask_utils import AttentionMaskConverter
                self.SWA_mask = AttentionMaskConverter(
                    is_causal = True,
                    sliding_window = self.config.sliding_window,
                )\
                    .to_causal_4d(1, n, n, dtype = inputs_embeds.dtype, device = DEVICE_TYPE,)\
                    .squeeze(0).squeeze(0)

                self.GA_mask = AttentionMaskConverter(
                    is_causal = True,
                )\
                    .to_causal_4d(1, n, n, dtype = inputs_embeds.dtype, device = DEVICE_TYPE,)\
                    .squeeze(0).squeeze(0)
            pass
        pass
    pass

    if (IS_ATTENTION_REFACTOR and (hasattr(self, "rotary_emb") or not hasattr(self.layers[0].self_attn, "rotary_emb"))) or IS_GRANITE:
        # Transformers main has made it mandatory to pass position_embeddings
        # https://github.com/huggingface/transformers/pull/34858
        # Also, transformers 4.45.0 supports granite but with the attention refactor (it always had the refactor)
        # unsloth's check for granite too has "version >= 4.45.0 (rightly so)".
        # so let granite always use the attention refactor implementation.
        position_embeddings = self.rotary_emb.get_cached(self.config.max_position_embeddings, hidden_states.device.index)
    else:
        position_embeddings = None

    # Go through every layer!
    for idx, decoder_layer in enumerate(self.layers):

        if output_hidden_states: all_hidden_states += (hidden_states,)
        past_key_value = past_key_values[idx] if past_key_values is not None else None

        mask = causal_mask
        if IS_GEMMA2:
            if (idx % 2 == 0):
                mask = self.SWA_mask if use_static_mask else dynamic_SWA_mask
            else:
                mask = self. GA_mask if use_static_mask else dynamic_GA_mask
        pass

        if gradient_checkpointing and not isinstance(decoder_layer, GradientCheckpointingLayer):
            def create_custom_forward(module):
                def custom_forward(*inputs):
                    return module(*inputs, past_key_value, output_attentions, padding_mask = padding_mask, position_embeddings = position_embeddings)
                return custom_forward
            pass
            layer_outputs = torch.utils.checkpoint.checkpoint(
                create_custom_forward(decoder_layer),
                hidden_states,
                mask,
                attention_mask,
                position_ids,
                use_reentrant = True,
                preserve_rng_state = False,
            )
            hidden_states = layer_outputs[0]

        else:
            layer_outputs = decoder_layer(
                hidden_states,
                causal_mask=mask,
                attention_mask      = attention_mask,
                position_ids        = position_ids,
                past_key_value      = past_key_value,
                output_attentions   = output_attentions,
                use_cache           = use_cache,
                padding_mask        = padding_mask,
                position_embeddings = position_embeddings,
            )
            hidden_states = layer_outputs[0]
        pass

        if use_cache: next_decoder_cache += (layer_outputs[2 if output_attentions else 1],)
        if output_attentions: all_self_attns += (layer_outputs[1],)
    pass

    # Final layernorm
    if use_cache:
        if IS_FALCON_H1:
            hidden_states = fast_rms_layernorm_inference(self.final_layernorm, hidden_states)
        else:
            hidden_states = \
                (fast_rms_layernorm_inference_gemma if IS_GEMMA else fast_rms_layernorm_inference)\
                (self.norm, hidden_states)
    elif IS_COHERE:
        hidden_states = self.norm(hidden_states)
    elif IS_FALCON_H1:
        hidden_states = fast_rms_layernorm(self.final_layernorm, hidden_states, gemma = IS_GEMMA)
    else:
        hidden_states = fast_rms_layernorm(self.norm, hidden_states, gemma = IS_GEMMA)
    pass

    if output_hidden_states: all_hidden_states += (hidden_states,)
    next_cache = next_decoder_cache if use_cache else None

    if not return_dict:
        return tuple(v for v in [hidden_states, next_cache, all_hidden_states, all_self_attns] if v is not None)
    return BaseModelOutputWithPast(
        last_hidden_state=hidden_states,
        past_key_values=next_cache,
        hidden_states=all_hidden_states,
        attentions=all_self_attns,
    )
pass


# https://github.com/huggingface/transformers/blob/main/src/transformers/models/llama/modeling_llama.py#L825
def _LlamaModel_fast_forward_inference(attention_fast_forward_inference=LlamaAttention_fast_forward_inference, mlp_fast_forward_inference=fast_swiglu_inference):
    # This makes the attention and MLP customisable.
    # Now for models like qwen3 or cohere which use custom attention operations, we can use this function
    def LlamaModel_fast_forward_inference_custom(
        self,
        input_ids,
        past_key_values,
        position_ids,
        attention_mask = None,
    ):
        input_ids = input_ids[:,:self.max_seq_length]
        bsz, q_len = input_ids.shape
        hd = self.config.hidden_size
        mlp_size = self.config.intermediate_size

        X = self.model.embed_tokens(input_ids)
        X = X.to(_get_dtype(self.config.torch_dtype))
        bsz, q_len, hd = X.shape
        assert(q_len == 1)
        # Get saved buffers to reduce memory movement
        residual = torch.empty((bsz, q_len, hd), dtype = torch.float32, device = f"{DEVICE_TYPE}:0")
        _XX = torch.empty((2, bsz, q_len, hd), dtype = torch.float32, device = f"{DEVICE_TYPE}:0")
        XX, XX2 = _XX[0], _XX[1]
        variance = torch.empty((bsz, q_len, 1), dtype = torch.float32, device = f"{DEVICE_TYPE}:0")
        temp_mlp = torch.empty((2, bsz, 1, mlp_size), dtype = X.dtype, device = f"{DEVICE_TYPE}:0")
        temp_gates, temp_ups = tuple(temp_mlp[0].to(torch.device(x)) for x in range(DEVICE_COUNT)), tuple(temp_mlp[1].to(torch.device(x)) for x in range(DEVICE_COUNT))

        seq_len = past_key_values[0][0].shape[-2]
        if bsz != 1:
            attention_mask = _prepare_4d_causal_attention_mask_for_sdpa(
                attention_mask,
                (bsz, q_len),
                X,
                seq_len,
                sliding_window = getattr(self.config, "sliding_window", None),
            )
        else:
            attention_mask = None
        pass

        next_decoder_cache = []

        for idx, decoder_layer in enumerate(self.model.layers):
            device_index = getattr(decoder_layer, "_per_layer_device_index", 0)
            X, residual, position_ids = move_to_device(
                device_index, X, residual, position_ids
            )
            residual.copy_(X) # residual = X
            X = fast_rms_layernorm_inference(
                decoder_layer.input_layernorm,
                X,
                XX = XX,
                XX2 = XX2,
                variance = variance,
            )
            X, present_key_value = attention_fast_forward_inference(
                decoder_layer.self_attn,
                hidden_states = X,
                past_key_value = past_key_values[idx],
                position_ids = position_ids,
                attention_mask = attention_mask,
                do_prefill = not hasattr(decoder_layer.self_attn, "paged_attention"),
            )
            X += residual

            residual.copy_(X) # residual = X
            X = fast_rms_layernorm_inference(
                decoder_layer.post_attention_layernorm,
                X,
                XX = XX,
                XX2 = XX2,
                variance = variance,
            )
            X = mlp_fast_forward_inference(
                decoder_layer.mlp,
                X,
                temp_gate = temp_gates[device_index],
                temp_up = temp_ups[device_index],
            )
            X += residual

            next_decoder_cache.append(present_key_value)
        pass
        X = fast_rms_layernorm_inference(
            self.model.norm,
            X,
            XX = XX,
            XX2 = XX2,
            variance = variance,
        )

        return BaseModelOutputWithPast(
            last_hidden_state = X,
            past_key_values = next_decoder_cache,
            hidden_states = [],
            attentions = [],
        )
    pass
    return LlamaModel_fast_forward_inference_custom

# For ensuring backwards compatibility, we create LlamaModel_fast_forward_inference that is consumed by other models
LlamaModel_fast_forward_inference = _LlamaModel_fast_forward_inference()

def CausalLM_fast_forward(fast_forward_inference):
    def _CausalLM_fast_forward(
        self,
        input_ids: torch.LongTensor = None,
        causal_mask: Optional[BlockDiagonalCausalMask] = None,
        attention_mask: Optional[torch.Tensor] = None,
        position_ids: Optional[torch.LongTensor] = None,
        past_key_values: Optional[List[torch.FloatTensor]] = None,
        inputs_embeds: Optional[torch.FloatTensor] = None,
        labels: Optional[torch.LongTensor] = None,
        use_cache: Optional[bool] = None,
        output_attentions: Optional[bool] = None,
        output_hidden_states: Optional[bool] = None,
        return_dict: Optional[bool] = None,
        num_logits_to_keep: Optional[int] = 0,
        logits_to_keep: Optional[int] = 0,
        *args, **kwargs,
    ) -> Union[Tuple, CausalLMOutputWithPast]:
        if past_key_values is not None:
            outputs = fast_forward_inference(
                self,
                input_ids,
                past_key_values,
                position_ids = position_ids,
                attention_mask = attention_mask,
            )
        else:
            causal_mask = xformers.attn_bias.LowerTriangularMask() if HAS_XFORMERS else None

            output_attentions = output_attentions if output_attentions is not None else self.config.output_attentions
            output_hidden_states = (
                output_hidden_states if output_hidden_states is not None else self.config.output_hidden_states
            )
            return_dict = return_dict if return_dict is not None else self.config.use_return_dict
            # decoder outputs consists of (dec_features, layer_state, dec_hidden, dec_attn)
            self.model._has_no_labels = labels is None
            outputs = self.model(
                input_ids = input_ids,
                causal_mask = causal_mask,
                attention_mask = attention_mask,
                position_ids = position_ids,
                past_key_values = past_key_values,
                inputs_embeds = inputs_embeds,
                use_cache = use_cache,
                output_attentions = output_attentions,
                output_hidden_states = output_hidden_states,
                return_dict = return_dict,
            )
        pass
        hidden_states = outputs[0]

        bsz, q_len, hd = hidden_states.shape
        lm_head = self.lm_head.weight
        lm_head_device = lm_head.device

        logit_softcapping = getattr(self.config, "final_logit_softcapping", 0)
        logit_scaling     = getattr(self.config, "logit_scale", 0)
        dtype = lm_head.dtype
        num_logits_to_keep = max(num_logits_to_keep, logits_to_keep)

        # Move items to same device as lm_head
        hidden_states = hidden_states.to(lm_head_device)
        if labels is not None: labels = labels.to(lm_head_device)

        # Output last hidden states without logits if asked
        if os.environ.get("UNSLOTH_RETURN_HIDDEN_STATES", "0") == "1":
            if num_logits_to_keep != 0:
                hidden_states = hidden_states[:, -num_logits_to_keep:, :]
            return CausalLMOutputWithPast(
                loss = None,
                logits = hidden_states,
                past_key_values = outputs.past_key_values,
                hidden_states = outputs.hidden_states,
                attentions=  outputs.attentions,
            )
        pass

        if bsz == 1 and q_len == 1:
            logits = torch.mv(lm_head, hidden_states.ravel().to(dtype))
            logits = logits.unsqueeze(0).unsqueeze(0)
        elif num_logits_to_keep != 0:
            logits = self.lm_head(hidden_states[:, -num_logits_to_keep:, :].to(dtype))
        else:
            RETURN_LOGITS = os.environ.get("UNSLOTH_RETURN_LOGITS", "0") == "1"
            # < 1024 Normal Unsloth uses less VRAM!
            if bsz*q_len <= 1024: RETURN_LOGITS = True

            if not RETURN_LOGITS and HAS_CUT_CROSS_ENTROPY and labels is not None:

                n_items = kwargs.get("num_items_in_batch", None) or kwargs.get("n_items", None)

                if self.config.model_type == "falcon_h1":
                    hidden_states = hidden_states * self.config.lm_head_multiplier

                loss = fused_linear_cross_entropy(
                    hidden_states      = hidden_states,
                    lm_weight          = lm_head,
                    labels             = labels,
                    num_items_in_batch = n_items,
                    logit_softcapping  = logit_softcapping,
                )
                if not return_dict:
                    output = (logits,) + outputs[1:]
                    return (loss,) + output if loss is not None else output

                output = CausalLMOutputWithPast(
                    loss=loss,
                    logits=EMPTY_LOGITS,
                    past_key_values=outputs.past_key_values,
                    hidden_states=outputs.hidden_states,
                    attentions=outputs.attentions,
                )
                return output
            pass
            logits = self.lm_head(hidden_states.to(dtype))
        pass

        logits = logits.to(_get_dtype(self.config.torch_dtype))
        loss = None
        logit_softcapping = getattr(self.config, "final_logit_softcapping", 0)
        logit_scaling     = getattr(self.config, "logit_scale", 0)
        if self.config.model_type == "granite":
            # granite uses logit_scaling as key and they divide by the scale unlike cohere
            # notice that for granite, logits_scale is 16 and for cohere it is 0.125 (aka 1/8) in their respective configs
            # granite: https://github.com/huggingface/transformers/blob/4d1d0f29a493098e6bc6b904b82e29cb331827f5/src/transformers/models/granite/modeling_granite.py#L1103
            # cohere: https://github.com/huggingface/transformers/blob/4d1d0f29a493098e6bc6b904b82e29cb331827f5/src/transformers/models/cohere/modeling_cohere.py#L1176
            logit_scaling = 1 / getattr(self.config, "logits_scaling", 1)
        elif self.config.model_type == "falcon_h1":
            logit_scaling = self.config.lm_head_multiplier

        if labels is not None:
            shift_logits = logits
            # if not hasattr(self, "extra_ignored_labels"):
            #     # Fixes https://github.com/unslothai/unsloth/issues/10
            #     self.extra_ignored_labels = torch.full((self.max_seq_length, 1), -100, device = "cuda:0")
            # pass
            shift_labels = torch.empty_like(labels)
            shift_labels[..., :-1] = labels[..., 1:]
            shift_labels[..., -1] = -100
            # shift_labels = torch.hstack((labels[..., 1:], self.extra_ignored_labels[:labels.shape[0]]))
            loss = fast_cross_entropy_loss(
                logits = shift_logits,
                labels = shift_labels,
                logit_softcapping = logit_softcapping,
                logit_scaling     = logit_scaling,
                n_items           = kwargs.get("num_items_in_batch", None) or kwargs.get("n_items", None),
            )
        else:
            if logit_scaling != 0:
                if logits.requires_grad:
                    logits = logit_scaling * logits
                else:
                    logits *= logit_scaling
                pass
            pass
            if logit_softcapping != 0:
                if logits.requires_grad:
                    logits = (1.0 / logit_softcapping) * logits
                    logits = torch.tanh(logits)
                    logits = logit_softcapping * logits
                else:
                    logits *= (1.0 / logit_softcapping)
                    torch.tanh(logits, out = logits)
                    logits *= logit_softcapping
                pass
            pass
        pass

        if not return_dict:
            output = (logits,) + outputs[1:]
            return (loss,) + output if loss is not None else output
        return CausalLMOutputWithPast(
            loss = loss,
            logits = logits,
            past_key_values = outputs.past_key_values,
            hidden_states = outputs.hidden_states,
            attentions=  outputs.attentions,
        )
    pass
    return _CausalLM_fast_forward
pass


@torch._disable_dynamo
def PeftModel_fast_forward(
    self,
    input_ids = None,
    causal_mask = None,
    attention_mask = None,
    inputs_embeds = None,
    labels = None,
    output_attentions = None,
    output_hidden_states = None,
    return_dict = None,
    task_ids = None,
    num_logits_to_keep = 0,
    logits_to_keep = 0,
    **kwargs,
):
    is_classification = "Classification" in str(type(self.base_model.model))
    if is_classification:
        return self.base_model(
            input_ids = input_ids,
            attention_mask = attention_mask,
            inputs_embeds = inputs_embeds,
            labels = labels,
            output_attentions = output_attentions,
            output_hidden_states = output_hidden_states,
            return_dict = return_dict,
            **kwargs,
        )
    else:
        return self.base_model(
            input_ids = input_ids,
            causal_mask = causal_mask,
            attention_mask = attention_mask,
            inputs_embeds = inputs_embeds,
            labels = labels,
            output_attentions = output_attentions,
            output_hidden_states = output_hidden_states,
            return_dict = return_dict,
            num_logits_to_keep = num_logits_to_keep,
            logits_to_keep = logits_to_keep,
            **kwargs,
        )
pass


# Solves https://github.com/unslothai/unsloth/issues/168
# Static KV Cache was introduced in 4.38.0, causing training to be much slower.
# Inferene can now be CUDAGraphed, but we shall retain the old rotary embeddings.
# https://github.com/huggingface/transformers/pull/27931
# https://github.com/huggingface/transformers/blob/v4.37.2/src/transformers/models/llama/modeling_llama.py
class LlamaRotaryEmbedding(torch.nn.Module):
    # Fixes https://github.com/huggingface/transformers/pull/28837
    # https://github.com/microsoft/DeepSpeed/issues/4932
    # The precision of RoPE buffers is not correct, so we cast to int64.
    def __init__(self, dim = None, max_position_embeddings=2048, base=10000, device=None,
        config = None, # [TODO] Hack to pass in config - need to remove later
    ):
        super().__init__()
        if config is not None:
            # [TODO] Hack to pass in config - need to remove later
            base = config.rope_theta
            partial_rotary_factor = config.partial_rotary_factor if hasattr(config, "partial_rotary_factor") else 1.0
            dim = getattr(config, "head_dim", None)
            if dim is None: dim = int((config.hidden_size // config.num_attention_heads))
            device = DEVICE_TYPE
            max_position_embeddings = config.max_position_embeddings
        pass

        self.dim = dim
        self.max_position_embeddings = max_position_embeddings
        self.base = base
        # Dynamic RoPE we first set it to a max of 4 * 8192 tokens then we iteratively grow this
        self.current_rope_size = min(4 * 8192, self.max_position_embeddings)
        self.multi_gpu_cos_cached = [None]*DEVICE_COUNT
        self.multi_gpu_sin_cached = [None]*DEVICE_COUNT

        # Build here to make `torch.jit.trace` work.
        for device_idx in range(DEVICE_COUNT):
            self._set_cos_sin_cache(seq_len=self.current_rope_size, device=torch.device(device_idx), dtype=torch.get_default_dtype())

        # dummy so that patch_utils doesn't fail for now
        self.cos_cached = torch.empty(1, device=torch.cuda.current_device(), dtype=torch.get_default_dtype())
        self.sin_cached = torch.empty(1, device=torch.cuda.current_device(), dtype=torch.get_default_dtype())
    pass

    def _set_cos_sin_cache(self, seq_len, device, dtype):
        # Note: on the original Llama codebase, these tensors are created on the target device (and not on CPU) and
        # in FP32. They are applied (multiplied) in FP32 as well.
        self.current_rope_size = seq_len
        inv_freq = 1.0 / (
            self.base ** (torch.arange(0, self.dim, 2, dtype=torch.int64, device="cpu").float() / self.dim)
        )
        t = torch.arange(self.current_rope_size, device="cpu", dtype=torch.int64).float()

        freqs = torch.outer(t, inv_freq)
        # Different from paper, but it uses a different permutation in order to obtain the same calculation
        emb = torch.cat((freqs, freqs), dim=-1)
        cos = emb.cos().to(dtype=dtype, device=device, non_blocking=True)
        sin = emb.sin().to(dtype=dtype, device=device, non_blocking=True)
        self.multi_gpu_cos_cached[device.index] = cos
        self.multi_gpu_sin_cached[device.index] = sin
        return cos, sin
    pass

    def forward(self, x, position_ids=None, seq_len=None):
        # x: [bs, num_attention_heads, seq_len, head_size]
        if seq_len is not None and seq_len > self.current_rope_size:
            self._set_cos_sin_cache(seq_len=seq_len, device=x.device, dtype=x.dtype)

        device_index = x.device.index
        return (
            self.multi_gpu_cos_cached[device_index][:seq_len],
            self.multi_gpu_sin_cached[device_index][:seq_len],
        )
    pass

    def get_cached(self, seq_len = None, device_index = None):
        if device_index is None:
            device_index = torch.cuda.current_device()
        return self.multi_gpu_cos_cached[device_index], self.multi_gpu_sin_cached[device_index]
    pass

    def extend_rope_embedding(self, x, seq_len):
        if seq_len <= self.current_rope_size: return
        # Iteratively grow by increments of 8192
        self.current_rope_size = ((seq_len // 8192) + ((seq_len % 8192) != 0)) * 8192
        for device_idx in range(DEVICE_COUNT):
            self._set_cos_sin_cache(self.current_rope_size, device = torch.device(device_idx), dtype = x.dtype)
    pass
pass


class LlamaLinearScalingRotaryEmbedding(LlamaRotaryEmbedding):
    """LlamaRotaryEmbedding extended with linear scaling. Credits to the Reddit user /u/kaiokendev"""
    # Fixes https://github.com/huggingface/transformers/pull/28837
    # https://github.com/microsoft/DeepSpeed/issues/4932
    # The precision of RoPE buffers is not correct, so we cast to int64.
    def __init__(self, dim = None, max_position_embeddings=2048, base=10000, device=None, scaling_factor=1.0,
        config = None, # [TODO] Hack to pass in config - need to remove later
    ):
        self.scaling_factor = scaling_factor
        super().__init__(dim = dim, max_position_embeddings = max_position_embeddings, base = base, device = device, config = config)
    pass

    def _set_cos_sin_cache(self, seq_len, device, dtype):
        self.current_rope_size = seq_len
        inv_freq = 1.0 / (
            self.base ** (torch.arange(0, self.dim, 2, dtype=torch.int64, device="cpu").float() / self.dim)
        )
        t = torch.arange(self.current_rope_size, device="cpu", dtype=torch.int64).float()
        t = t / self.scaling_factor

        freqs = torch.outer(t, inv_freq)
        # Different from paper, but it uses a different permutation in order to obtain the same calculation
        emb = torch.cat((freqs, freqs), dim=-1)
        cos = emb.cos().to(dtype=dtype, device=device, non_blocking=True)
        sin = emb.sin().to(dtype=dtype, device=device, non_blocking=True)
        self.multi_gpu_cos_cached[device.index] = cos
        self.multi_gpu_sin_cached[device.index] = sin
        return cos, sin
    pass
pass


# See https://github.com/vllm-project/vllm/blob/main/vllm/model_executor/layers/rotary_embedding.py#L736
# For Llama 3.1
class LlamaExtendedRotaryEmbedding(torch.nn.Module):
    def __init__(self, dim = None, max_position_embeddings=2048, base=10000, device=None,
        config = None, # [TODO] Hack to pass in config - need to remove later
    ):
        super().__init__()
        if config is not None:
            # [TODO] Hack to pass in config - need to remove later
            base = config.rope_theta
            partial_rotary_factor = config.partial_rotary_factor if hasattr(config, "partial_rotary_factor") else 1.0
            dim = int((config.hidden_size // config.num_attention_heads))
            device = DEVICE_TYPE
            max_position_embeddings = config.max_position_embeddings
        pass

        self.dim = dim
        self.max_position_embeddings = max_position_embeddings
        self.base = base
        # Dynamic RoPE we first set it to a max of 4 * 8192 tokens then we iteratively grow this
        self.current_rope_size = min(4 * 8192, self.max_position_embeddings)
        self.multi_gpu_cos_cached = [None]*DEVICE_COUNT
        self.multi_gpu_sin_cached = [None]*DEVICE_COUNT

        # Normal Llama-3 RoPE
        inv_freq = 1.0 / (
            self.base ** (torch.arange(0, self.dim, 2, dtype=torch.int64, device="cpu").float() / self.dim)
        )
        inv_freq = self.apply_scaling(inv_freq)
        self.register_buffer("inv_freq", inv_freq, persistent = False)

        # Build here to make `torch.jit.trace` work.
        for device_idx in range(DEVICE_COUNT):
            self._set_cos_sin_cache(seq_len=self.current_rope_size, device=torch.device(device_idx), dtype=torch.get_default_dtype())

        # dummy so that patch_utils doesn't fail for now
        self.cos_cached = torch.empty(1, device=torch.cuda.current_device(), dtype=torch.get_default_dtype())
        self.sin_cached = torch.empty(1, device=torch.cuda.current_device(), dtype=torch.get_default_dtype())
    pass

    def _set_cos_sin_cache(self, seq_len, device, dtype):
        # Note: on the original Llama codebase, these tensors are created on the target device (and not on CPU) and
        # in FP32. They are applied (multiplied) in FP32 as well.
        self.current_rope_size = seq_len

        t = torch.arange(self.current_rope_size, device=self.inv_freq.device, dtype=torch.int64).float()

        freqs = torch.outer(t, self.inv_freq)
        # Different from paper, but it uses a different permutation in order to obtain the same calculation
        emb = torch.cat((freqs, freqs), dim=-1)
        cos = emb.cos().to(dtype=dtype, device=device, non_blocking=True)
        sin = emb.sin().to(dtype=dtype, device=device, non_blocking=True)
        self.multi_gpu_cos_cached[device.index] = cos
        self.multi_gpu_sin_cached[device.index] = sin
        return cos, sin
    pass

    def forward(self, x, position_ids=None, seq_len=None):
        # x: [bs, num_attention_heads, seq_len, head_size]
        if seq_len is not None and seq_len > self.current_rope_size:
            self._set_cos_sin_cache(seq_len=seq_len, device=x.device, dtype=x.dtype)
        device_index = x.device.index
        return (
            self.multi_gpu_cos_cached[device_index][:seq_len],
            self.multi_gpu_sin_cached[device_index][:seq_len],
        )
    pass

    def get_cached(self, seq_len = None, device_index = None):
        if device_index is None:
            device_index = torch.cuda.current_device()
        return self.multi_gpu_cos_cached[device_index], self.multi_gpu_sin_cached[device_index]
    pass

    def extend_rope_embedding(self, x, seq_len):
        if seq_len <= self.current_rope_size: return
        # Iteratively grow by increments of 8192
        self.current_rope_size = ((seq_len // 8192) + ((seq_len % 8192) != 0)) * 8192
        for device_idx in range(DEVICE_COUNT):
            self._set_cos_sin_cache(self.current_rope_size, device = torch.device(device_idx), dtype = x.dtype)
    pass

    # From https://github.com/meta-llama/llama-models/blob/main/models/llama3_1/api/model.py#L41
    def apply_scaling(self, freqs: torch.Tensor):
        # Values obtained from grid search
        scale_factor = 8
        low_freq_factor = 1
        high_freq_factor = 4
        old_context_len = 8192  # original llama3 length

        low_freq_wavelen = old_context_len / low_freq_factor
        high_freq_wavelen = old_context_len / high_freq_factor
        new_freqs = []
        for freq in freqs:
            wavelen = 2 * math.pi / freq
            if wavelen < high_freq_wavelen:
                new_freqs.append(freq)
            elif wavelen > low_freq_wavelen:
                new_freqs.append(freq / scale_factor)
            else:
                assert low_freq_wavelen != high_freq_wavelen
                smooth = (old_context_len / wavelen - low_freq_factor) / (
                    high_freq_factor - low_freq_factor
                )
                new_freqs.append((1 - smooth) * freq / scale_factor + smooth * freq)
        return torch.tensor(new_freqs, dtype=freqs.dtype, device=freqs.device)
    pass
pass


class LongRopeRotaryEmbedding(torch.nn.Module):
    # For Phi 3.5 128K https://huggingface.co/microsoft/Phi-3.5-mini-instruct/blob/main/modeling_phi3.py
    def __init__(self,
        dim = None,
        max_position_embeddings = 131072,
        original_max_position_embeddings = 4096,
        base = 10000,
        short_factor = None,
        long_factor  = None,
        device = None,
        config = None, # [TODO] Hack to pass in config - need to remove later
    ):
        super().__init__()
        assert(short_factor is not None)
        assert(long_factor  is not None)
        assert(type(original_max_position_embeddings) is int)

        if config is not None:
            # [TODO] Hack to pass in config - need to remove later
            base = config.rope_theta
            partial_rotary_factor = config.partial_rotary_factor if hasattr(config, "partial_rotary_factor") else 1.0
            dim = int((config.hidden_size // config.num_attention_heads))
            device = DEVICE_TYPE
            max_position_embeddings = config.max_position_embeddings
        pass

        self.dim = dim
        self.max_position_embeddings = max_position_embeddings
        self.original_max_position_embeddings = original_max_position_embeddings
        self.base = base
        # Dynamic RoPE we first set it to a max of 4 * 8192 tokens then we iteratively grow this
        self.current_rope_size = min(original_max_position_embeddings, self.max_position_embeddings)
        self.multi_gpu_short_cos_cached = [None]*DEVICE_COUNT
        self.multi_gpu_short_sin_cached = [None]*DEVICE_COUNT
        self.multi_gpu_long_cos_cached = [None]*DEVICE_COUNT
        self.multi_gpu_long_sin_cached = [None]*DEVICE_COUNT

        # Long RoPE similar to RoPE except short sequences have 1 cos / sin
        # and long sequences have another cos / sin
        inv_freq_shape = torch.arange(0, self.dim, 2, dtype=torch.int64, device="cpu").float() / self.dim
        short_factor = torch.tensor(short_factor, device = "cpu", dtype = torch.float32)
        long_factor  = torch.tensor(long_factor,  device = "cpu", dtype = torch.float32)
        short_inv_freq = 1.0 / (short_factor * self.base**inv_freq_shape)
        long_inv_freq  = 1.0 / (long_factor  * self.base**inv_freq_shape)

        # Phi-3 Scale factor
        scale = self.max_position_embeddings / self.original_max_position_embeddings
        if scale <= 1.0:
            scaling_factor = 1.0
        else:
            scaling_factor = math.sqrt(1 + math.log(scale) / math.log(self.original_max_position_embeddings))
        pass
        self.scaling_factor = scaling_factor

        # Short and long inv_freq
        self.register_buffer("short_inv_freq", short_inv_freq, persistent = False)
        self.register_buffer("long_inv_freq",  long_inv_freq,  persistent = False)

        # Build here to make `torch.jit.trace` work.
        # Initialize short sequences cache for all devices
        dtype = torch.bfloat16 if is_bfloat16_supported() else torch.float16
        t = torch.arange(original_max_position_embeddings, device=self.short_inv_freq.device, dtype=torch.int64).float()
        freqs = torch.outer(t, self.short_inv_freq)
        emb = torch.cat((freqs, freqs), dim=-1)

        for device_idx in range(DEVICE_COUNT):
            device_obj = torch.device(device_idx)
            cos_cached = (emb.cos() * self.scaling_factor).to(dtype=dtype, device=device_obj, non_blocking=True)
            sin_cached = (emb.sin() * self.scaling_factor).to(dtype=dtype, device=device_obj, non_blocking=True)
            self.multi_gpu_short_cos_cached[device_idx] = cos_cached
            self.multi_gpu_short_sin_cached[device_idx] = sin_cached

        # dummy so that patch_utils doesn't fail for now
        self.short_cos_cached = torch.empty(1, device=torch.cuda.current_device(), dtype=torch.get_default_dtype())
        self.short_sin_cached = torch.empty(1, device=torch.cuda.current_device(), dtype=torch.get_default_dtype())
        self.long_cos_cached = torch.empty(1, device=torch.cuda.current_device(), dtype=torch.get_default_dtype())
        self.long_sin_cached = torch.empty(1, device=torch.cuda.current_device(), dtype=torch.get_default_dtype())
    pass

    def _set_cos_sin_cache(self, seq_len, device, dtype):
        # Note: on the original Llama codebase, these tensors are created on the target device (and not on CPU) and
        # in FP32. They are applied (multiplied) in FP32 as well.
        self.current_rope_size = seq_len

        t = torch.arange(self.current_rope_size, device=self.long_inv_freq.device, dtype=torch.int64).float()
        # Long sequences
        freqs = torch.outer(t, self.long_inv_freq)
        emb = torch.cat((freqs, freqs), dim=-1)
        cos_cached = (emb.cos() * self.scaling_factor).to(dtype=dtype, device=device, non_blocking=True)
        sin_cached = (emb.sin() * self.scaling_factor).to(dtype=dtype, device=device, non_blocking=True)
        self.multi_gpu_long_cos_cached[device.index] = cos_cached
        self.multi_gpu_long_sin_cached[device.index] = sin_cached
        return cos_cached, sin_cached
    pass

    def forward(self, x, position_ids=None, seq_len=None):
        # x: [bs, num_attention_heads, seq_len, head_size]
        if seq_len is not None and seq_len > self.current_rope_size:
            self._set_cos_sin_cache(seq_len=seq_len, device=x.device, dtype=x.dtype)

        device_index = x.device.index

        if seq_len is not None and seq_len < self.original_max_position_embeddings:
            return (
                self.multi_gpu_short_cos_cached[device_index][:seq_len],
                self.multi_gpu_short_sin_cached[device_index][:seq_len],
            )
        else:
            return (
                self.multi_gpu_long_cos_cached[device_index][:seq_len],
                self.multi_gpu_long_sin_cached[device_index][:seq_len],
            )
        pass
    pass

    def get_cached(self, seq_len = None, device_index = None):
        if device_index is None:
            device_index = torch.cuda.current_device()
        if seq_len is not None and seq_len < self.original_max_position_embeddings:
            return self.multi_gpu_short_cos_cached[device_index], self.multi_gpu_short_sin_cached[device_index]
        return self.multi_gpu_long_cos_cached[device_index], self.multi_gpu_long_sin_cached[device_index]
    pass

    def extend_rope_embedding(self, x, seq_len):
        if seq_len <= self.current_rope_size: return
        # Iteratively grow by increments of 8192
        self.current_rope_size = ((seq_len // 8192) + ((seq_len % 8192) != 0)) * 8192
        for device_idx in range(DEVICE_COUNT):
            self._set_cos_sin_cache(self.current_rope_size, device = torch.device(device_idx), dtype = x.dtype)
    pass
pass


def unsloth_fast_generate(
    self,
    *args,
    **kwargs,
):
    FastLlamaModel.for_inference(self)

    dtype = _get_dtype(self.config.torch_dtype)

    if hasattr(self, "config") and hasattr(self.config, "max_position_embeddings"):
        if "input_ids" in kwargs and kwargs["input_ids"] is not None and "max_new_tokens" in kwargs:
            if kwargs["input_ids"].shape[-1] + kwargs["max_new_tokens"] > self.config.max_position_embeddings:
                raise ValueError(
                    f'Unsloth: input length {kwargs["input_ids"].shape[-1]} + max_new_tokens {kwargs["max_new_tokens"]} exceeds the maximum sequence length of {self.config.max_position_embeddings}!\n'\
                    'You will need to do long context extension by increasing the `max_seq_length` in `FastLanguageModel.from_pretrained`.'
                )
    pass

    # Must patch accelerate for Xformers
    # if accelerate_new_send_to_device is not None:
    #     import accelerate.utils.operations
    #     accelerate.utils.operations.send_to_device = accelerate_new_send_to_device
    # pass

    # For newer HF
    kwargs["cache_implementation"] = "dynamic"
    # For num_logits_to_keep
    num_logits_to_keep = kwargs.get("num_logits_to_keep", None)
    logits_to_keep     = kwargs.get("logits_to_keep",     None)
    if num_logits_to_keep is None and logits_to_keep is None:
        kwargs["num_logits_to_keep"] = 1

    # Remove token_type_ids
    kwargs.pop("token_type_ids", None)

    # Check pad_token
    model_eos_token_id = getattr(self.config, "eos_token_id", None)
    if model_eos_token_id is not None and hasattr(model_eos_token_id, "__iter__"):
        model_eos_token_id = model_eos_token_id[0]

    kwargs["pad_token_id"] = kwargs.pop("pad_token_id", model_eos_token_id)

    # Mixed precision autocast
    with torch.inference_mode(), torch.autocast(device_type = DEVICE_TYPE, dtype = dtype):
        output = self._old_generate(*args, **kwargs)
    pass

    # Return accelerate back
    # if accelerate_new_send_to_device is not None:
    #     accelerate.utils.operations.send_to_device = accelerate_old_send_to_device
    # pass

    FastLlamaModel.for_training(self)

    return output
pass


class FastLlamaModel:

    @staticmethod
    def pre_patch():
        init_name, function = patch_llama_rope_scaling(
            model_name           = "llama",
            rope_module          = LlamaRotaryEmbedding,
            scaled_rope_module   = LlamaLinearScalingRotaryEmbedding,
            extended_rope_module = LlamaExtendedRotaryEmbedding,
            attention_module     = LlamaAttention,
            longrope_module      = LongRopeRotaryEmbedding,
        )
        if init_name is not None:
            exec(function, globals())
            LlamaAttention.__init__  = eval(init_name)
        pass
        LlamaAttention      .forward = LlamaAttention_fast_forward
        LlamaSdpaAttention  .forward = LlamaAttention_fast_forward
        LlamaFlashAttention2.forward = LlamaAttention_fast_forward
        LlamaDecoderLayer   .forward = LlamaDecoderLayer_fast_forward
        LlamaModel          .forward = LlamaModel_fast_forward
        LlamaForCausalLM    .forward = CausalLM_fast_forward(LlamaModel_fast_forward_inference)
        PeftModelForCausalLM.forward = PeftModel_fast_forward
        fix_prepare_inputs_for_generation(LlamaForCausalLM)

        # Solves https://github.com/unslothai/unsloth/issues/168
        # Static KV Cache was introduced in 4.38.0, causing training to be much slower.
        # Inferene can now be CUDAGraphed, but we shall retain the old rotary embeddings.
        # https://github.com/huggingface/transformers/pull/27931
        # https://github.com/huggingface/transformers/blob/v4.37.2/src/transformers/models/llama/modeling_llama.py
        import transformers.models.llama.modeling_llama
        transformers.models.llama.modeling_llama.LlamaRotaryEmbedding = LlamaRotaryEmbedding
        transformers.models.llama.modeling_llama.LlamaLinearScalingRotaryEmbedding = LlamaLinearScalingRotaryEmbedding
        return
    pass


    @staticmethod
    def from_pretrained(
        model_name         = "unsloth/llama-3-8b-bnb-4bit",
        max_seq_length     = None,
        dtype              = None,
        load_in_4bit       = True,
        token              = None,
        device_map         = "sequential",
        rope_scaling       = None,
        fix_tokenizer      = True,
        model_patcher      = None,
        tokenizer_name     = None,
        trust_remote_code  = False,
        revision           = None,

        fast_inference    = False, # uses vLLM
        gpu_memory_utilization = 0.5,
        float8_kv_cache   = False,
        random_state      = 3407,
        max_lora_rank     = 16,
        disable_log_stats = False,
        unsloth_vllm_standby = False,
        num_labels =  None,
        **kwargs,
    ):
        os.environ["UNSLOTH_USE_NEW_MODEL"] = "0"
        if trust_remote_code:
            if fast_inference:
                raise NotImplementedError("Unsloth: Fast inference does not support `trust_remote_code` yet.")
            print(
                "Unsloth: WARNING `trust_remote_code` is True.\n"\
                "Are you certain you want to do remote code execution?"
            )
        pass
        if fast_inference:
            if not is_vLLM_available():
                print("Unsloth: vLLM is not installed! Will use Unsloth inference!")
                fast_inference = False
            if DEVICE_TYPE == "cuda":
                major_version, minor_version = torch.cuda.get_device_capability()
                if major_version < 7:
                    print("Unsloth: vLLM does not work on older GPUs - will switch to Unsloth inference!")
                    fast_inference = False
            if unsloth_vllm_standby and os.environ.get("UNSLOTH_VLLM_STANDBY", "0") == "0":
                raise RuntimeError("Unsloth: `unsloth_vllm_standby` is True, but  environment variable `UNSLOTH_VLLM_STANDBY` is not set to 1!")
        pass

        if token is None: token = get_token()
        if model_patcher is None: model_patcher = FastLlamaModel
        SUPPORTS_BFLOAT16 = is_bfloat16_supported()

        if DEVICE_TYPE == "cuda":
            gpu_stats = torch.cuda.get_device_properties(0)
            gpu_version = torch.version.cuda
            gpu_stats_snippet = f"CUDA: {gpu_stats.major}.{gpu_stats.minor}. CUDA Toolkit: {gpu_version}."

            from importlib.metadata import version as importlib_version
            try:    vllm_version = f" vLLM: {importlib_version('vllm')}."
            except: vllm_version = ""
        elif DEVICE_TYPE == "xpu":
            gpu_stats = torch.xpu.get_device_properties(0)
            gpu_version = torch.version.xpu
            gpu_stats_snippet = f"Intel Toolkit: {gpu_version}."

            try:    vllm_version = f" vLLM: {importlib_version('vllm')}."
            except: vllm_version = ""
        else:
            raise ValueError(f"Unsloth: Unsupported device type: {DEVICE_TYPE}")

        max_memory = round(gpu_stats.total_memory / 1024 / 1024 / 1024, 3)

        statistics = \
        f"==((====))==  Unsloth {__version__}: Fast {model_patcher.__name__[4:-5]} patching. Transformers: {transformers_version}.{vllm_version}\n"\
        f"   {chr(92)}{chr(92)}   /|    {gpu_stats.name}. Num GPUs = {DEVICE_COUNT}. Max memory: {max_memory} GB. Platform: {platform_system}.\n"\
        f"O^O/ {chr(92)}_/ {chr(92)}    Torch: {torch.__version__}. {gpu_stats_snippet} Triton: {triton_version}\n"\
        f"{chr(92)}        /    Bfloat16 = {str(SUPPORTS_BFLOAT16).upper()}. FA [Xformers = {xformers_version}. FA2 = {HAS_FLASH_ATTENTION}]\n"\
        f' "-____-"     Free license: http://github.com/unslothai/unsloth'

        print(statistics)

        # Warn about fast transfers
        if "HF_HUB_ENABLE_HF_TRANSFER" in os.environ:
            old_hf_transfer = os.environ["HF_HUB_ENABLE_HF_TRANSFER"]
            if old_hf_transfer in ("False", "false"): old_hf_transfer = "0"
            if old_hf_transfer in ("True",  "true" ): old_hf_transfer = "1"
        else:
            old_hf_transfer = "0"
        if old_hf_transfer == "1":
            print("Unsloth: Fast downloading is enabled - ignore downloading bars which are red colored!")
        pass
        if old_hf_transfer != "0": os.environ["HF_HUB_ENABLE_HF_TRANSFER"] = "1"

        model_patcher.pre_patch()
        get_statistics() # For debugging - we use a download counter to see if environments are not breaking

        if dtype is None:
            dtype = torch.float16 if not SUPPORTS_BFLOAT16 else torch.bfloat16
        elif dtype == torch.bfloat16 and not SUPPORTS_BFLOAT16:
            logger.warning_once("Device does not support bfloat16. Will change to float16.")
            dtype = torch.float16
        # elif dtype == torch.float16 and SUPPORTS_BFLOAT16:
        #     logger.warning_once("Device supports bfloat16 but you selected float16. Will change to bfloat16.")
        #     dtype = torch.bfloat16

        assert(dtype == torch.float16 or dtype == torch.bfloat16 or dtype == torch.float32)

        # RoPE Scaling
        model_config = AutoConfig.from_pretrained(
            model_name,
            token = token,
            attn_implementation = "sdpa",
        )
        model_max_seq_length = model_config.max_position_embeddings

        # Check if RoPE Scaling is even allowed
        model_function = MODEL_FOR_CAUSAL_LM_MAPPING[model_config.__class__]
        IS_FALCON_H1 = model_config.model_type.startswith("falcon_h1")

        has_rope_scaling = False
        try:
            with open(inspect.getfile(model_function), "r") as file:
                has_rope_scaling = "self.config.rope_scaling" in file.read()
        except: pass
        has_rope_scaling = True

        # If max_seq_length is not specified, use maximum from config
        if max_seq_length is None:
            max_seq_length = model_max_seq_length
        pass

        if (rope_scaling is None) and (max_seq_length > model_max_seq_length):

            rope_scaling = max_seq_length / model_max_seq_length

            if fast_inference:
                raise NotImplementedError("Unsloth: Fast inference does not yet work with RoPE Scaling.")

            logger.warning_once(
                f"Unsloth: {model_name} can only handle sequence lengths of at most "\
                f"{model_max_seq_length}.\nBut with kaiokendev's RoPE scaling of "\
                f"{round(rope_scaling, 3)}, it can be magically be extended to "\
                f"{max_seq_length}!"
            )

            # Warn RoPE scaling isn't allowed
            if not has_rope_scaling:
                raise RuntimeError(
                    f"However, {model_name} doesn't support RoPE Scaling!\n"\
                    "Please file a feature request at https://github.com/unslothai/unsloth."
                )
            pass

            rope_scaling = {"type": "linear", "factor": rope_scaling,}

            # Add to kwargs
            kwargs["rope_scaling"] = rope_scaling
        pass

        bnb_config = None
        if load_in_4bit:
            llm_int8_skip_modules =  SKIP_QUANTIZATION_MODULES.copy()
            if IS_FALCON_H1:
                # we cannot quantize out_proj layer due to mamba kernels: https://github.com/tiiuae/Falcon-H1/issues/13#issuecomment-2918671274
                llm_int8_skip_modules.append("out_proj")
            bnb_config = BitsAndBytesConfig(
                load_in_4bit              = True,
                bnb_4bit_use_double_quant = True,
                bnb_4bit_quant_type       = "nf4",
                bnb_4bit_compute_dtype    = dtype,
                llm_int8_skip_modules     = llm_int8_skip_modules,
            )
        pass

        # https://huggingface.co/togethercomputer/LLaMA-2-7B-32K/discussions/12
        # RoPE Scaling's max_position_embeddings must be updated
        max_position_embeddings = max(max_seq_length, model_max_seq_length)
        kwargs.pop("attn_implementation", None); # No need since we auto call it

        # Cannot be None, since HF now checks for the config
        if load_in_4bit: kwargs["quantization_config"] = bnb_config

        raise_handler = RaiseUninitialized()
        if num_labels is not None:
            model = AutoModelForSequenceClassification.from_pretrained(
                model_name,
                device_map              = device_map,
                torch_dtype             = dtype,
                num_labels              = num_labels,
                #quantization_config     = bnb_config,
                token                   = token,
                max_position_embeddings = max_position_embeddings,
                trust_remote_code       = trust_remote_code,
                attn_implementation     = "eager",
                **kwargs,
            )
        elif not fast_inference:
            model = AutoModelForCausalLM.from_pretrained(
                model_name,
                device_map              = device_map,
                torch_dtype             = dtype,
                # quantization_config     = bnb_config,
                token                   = token,
                max_position_embeddings = max_position_embeddings,
                trust_remote_code       = trust_remote_code,
                attn_implementation     = "eager",
                **kwargs,
            )
            model.fast_generate = model.generate
            model.fast_generate_batches = None
        else:
            from unsloth_zoo.vllm_utils import (
                load_vllm,
                get_vllm_state_dict,
                convert_vllm_to_huggingface,
                generate_batches,
            )
            allowed_args = inspect.getfullargspec(load_vllm).args
            load_vllm_kwargs = dict(
                model_name             = model_name,
                config                 = model_config,
                gpu_memory_utilization = gpu_memory_utilization,
                max_seq_length         = max_seq_length,
                dtype                  = dtype,
                float8_kv_cache        = float8_kv_cache,
                enable_lora            = True,
                max_lora_rank          = max_lora_rank,
                disable_log_stats      = disable_log_stats,
                use_bitsandbytes       = load_in_4bit,
                unsloth_vllm_standby   = unsloth_vllm_standby,
            )
            for allowed_arg in allowed_args:
                if allowed_arg not in load_vllm_kwargs and allowed_arg in kwargs:
                    load_vllm_kwargs[allowed_arg] = kwargs[allowed_arg]
            pass

            # Load vLLM first
            llm = load_vllm(**load_vllm_kwargs)

            # Convert to HF format
            _, quant_state_dict = get_vllm_state_dict(llm, config = model_config)
            model = convert_vllm_to_huggingface(quant_state_dict, model_config, dtype, bnb_config)
            model.vllm_engine = llm
            model.fast_generate = model.vllm_engine.generate
            model.fast_generate_batches = functools.partial(generate_batches, model.vllm_engine)
        pass
        raise_handler.remove()
        # Return old flag
        os.environ["HF_HUB_ENABLE_HF_TRANSFER"] = old_hf_transfer

        # Counteract saved tokenizers
        tokenizer_name = model_name if tokenizer_name is None else tokenizer_name
        tokenizer = load_correct_tokenizer(
            tokenizer_name    = tokenizer_name,
            model_max_length  = max_position_embeddings,
            padding_side      = "right",
            token             = token,
            trust_remote_code = trust_remote_code,
            fix_tokenizer     = fix_tokenizer,
        )

        model, tokenizer = patch_tokenizer(model, tokenizer)
        model, tokenizer = model_patcher.post_patch(model, tokenizer)

        # Patch up QKV / O and MLP
        for idx, layer in enumerate(model.model.layers):
            layer.self_attn.apply_qkv = original_apply_qkv
            layer.self_attn.apply_o   = original_apply_o
        pass

        # Patch Trainer
        from transformers.trainer import Trainer
        try:
            if Trainer._inner_training_loop.__name__ != "_fast_inner_training_loop":
                inner_training_loop = inspect.getsource(Trainer._inner_training_loop)
                Trainer._original_training_loop = inner_training_loop
            else:
                inner_training_loop = Trainer._original_training_loop
        except:
            raise RuntimeError('Unsloth: Unsuccessfully patched inner_training_loop')
        pass

        import transformers.trainer
        items_in_trainer = dir(transformers.trainer)
        good_items = []
        for item in items_in_trainer:
            if item in inner_training_loop: good_items.append(item)
        pass
        exec("from transformers.trainer import (" + ", ".join(x for x in good_items) + ")", globals())

        start = re.search(r'logger\.info\([\"\'].+?Running training', inner_training_loop).span(0)[0]
        end = inner_training_loop.find("\n\n", start)
        original_debug = inner_training_loop[start:end]
        spaces = re.search(r'\n([\s\t]{1,})', original_debug).group(0)[1:]
        front_spaces = re.match(r'([\s\t]{1,})', inner_training_loop).group(0)

        # Cannot use \\ since it will cause a SyntaxWarning in Python 3.12
        # Instead use chr(92) == \\
        debug_info = """debug_info = \\
        f"==((====))==  Unsloth - 2x faster free finetuning | Num GPUs used = {len(set(p.device for p in model.parameters()))}\\n"\\
        f"   {chr(92)}{chr(92)}   /|    Num examples = {num_examples:,} | Num Epochs = {num_train_epochs:,} | Total steps = {max_steps:,}\\n"\\
        f"O^O/ {chr(92)}_/ {chr(92)}    Batch size per device = {self._train_batch_size:,} | Gradient accumulation steps = {args.gradient_accumulation_steps}\\n"\\
        f"{chr(92)}        /    Data Parallel GPUs = {args.world_size} | Total batch size ({self._train_batch_size} x {args.gradient_accumulation_steps} x {args.world_size}) = {total_train_batch_size:,}\\n"\\
        f' "-____-"     Trainable parameters = {get_model_param_count(model, trainable_only=True):,} of {get_model_param_count(model):,} ({get_model_param_count(model, trainable_only=True)/get_model_param_count(model)*100:.2f}% trained)'
        logger.warning(debug_info)
        import gc
        for _ in range(3):
            gc.collect()
            if DEVICE_TYPE == "xpu":
                torch.xpu.empty_cache()
            else:
                torch.cuda.empty_cache()"""

        debug_info = debug_info.split('\n')
        debug_info = "\n".join([debug_info[0]] + [spaces + x[8:] for x in debug_info[1:]])
        inner_training_loop = inner_training_loop.replace(original_debug, debug_info)

        debug_info = """n_total_devices = total_train_batch_size // \\
            args.gradient_accumulation_steps // self._train_batch_size
        if n_total_devices > 1:
            logger.warning_once('Unsloth is running with multi GPUs - the effective batch size is multiplied by ' + str(n_total_devices))
        debug_info ="""
        debug_info = debug_info.split('\n')
        debug_info = "\n".join([debug_info[0]] + [spaces + x[8:] for x in debug_info[1:]])
        inner_training_loop = inner_training_loop.replace("debug_info =", debug_info, 1)

        front_spaces = re.match(r"[\t\s]{1,}", inner_training_loop).group(0)
        inner_training_loop = re.sub(r"^" + front_spaces, "", inner_training_loop, flags = re.MULTILINE)
        inner_training_loop = inner_training_loop.replace(
            "train_dataloader = tpu_spmd_dataloader(train_dataloader)",
            "raise RuntimeError('Unsloth: TPUs are not yet supported!')"
        )
        inner_training_loop = inner_training_loop.replace(
            "_inner_training_loop",
            "_fast_inner_training_loop", 1,
        )
        inner_training_loop = inner_training_loop.replace(
            "is_torch_tpu_available()",
            "False",
        )
        exec(inner_training_loop, globals())
        Trainer._inner_training_loop = _fast_inner_training_loop

        # Save max_seq_length
        model.max_seq_length = max_seq_length
        m = model
        while hasattr(m, "model"):
            m.max_seq_length = max_seq_length
            m = m.model
        pass
        m.max_seq_length = max_seq_length

        # We check the tokenizer first for errors
        if fix_tokenizer:
            tokenizer = check_tokenizer(
                model            = model,
                tokenizer        = tokenizer,
                model_name       = model_name,
                model_max_length = max_position_embeddings,
                padding_side     = "right",
                token            = token,
            )
        pass
        patch_saving_functions(tokenizer)

        # Fix up config for transformers uploading PEFT
        # Not necessary anymore since we require transformers>=4.37!
        if False:
            name = model.config._name_or_path
            if name.startswith("unsloth/") and name.endswith("-bnb-4bit"):
                name = name[:len(name) - len("-bnb-4bit")]
                model.config.update({"_name_or_path" : name})
            pass
        pass

        # Log Unsloth version for future fastpaths for inference
        model.config.update({"unsloth_version" : __version__})

        # Add save modules
        patch_saving_functions(model)
        Trainer._inner_training_loop = _fast_inner_training_loop

        # Fix gradient accumulation
        patch_gradient_accumulation_fix(Trainer)

        # Save tokenizer for inference purposes
        tokenizer.padding_side = "left" # Force inference
        internal_model = model
        while hasattr(internal_model, "model"):
            internal_model._saved_temp_tokenizer = tokenizer
            # Also set is_loaded_in_8bit to disable incorrect DDP
            internal_model.is_loaded_in_8bit = True

            internal_model = internal_model.model
        pass
        internal_model._saved_temp_tokenizer = tokenizer
        # Also set is_loaded_in_8bit to disable incorrect DDP
        internal_model.is_loaded_in_8bit = True

        # For transformers > 4.47.1, we need to add rotary_emb to all attention layers
        if IS_ATTENTION_REFACTOR or hasattr(model.model, "rotary_emb"):
            rotary_emb = model.model.rotary_emb
            for layer in model.model.layers:
                layer.self_attn.rotary_emb = rotary_emb
        pass

        # Add for_inference and for_training
        model.for_training  = functools.partial(FastLlamaModel.for_training,  model)
        model.for_inference = functools.partial(FastLlamaModel.for_inference, model)

        # Patch generate
        is_classification =  "Classification" in str(type(model))
        if not is_classification and model.generate.__name__ != "unsloth_fast_generate":
            model._old_generate = model.generate
            unsloth_fast_generate.__doc__ = model._old_generate.__doc__
            model.generate = types.MethodType(unsloth_fast_generate, model)
        pass
        return model, tokenizer
    pass


    @staticmethod
    def post_patch(model, tokenizer):
        model, tokenizer = patch_model_and_tokenizer(model, tokenizer, downcast_rope = True)
        return model, tokenizer
    pass


    @staticmethod
    def get_peft_model(
        model,
        r                   = 16,
        target_modules      = ["q_proj", "k_proj", "v_proj", "o_proj",
                               "gate_proj", "up_proj", "down_proj"],
        lora_alpha          = 16,
        lora_dropout        = 0,
        bias                = "none",
        layers_to_transform = None,
        layers_pattern      = None,
        use_gradient_checkpointing = True,
        random_state        = 3407,
        max_seq_length      = 2048, # not used anymore
        use_rslora          = False,
        modules_to_save     = None,
        init_lora_weights   = True,
        loftq_config        = {},
        temporary_location  = "_unsloth_temporary_saved_buffers",
        **kwargs,
    ):
        if os.environ.get("UNSLOTH_USE_NEW_MODEL", "0") == "1":
            # Check for other PEFT args in kwargs
            for (peft_arg, flag) in (
                ("finetune_vision_layers", False),
                ("finetune_language_layers", True),
                ("finetune_attention_modules", True),
                ("finetune_mlp_modules", True),
            ):
                if peft_arg not in kwargs: kwargs[peft_arg] = flag
            return FastBaseModel.get_peft_model(
                model                      = model,
                r                          = r,
                target_modules             = target_modules,
                lora_alpha                 = lora_alpha,
                lora_dropout               = lora_dropout,
                bias                       = bias,
                layers_to_transform        = layers_to_transform,
                layers_pattern             = layers_pattern,
                use_gradient_checkpointing = use_gradient_checkpointing,
                random_state               = random_state,
                max_seq_length             = max_seq_length,
                use_rslora                 = use_rslora,
                modules_to_save            = modules_to_save,
                init_lora_weights          = init_lora_weights,
                loftq_config               = loftq_config,
                temporary_location         = temporary_location,
                **kwargs,
            )
        pass
        if os.environ.get("UNSLOTH_ENABLE_FULL_FINETUNING", "0") == "1":
            print("Unsloth: Full finetuning is enabled, so .get_peft_model has no effect")
            return model
        pass
        transformers_set_seed(random_state)

        if use_gradient_checkpointing == "unsloth":
            patch_unsloth_smart_gradient_checkpointing(dtype = model.get_input_embeddings().weight.dtype)

        if type(r) is not int:
            raise TypeError(f"Unsloth: Rank of {str(r)} must be an integer.")
        if r <= 0:
            raise TypeError(f"Unsloth: Rank of {str(r)} must be larger than 0.")

        if isinstance(model, PeftModelForCausalLM) or isinstance(model, PeftModelForSequenceClassification):
            # Check if exactly the same and then pass through!
            assert(hasattr(model, "peft_config"))

            peft_config = model.peft_config["default"].to_dict()
            check_parameters = [
                "r", "lora_alpha", "lora_dropout",
                "bias", "layers_to_transform", "layers_pattern",
                "use_rslora", "init_lora_weights",
            ]
            check_all = True
            for param in check_parameters:
                check_all = check_all and (peft_config[param] == eval(param))
            pass

            # Check save_modules
            old_target_modules = list(peft_config["target_modules"])
            modules_to_save = peft_config["modules_to_save"]
            if modules_to_save is None: modules_to_save = {}
            modules_to_save = list(modules_to_save)
            old_target_modules += modules_to_save

            # Combine all
            new_target_modules = list(target_modules) + \
                list(modules_to_save if modules_to_save is not None else [])

            # Now check!
            new_target_modules = set(new_target_modules)
            check_all = check_all and (
                len(set(old_target_modules) ^ new_target_modules) == 0
            )

            check_all = check_all and (
                (loftq_config == {} or loftq_config is None) and \
                (peft_config["loftq_config"] == {} or peft_config["loftq_config"] is None)
            )

            if check_all:
                # Simply pass through!
                logger.warning(
                    "Unsloth: Already have LoRA adapters! We shall skip this step."
                )

                # Offload!
                # [TODO] First offload lm_head and embed_tokens to CPU (should be disk!!)
                if "embed_tokens" in new_target_modules:
                    print("Unsloth: Training embed_tokens in mixed precision to save VRAM")

                    new_dtype = model.get_input_embeddings().modules_to_save.default.weight.dtype
                    if new_dtype == torch.float16:
                        # See https://github.com/unslothai/unsloth/pull/1200
                        # Tesla T4 must use float32 and not float16
                        new_dtype = torch.float32
                    pass

                    model.get_input_embeddings().modules_to_save.default\
                        .to(device = DEVICE_TYPE, dtype = new_dtype, non_blocking = True)
                    model.get_input_embeddings().modules_to_save.default.requires_grad_(True)

                    # [TODO] Move old embed_tokens to CPU - should be disk!
                    model.get_input_embeddings().original_module\
                        .to(device = "cpu", non_blocking = True)
                    model.get_input_embeddings().original_module.requires_grad_(False)
                pass

                if "lm_head" in new_target_modules:
                    print("Unsloth: Training lm_head in mixed precision to save VRAM")

                    new_dtype = model.get_output_embeddings().modules_to_save.default.weight.dtype
                    if new_dtype == torch.float16:
                        # See https://github.com/unslothai/unsloth/pull/1200
                        # Tesla T4 must use float32 and not float16
                        new_dtype = torch.float32
                    pass

                    model.get_output_embeddings().modules_to_save.default\
                        .to(device = DEVICE_TYPE, dtype = new_dtype, non_blocking = True)
                    model.get_output_embeddings().modules_to_save.default.requires_grad_(True)

                    # [TODO] Move old lm_head to CPU - should be disk!
                    model.get_output_embeddings().original_module\
                        .to(device = "cpu", non_blocking = True)
                    model.get_output_embeddings().original_module.requires_grad_(False)
                pass

                return model
            else:
                raise TypeError(
                    "Unsloth: Your model already has LoRA adapters. Your new parameters are different."
                )
            pass
        pass

        if loftq_config is None: loftq_config = {}

        signature = str(inspect.signature(LoraConfig))
        SUPPORTS_LOFTQ  = "loftq_config" in signature
        SUPPORTS_RSLORA = "use_rslora"   in signature

        if lora_dropout != 0:
            logger.warning_once(
                f"Unsloth: Dropout = 0 is supported for fast patching. You are using dropout = {lora_dropout}.\n"\
                f"Unsloth will patch all other layers, except LoRA matrices, causing a performance hit."
            )
        pass

        if bias != "none":
            logger.warning_once(
                f"Unsloth: bias = `none` is supported for fast patching. You are using bias = {bias}.\n"\
                f"Unsloth will patch all other layers, except LoRA matrices, causing a performance hit."
            )
        pass

        if not (type(init_lora_weights) is bool or \
            init_lora_weights == "gaussian" or init_lora_weights == "loftq"):
            raise ValueError(
                'Unsloth: `init_lora_weights` must be either [True, False, "gaussian", "loftq"].'
            )
        pass

        if init_lora_weights == "loftq":

            if not SUPPORTS_LOFTQ:
                import peft
                raise RuntimeError(
                    f"Unsloth: Your PEFT version of {peft.__version__} does not support LoftQ init.\n"\
                    "Please install PEFT 0.7.2 or higher.\n"\
                    "You can also install from source: `pip install git+https://github.com/huggingface/peft.git"
                )
            pass

            if loftq_config == {}:
                from peft import LoftQConfig
                logger.warning_once(
                    "Unsloth: init_lora_weights = `loftq` is set, but `loftq_config` is None.\n"\
                    "We shall use `loftq_config = LoftQConfig(loftq_bits = 4, loftq_iter = 1)`."
                )
                loftq_config = LoftQConfig(loftq_bits = 4, loftq_iter = 1)
            pass

            if hasattr(model.config, "quantization_config"):
                raise ValueError(
                    "Unsloth: You are using `loftq` init, yet `load_in_4bit = True` was set.\n"\
                    "Reload your model without any quantization by setting `load_in_4bit = False`."
                )
            pass
        pass

        assert(type(use_rslora) is bool)
        if use_rslora:
            if not SUPPORTS_RSLORA:
                # We manually check for PEFT
                import peft
                raise RuntimeError(
                    f"Unsloth: Your PEFT version of {peft.__version__} does not support `use_rslora`.\n"\
                    "Please install PEFT 0.7.2 or higher.\n"\
                    "You can also install from source: `pip install git+https://github.com/huggingface/peft.git"
                )
            pass
        pass

        accepted_modules = frozenset(("q_proj", "k_proj", "v_proj", "o_proj",
                                      "gate_proj", "up_proj", "down_proj",),)
        model.config.update({"unsloth_version" : __version__})

        if type(modules_to_save) is tuple:
            modules_to_save = list(modules_to_save)
        pass

        train_lm_head = False
        train_embed_tokens = False
        final_modules = []
        for module in target_modules:
            if module == "lm_head":
                # logger.warning_once(
                #     "Unsloth: `lm_head` should be placed in `modules_to_save` and not `target_modules`. "\
                #     "Luckily, we shall do it for you!"
                # )
                train_lm_head = True
                if modules_to_save is None: modules_to_save = ["lm_head"]
                else: modules_to_save.append("lm_head")

            elif module == "embed_tokens":
                # logger.warning_once(
                #     "Unsloth: `embed_tokens` should be placed in `modules_to_save` and not `target_modules`. "\
                #     "Luckily, we shall do it for you!"
                # )
                train_embed_tokens = True
                if modules_to_save is None: modules_to_save = ["embed_tokens"]
                else: modules_to_save.append("embed_tokens")

            else:
                try:
                    assert(module in accepted_modules)
                    final_modules.append(module)
                except AssertionError as e:
                    final_modules.append(module)
                    print(
                        "Unsloth: You added custom modules, but Unsloth hasn't optimized for this.\n"\
                        "Beware - your finetuning might be noticeably slower!"
                    )
                pass
            pass
        pass

        # Check if we added new tokens!
        if hasattr(model, "_need_to_train_embeddings"):
            if not train_lm_head or not train_embed_tokens:
                print(
                    "Unsloth: You added new tokens but did not specify if you wanted to "\
                    "train the lm_head and embed_tokens.\nWe must turn it on for you."
                )
                train_lm_head = True
                train_embed_tokens = True

                if modules_to_save is None: modules_to_save = ["embed_tokens"]
                else: modules_to_save.append("embed_tokens")

                if modules_to_save is None: modules_to_save = ["lm_head"]
                else: modules_to_save.append("lm_head")
            pass
        pass

        # Check for Llama-3
        # if hasattr(model._saved_temp_tokenizer, "_using_llama3_template"):
        #     if not train_embed_tokens and not train_lm_head:
        #         raise RuntimeError("")

        # First fix untrained tokens
        # Wrong - can cause reserved tokens to pop out!!
        # if train_embed_tokens or train_lm_head:
        #     fix_untrained_tokens(model, eps = 1e-16)
        # pass

        # Check modules_to_save
        if modules_to_save is not None:
            for module in modules_to_save:
                if module == "lm_head":
                    train_lm_head = True
                elif module == "embed_tokens":
                    train_embed_tokens = True
                else:
                    raise TypeError(
                        f"Unsloth: Module = {module} is not allowed. Only 'lm_head' and 'embed_tokens' is allowed."
                    )
            pass
        pass
        if isinstance(modules_to_save, (tuple, list)):
            modules_to_save = list(set(modules_to_save))
        pass

        vllm_engine = None
        if hasattr(model, "vllm_engine"):
            # Fast inference!
            vllm_engine = model.vllm_engine
            vllm_fast_generate = model.fast_generate
            vllm_fast_generate_batches = model.fast_generate_batches

            if modules_to_save is not None:
                raise NotImplementedError("Unsloth: Currently fast inference does not work with training embeddings or lm_head.")

            if bias != "none":
                raise NotImplementedError("Unsloth: Currently fast inference does not work with using biases for LoRA.")
        pass

        #d oes not get lora yet, so get name from model, not base model
        is_classification = "Classification" in str(type(model))

        arguments = dict(
            r                   = r,
            lora_alpha          = lora_alpha,
            target_modules      = final_modules,
            lora_dropout        = lora_dropout,
            bias                = bias,
            task_type           = TaskType.CAUSAL_LM if not is_classification else TaskType.SEQ_CLS,
            layers_to_transform = layers_to_transform,
            init_lora_weights   = init_lora_weights,
            loftq_config        = loftq_config,
            use_rslora          = use_rslora,
            modules_to_save     = modules_to_save,
            **kwargs,
        )
        if not SUPPORTS_LOFTQ:  del arguments["loftq_config"]
        if not SUPPORTS_RSLORA: del arguments["use_rslora"]

        _saved_temp_tokenizer = model._saved_temp_tokenizer

        lora_config = LoraConfig(**arguments)
        # First offload lm_head and embed_tokens to disk
        input_embeddings_device  = model.get_input_embeddings().weight.device
        if is_classification:
             output_embeddings_device = model.score.weight.device
        else:
            output_embeddings_device = model.get_output_embeddings().weight.device

        if use_gradient_checkpointing == "unsloth":
            if train_embed_tokens:
                print("Unsloth: Offloading input_embeddings to disk to save VRAM")
                offload_input_embeddings(model, temporary_location)
            pass

            # Remove old items to save VRAM
            for _ in range(3):
                gc.collect()
                clean_gpu_cache()
            pass

            if train_lm_head:
                print("Unsloth: Offloading output_embeddings to disk to save VRAM")
                offload_output_embeddings(model, temporary_location)
            pass

            # Remove old items to save VRAM
            for _ in range(3):
                gc.collect()
                clean_gpu_cache()
            pass
        pass

        model = _get_peft_model(model, lora_config)

        model._saved_temp_tokenizer = _saved_temp_tokenizer

        model = FastLlamaModel.patch_peft_model(model, use_gradient_checkpointing)

        if train_embed_tokens:
            print("Unsloth: Training embed_tokens in mixed precision to save VRAM")
            assert(hasattr(model.get_input_embeddings(), "modules_to_save"))

            new_dtype = model.get_input_embeddings().modules_to_save.default.weight.dtype
            if new_dtype == torch.float16:
                # See https://github.com/unslothai/unsloth/pull/1200
                # Tesla T4 must use float32 and not float16
                new_dtype = torch.float32
            pass

            model.get_input_embeddings().modules_to_save.default\
                .to(device = DEVICE_TYPE, dtype = new_dtype, non_blocking = True)
            model.get_input_embeddings().modules_to_save.default.requires_grad_(True)
        pass

        if train_lm_head:
            print("Unsloth: Training lm_head in mixed precision to save VRAM")
            assert(hasattr(model.get_output_embeddings(), "modules_to_save"))

            new_dtype = model.get_output_embeddings().modules_to_save.default.weight.dtype
            if new_dtype == torch.float16:
                # See https://github.com/unslothai/unsloth/pull/1200
                # Tesla T4 must use float32 and not float16
                new_dtype = torch.float32
            pass

            model.get_output_embeddings().modules_to_save.default\
                .to(device = DEVICE_TYPE, dtype = new_dtype, non_blocking = True)
            model.get_output_embeddings().modules_to_save.default.requires_grad_(True)
        pass

        # Patch tokenizer to pad to the right
        internal_model = model
        while hasattr(internal_model, "model"):
            if hasattr(internal_model, "_saved_temp_tokenizer"):
                internal_model._saved_temp_tokenizer.padding_side = "right"
            pass
            # Also set is_loaded_in_8bit to disable incorrect DDP
            internal_model.is_loaded_in_8bit = True
            internal_model = internal_model.model
        pass
        if hasattr(internal_model, "_saved_temp_tokenizer"):
            internal_model._saved_temp_tokenizer.padding_side = "right"
        pass
        # Also set is_loaded_in_8bit to disable incorrect DDP
        internal_model.is_loaded_in_8bit = True

        # Clear deleted GPU items
        for _ in range(3):
            gc.collect()
            clean_gpu_cache()
        pass

        # Patch for fast inference
        if vllm_engine is not None:
            model.vllm_engine = vllm_engine
            model.fast_generate = vllm_fast_generate
            model.fast_generate_batches = vllm_fast_generate_batches

            # Also saving and loading LoRA
            from unsloth_zoo.vllm_utils import save_lora, load_lora
            model.save_lora = functools.partial(save_lora, model)
            model.load_lora = functools.partial(load_lora, model)
        pass

        # Add for_inference and for_training
        model.for_training  = functools.partial(FastLlamaModel.for_training,  model)
        model.for_inference = functools.partial(FastLlamaModel.for_inference, model)
        return model
    pass


    @staticmethod
    def patch_peft_model(
        model,
        use_gradient_checkpointing = True,
    ):
        if os.environ.get("UNSLOTH_USE_NEW_MODEL", "0") == "1":
            return FastBaseModel.patch_peft_model(
                model = model,
                use_gradient_checkpointing = use_gradient_checkpointing,
            )
        pass
        if not isinstance(model, PeftModelForCausalLM) and not isinstance(model, PeftModelForSequenceClassification):
            raise TypeError(
                "Unsloth: Your model needs to call `.get_peft_model` first!"
            )
        pass

        # Get activation function
        model_type = model.config.model_type

        if   model_type == "llama":     apply_lora_mlp = apply_lora_mlp_swiglu
        elif model_type == "mistral":   apply_lora_mlp = apply_lora_mlp_swiglu
        elif model_type == "qwen2":     apply_lora_mlp = apply_lora_mlp_swiglu
        elif model_type == "gemma":     apply_lora_mlp = apply_lora_mlp_geglu_approx
        elif model_type == "gemma2":    apply_lora_mlp = apply_lora_mlp_geglu_approx
        elif model_type == "cohere":    apply_lora_mlp = apply_lora_mlp_swiglu
        elif model_type == "granite":   apply_lora_mlp = apply_lora_mlp_swiglu
        elif model_type == "qwen3":     apply_lora_mlp = apply_lora_mlp_swiglu
        elif model_type == "falcon_h1": apply_lora_mlp = apply_lora_mlp_swiglu
        elif model_type == "qwen3moe":  apply_lora_mlp = apply_lora_mlp_swiglu
        else:
            raise NotImplementedError(f"Unsloth: {model_type} is not yet implemented!")
        pass

        model = prepare_model_for_kbit_training(
            model,
            use_gradient_checkpointing = use_gradient_checkpointing,
            use_reentrant = True,
        )

        # Fix up config for transformers uploading PEFT
        for active_adapter in model.peft_config.keys():
            # Not necessary since we requires transformers >= 4.37
            if False:
                name = model.peft_config[active_adapter].base_model_name_or_path
                if name.startswith("unsloth/") and name.endswith("-bnb-4bit"):
                    name = name[:len(name) - len("-bnb-4bit")]
                    model.peft_config[active_adapter].base_model_name_or_path = name
                pass
            # Add revision to enable future fast inference paths
            # [TODO] Bugs out!see https://github.com/unslothai/unsloth/issues/492
            # model.peft_config[active_adapter].revision = f"unsloth"
        pass

        from transformers.trainer import Trainer
        if Trainer._inner_training_loop.__name__ != "_fast_inner_training_loop":
            raise RuntimeError("Unsloth: Unsuccessfully patched Trainer! Please file a bug report!")
        pass

        # Fix loftq issues
        # loftq_config must not = None, but rather {}
        all_configs = model.peft_config
        for key, current_config in all_configs.items():
            if hasattr(current_config, "loftq_config") and current_config.loftq_config is None:
                new_args = current_config.__dict__
                new_args["loftq_config"] = {}
                current_config = current_config.__class__(**new_args)
                all_configs[key] = current_config
            pass
        pass

        # Do patching
        n_mlp = 0
        n_qkv = 0
        n_o   = 0

        active_adapter = model.active_adapters[0] if \
            hasattr(model, "active_adapters") else model.active_adapter

        # Get dropout and bias
        lora_dropout = model.peft_config[active_adapter].lora_dropout
        bias         = model.peft_config[active_adapter].bias

        # We also do not inplace edit QKV for Cohere!
        _apply_lora_mlp = \
            functools.partial(apply_lora_mlp, inplace = False) \
            if model_type == "cohere" else \
            apply_lora_mlp
        pass

        if lora_dropout == 0 and bias == "none":
            for idx, layer in enumerate(model.model.model.layers):

                if model_type != "falcon_h1":
                    # LoRAMLP.apply doesn't have functionality for gate and down mutlipliers yet.
                    # Don't patch falcon h1 for the time being.

                    # MLP patching
                    mlp_module = layer.mlp
                    gate_proj = mlp_module.gate_proj
                    up_proj   = mlp_module.  up_proj
                    down_proj = mlp_module.down_proj

                    if hasattr(gate_proj, "lora_A") and \
                        hasattr(  up_proj, "lora_A") and \
                        hasattr(down_proj, "lora_A") and \
                        (getattr(gate_proj, "base_layer", gate_proj).bias is None) and \
                        (getattr(  up_proj, "base_layer",   up_proj).bias is None) and \
                        (getattr(down_proj, "base_layer", down_proj).bias is None) and \
                        (len(getattr(gate_proj, "lora_magnitude_vector", []) or []) == 0) and \
                        (len(getattr(  up_proj, "lora_magnitude_vector", []) or []) == 0) and \
                        (len(getattr(down_proj, "lora_magnitude_vector", []) or []) == 0):

                        # https://stackoverflow.com/questions/50599045/python-replacing-a-function-within-a-class-of-a-module
                        mlp_module.forward = types.MethodType(_apply_lora_mlp, mlp_module)
                        n_mlp += 1
                    else:
                        logger.warning_once(
                            "Not an error, but Unsloth cannot patch MLP layers with our manual autograd engine since either LoRA adapters\n"\
                            "are not enabled or a bias term (like in Qwen) is used."
                        )
                    pass
                pass

                # QKV attention patching
                q_proj = layer.self_attn.q_proj
                k_proj = layer.self_attn.k_proj
                v_proj = layer.self_attn.v_proj
                if  hasattr(q_proj, "lora_A") and \
                    hasattr(k_proj, "lora_A") and \
                    hasattr(v_proj, "lora_A") and \
                    (getattr(q_proj, "base_layer", q_proj).bias is None) and \
                    (getattr(k_proj, "base_layer", k_proj).bias is None) and \
                    (getattr(v_proj, "base_layer", v_proj).bias is None) and \
                    (len(getattr(q_proj, "lora_magnitude_vector", []) or []) == 0) and \
                    (len(getattr(k_proj, "lora_magnitude_vector", []) or []) == 0) and \
                    (len(getattr(v_proj, "lora_magnitude_vector", []) or []) == 0):

                    layer.self_attn.apply_qkv = apply_lora_qkv
                    n_qkv += 1
                else:
                    if model_type == "qwen2": n_qkv += 1
                    else:
                        logger.warning_once(
                            "Not an error, but Unsloth cannot patch Attention layers with our manual autograd engine since either LoRA adapters\n"\
                            "are not enabled or a bias term (like in Qwen) is used."
                        )
                    pass
                pass

                # O attention patching
                o_proj = layer.self_attn.o_proj
                if hasattr(o_proj, "lora_A") and \
                    (getattr(o_proj, "base_layer", o_proj).bias is None) and \
                    (len(getattr(o_proj, "lora_magnitude_vector", []) or []) == 0):

                    layer.self_attn.apply_o = apply_lora_o
                    n_o += 1
                else:
                    logger.warning_once(
                        "Not an error, but Unsloth cannot patch O projection layer with our manual autograd engine since either LoRA adapters\n"\
                        "are not enabled or a bias term (like in Qwen) is used."
                    )
                pass
            pass
        pass

        logger.warning_once(
            f"Unsloth {__version__} patched {len(model.model.model.layers)} layers with "\
            f"{n_qkv} QKV layers, {n_o} O layers and {n_mlp} MLP layers.",
        )
        patch_saving_functions(model)

        # Patch cross entropy loss labels
        # Fixes https://github.com/unslothai/unsloth/issues/10
        max_seq_length = model.max_seq_length
        # extra_ignored_labels = torch.full((max_seq_length, 1), -100, device = "cuda:0")
        # model.model.extra_ignored_labels = extra_ignored_labels
        internal_model = model
        while hasattr(internal_model, "model"):
            internal_model.max_seq_length = max_seq_length
            internal_model = internal_model.model
        pass
        internal_model.max_seq_length = max_seq_length

        # Patch tokenizer to pad to the right
        internal_model = model
        while hasattr(internal_model, "model"):
            if hasattr(internal_model, "_saved_temp_tokenizer"):
                internal_model._saved_temp_tokenizer.padding_side = "right"
            pass
            internal_model = internal_model.model
        pass
        if hasattr(internal_model, "_saved_temp_tokenizer"):
            internal_model._saved_temp_tokenizer.padding_side = "right"
        pass

        # Clear deleted GPU items
        for _ in range(3):
            gc.collect()
            clean_gpu_cache()
        pass

        # Patch for fast inference
        vllm_engine = getattr(model.model, "vllm_engine", None)
        if vllm_engine is not None:
            model.vllm_engine = model.model.vllm_engine
            model.fast_generate = model.model.fast_generate
            model.fast_generate_batches = model.model.fast_generate_batches

            # Also saving and loading LoRA
            from unsloth_zoo.vllm_utils import save_lora, load_lora
            model.save_lora = functools.partial(save_lora, model)
            model.load_lora = functools.partial(load_lora, model)
        pass

        # Add for_inference and for_training
        model.for_training  = functools.partial(FastLlamaModel.for_training,  model)
        model.for_inference = functools.partial(FastLlamaModel.for_inference, model)
        return model
    pass


    @staticmethod
    def for_inference(model):
        if not hasattr(model, "parameters"):
            raise TypeError("Unsloth: I think you're passing a tokenizer, not the model to for_inference!")

        def _for_inference(m):
            if hasattr(m, "gradient_checkpointing"): m.gradient_checkpointing = False
            if hasattr(m, "training"): m.training = False
            # Pad tokenizer to the left
            if hasattr(m, "_saved_temp_tokenizer"): m._saved_temp_tokenizer.padding_side = "left"
            # Set a flag for generation!
            m._flag_for_generation = True
        pass
        m = model
        while hasattr(m, "model"):
            _for_inference(m)
            m = m.model
        _for_inference(m)

        # Since transformers 4.53, must turn off explicitly
        for module in model.modules():
            if hasattr(module, "gradient_checkpointing"):
                module.gradient_checkpointing = False
        pass

        # Also disable training for embeddings for NEFTune
        if hasattr(model, "get_input_embeddings"):
            embeddings = model.get_input_embeddings()
            if hasattr(embeddings, "training"): embeddings.training = False
        pass
        if hasattr(model, "get_output_embeddings"):
            embeddings = model.get_output_embeddings()
            if hasattr(embeddings, "training"): embeddings.training = False
        pass
        return model
    pass


    @staticmethod
    def for_training(model, use_gradient_checkpointing = True):
        if not hasattr(model, "parameters"):
            raise TypeError("Unsloth: I think you're passing a tokenizer, not the model to for_training!")

        # Delete all fast inference loras
        for param in model.parameters():
            if hasattr(param, "_fast_lora"):
                del param._fast_lora
        pass

        def _for_training(m):
            if hasattr(m, "gradient_checkpointing"): m.gradient_checkpointing = use_gradient_checkpointing
            if hasattr(m, "training"): m.training = True
            # Pad tokenizer to the left
            if hasattr(m, "_saved_temp_tokenizer"): m._saved_temp_tokenizer.padding_side = "right"
            # Set a flag for generation!
            if hasattr(m, "_flag_for_generation"): del m._flag_for_generation
        pass
        m = model
        while hasattr(m, "model"):
            _for_training(m)
            m = m.model
        _for_training(m)

        # Since transformers 4.53, must turn on explicitly
        for module in model.modules():
            if hasattr(module, "gradient_checkpointing"):
                module.gradient_checkpointing = use_gradient_checkpointing
        pass

        # Also re-enable training for embeddings for NEFTune
        if hasattr(model, "get_input_embeddings"):
            embeddings = model.get_input_embeddings()
            if hasattr(embeddings, "training"): embeddings.training = True
        pass
        if hasattr(model, "get_output_embeddings"):
            embeddings = model.get_output_embeddings()
            if hasattr(embeddings, "training"): embeddings.training = True
        pass
        return model
    pass
pass

from .rl import PatchFastRL
PatchFastRL(FastLanguageModel = FastLlamaModel)<|MERGE_RESOLUTION|>--- conflicted
+++ resolved
@@ -795,11 +795,7 @@
     # Ignore attention_mask
     if attention_mask is None:
         padding_mask = None
-<<<<<<< HEAD
     elif self.training and not hasattr(self, "_needs_right_padding"):    
-=======
-    elif self.training:
->>>>>>> 1898b6d0
         attention_mask = None
         padding_mask = None
     else:
