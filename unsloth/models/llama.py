# Copyright 2023-present Daniel Han-Chen & the Unsloth team. All rights reserved.
#
# Licensed under the Apache License, Version 2.0 (the "License");
# you may not use this file except in compliance with the License.
# You may obtain a copy of the License at
#
#     http://www.apache.org/licenses/LICENSE-2.0
#
# Unless required by applicable law or agreed to in writing, software
# distributed under the License is distributed on an "AS IS" BASIS,
# WITHOUT WARRANTIES OR CONDITIONS OF ANY KIND, either express or implied.
# See the License for the specific language governing permissions and
# limitations under the License.

import torch
import gc
import math
import functools
from typing import Optional, Tuple, List, Union
from ._utils import *
from ._utils import patch_unsloth_smart_gradient_checkpointing
from ._utils import __version__
from torch.nn.functional import scaled_dot_product_attention
from transformers import __version__ as transformers_version
from unsloth_zoo.utils import Version, _get_dtype
from unsloth_zoo.peft_utils import SKIP_QUANTIZATION_MODULES
from unsloth import DEVICE_TYPE

transformers_version = Version(transformers_version)
# Transformers moved rotary embeddings out of all attention layers
IS_ATTENTION_REFACTOR = transformers_version > Version("4.47.1")
try:
    from transformers.modeling_layers import GradientCheckpointingLayer
except:
    GradientCheckpointingLayer = type(None)

from transformers.models.llama.modeling_llama import (
    logger,
    BaseModelOutputWithPast,
    CausalLMOutputWithPast,
)
from transformers.modeling_attn_mask_utils import (
    _prepare_4d_causal_attention_mask_for_sdpa,
)
from ..kernels import *
from ..tokenizer_utils import *
if HAS_FLASH_ATTENTION:
    from flash_attn import flash_attn_func
from .vision import FastBaseModel

# Final patching code
from transformers.models.llama.modeling_llama import (
    LlamaAttention,
    LlamaDecoderLayer,
    LlamaModel,
    LlamaForCausalLM,
)

# For Pytorch 2.1.1
try:
    from transformers.models.llama.modeling_llama import (
        LlamaSdpaAttention,
        LlamaFlashAttention2,
    )
except:
    LlamaSdpaAttention   = LlamaAttention
    LlamaFlashAttention2 = LlamaAttention
pass

from transformers import AutoTokenizer, AutoModelForCausalLM, AutoModelForSequenceClassification, BitsAndBytesConfig, AutoConfig
from transformers.models.auto.modeling_auto import MODEL_FOR_CAUSAL_LM_MAPPING
from transformers import set_seed as transformers_set_seed
from peft import LoraConfig, TaskType, get_peft_model as _get_peft_model
from peft import PeftModelForCausalLM, PeftModelForSequenceClassification
from ..save import patch_saving_functions
import re, os, inspect, math, sys
import types
try:
    from huggingface_hub.utils import get_token
except:
    # Old HF Hub versions <= 0.0.25
    from huggingface_hub.utils._token import get_token
pass
from triton import __version__ as triton_version
HAS_XFORMERS = xformers is not None
BlockDiagonalCausalMask = xformers.attn_bias.BlockDiagonalCausalMask if HAS_XFORMERS else None


def original_apply_qkv(self, X):
    Q = self.q_proj(X)
    K = self.k_proj(X)
    V = self.v_proj(X)
    return Q, K, V
pass


def original_apply_o(self, X):
    O = self.o_proj(X)
    return O
pass

from math import sqrt as math_sqrt
KV_CACHE_INCREMENT = 512 # KV Cache update size
torch_nn_functional_softmax = torch.nn.functional.softmax
# SDPA has GQA internally
SDPA_HAS_GQA = "enable_gqa" in scaled_dot_product_attention.__doc__

# Fix new HF's inference code
def _fast_prepare_inputs_for_generation(self, input_ids, attention_mask=None, **kwargs,):
    past_key_values = kwargs.get("past_key_values", None)
    if past_key_values is not None:
        # Check for uninitialized DynamicCache
        if len(past_key_values) == 0:
            past_key_values = None
            kwargs["past_key_values"] = None
        else:
            bs, cache_length = input_ids.shape
            input_ids = input_ids[:,[-1]]
            
            # Get to the base model
            base_model = self
            if hasattr(base_model, 'base_model_prefix'):
                base_model = getattr(base_model, base_model.base_model_prefix)
                
            if hasattr(base_model, "_prepare_4d_causal_attention_mask_with_cache_position"):
                def needs_device_kw(fn) -> bool:
                    try:
                        sig = inspect.signature(inspect.unwrap(fn))
                        return "device" in sig.parameters
                    except:
                        # transformers <= 4.51.3 includes device arg but > 4.51.3 does not
                        return transformers_version < Version("4.52.0")

                kwargs = {
                    "sequence_length": 1,
                    "target_length": cache_length,
                    "dtype": self.dtype,
                    "cache_position": torch.arange(cache_length, cache_length+1, device=input_ids.device),
                    "batch_size": bs,
                    "config": self.config,
                    "past_key_values": past_key_values,
                }
                try:
                    if needs_device_kw(base_model._prepare_4d_causal_attention_mask_with_cache_position):
                        kwargs["device"] = input_ids.device
                except:
                    print(f"Unsloth: Could not inspect signature of {base_model._prepare_4d_causal_attention_mask_with_cache_position}")

                attention_mask = base_model._prepare_4d_causal_attention_mask_with_cache_position(
                    attention_mask,
                    **kwargs,
                )
            else:
                attention_mask = attention_mask[:,[-1]]
                if transformers_version <= Version("4.52.4"):
                    logger.warning_once(
                        f"{self.__class__.__name__} has no `_prepare_4d_causal_attention_mask_with_cache_position` method "
                        "defined in its base modeling class. Compiled forward passes will be sub-optimal. If you're "
                        "writing code, see Llama for an example implementation. If you're a user, please report this "
                        "issue on GitHub."
                    )

    if "cache_position" in kwargs:
        kwargs["position_ids"] = kwargs["cache_position"]
    return { "input_ids" : input_ids, "attention_mask": attention_mask, **kwargs, }
pass


def fix_prepare_inputs_for_generation(module):
    # Fix prepare_inputs_for_generation
    if hasattr(module, "prepare_inputs_for_generation"):
        module.prepare_inputs_for_generation = _fast_prepare_inputs_for_generation
    pass
pass

torch_matmul = torch.matmul
def LlamaAttention_fast_forward_inference(
    self,
    hidden_states:  torch.Tensor,
    past_key_value: Optional[Tuple[torch.Tensor]],
    position_ids,
    do_prefill = False,
    attention_mask = None,
):
    """
        https://github.com/huggingface/transformers/blob/main/src/transformers/models/llama/modeling_llama.py#L406
        Fast inference using KV cache.
        QK^T can be computed in 4 chunks

        [Q, q] @ [K, k].T where q, k are the new tokens.
        [QK^T, Qk^T]
        [qK^T, qk^T]

        Since the attention mask wipes Qk^T, we just get
        [QK^T,    0]
        [qK^T, qk^T]

        Since softmax is row-wise, we get
        softmax([QK^T,    0])
        softmax([qK^T, qk^T])

        We then multiply by   [V]
                              [v]
        softmax([QK^T,    0]) [softmax(QK^T)V] *
        softmax([qK^T, qk^T]) [softmax([qK^T, qk^T]) @ [V, v]]

        But notice * [softmax(QK^T)V] is just the last attention.
        We just need to compute the last final row.

        This means we can pass in a row of Q, but we need to
        remember K and V, which are called the KV cache.
    """
    Xn = hidden_states
    bsz, _, hd = hidden_states.size()
    K1, V1 = past_key_value
    dtype = Xn.dtype

    n_heads    = self.config.num_attention_heads
    n_groups   = self.num_key_value_groups
    n_kv_heads = self.config.num_key_value_heads
    head_dim   = self.head_dim
    # assert(n_kv_heads * n_groups == n_heads)

    hidden_size = self.config.hidden_size
    attention_size = n_heads*head_dim
    seq_len = K1.shape[-2]
    kv_seq_len = seq_len + 1

    # Prefill phase
    # if not hasattr(self, "paged_attention"):
    device = hidden_states.device
    if do_prefill:
        self.paged_attention = torch.empty((KV_CACHE_INCREMENT+seq_len+1, 2, bsz, n_kv_heads, head_dim), dtype = dtype, device = device)
        self.paged_attention_K = self.paged_attention[:,0]
        self.paged_attention_V = self.paged_attention[:,1]
        self.paged_attention_K[:seq_len] = K1.permute(2, 0, 1, 3)
        self.paged_attention_V[:seq_len] = V1.permute(2, 0, 1, 3)
        self.temp_QA = torch.empty((2, bsz, 1, attention_size), dtype = dtype, device = device)
        self.temp_KV = torch.empty((2, bsz, 1, n_kv_heads*head_dim), dtype = dtype, device = device)
        self.RH_Q = torch.empty((bsz, n_heads, 1, head_dim), dtype = dtype, device = device)
        
        # Mistral Nemo 12b has weird dimensions
        if attention_size != hidden_size:
            self.temp_O = torch.empty((1, bsz, hidden_size), dtype = dtype, device = device)
        else:
            self.temp_O = self.temp_QA[1][:,:,:hidden_size]
        pass
        
        self.attention = torch.empty((bsz, n_heads, 1, KV_CACHE_INCREMENT+seq_len), dtype = dtype, device = device)
        self.scalar = 1.0 / math_sqrt(self.head_dim)
        self.half_head_dim = head_dim // 2
    elif kv_seq_len >= self.paged_attention.shape[0]:
        self.paged_attention.resize_((self.paged_attention.shape[0]+KV_CACHE_INCREMENT, 2, bsz, n_kv_heads, head_dim))
        self.paged_attention_K = self.paged_attention[:,0]
        self.paged_attention_V = self.paged_attention[:,1]
        self.attention.resize_((bsz, n_heads, 1, self.attention.shape[-1]+KV_CACHE_INCREMENT))
    pass

    Qn = fast_linear_forward(self.q_proj, Xn, out = self.temp_QA[0])
    Kn = fast_linear_forward(self.k_proj, Xn, out = self.temp_KV[0])
    Vn = fast_linear_forward(self.v_proj, Xn, out = self.temp_KV[1])
    Qn = Qn.view(bsz, 1, n_heads,    head_dim).transpose(1, 2)
    Kn = Kn.view(bsz, 1, n_kv_heads, head_dim).transpose(1, 2)
    Vn = Vn.view(bsz, 1, n_kv_heads, head_dim).transpose(1, 2)

    # cos, sin = self.rotary_emb(Vn, seq_len = kv_seq_len)
    # Qn, Kn = inplace_rope_embedding(Qn, Kn, cos, sin, position_ids)

    # Need to do it prior 2 steps before hitting full on short KV cache
    # or else error
    self.rotary_emb.extend_rope_embedding(Vn, seq_len + 2)
    cos, sin = self.rotary_emb.get_cached(kv_seq_len)
    cos = cos[position_ids].unsqueeze(1)
    sin = sin[position_ids].unsqueeze(1)
    h = self.half_head_dim

    RH_Q = self.RH_Q
    RH_Q[:,:,:,:h] = Qn[:,:,:,h:]
    RH_Q[:,:,:,h:] = Qn[:,:,:,:h]
    RH_Q[:,:,:,:h].neg_() # torch.neg(RH_Q[:,:,:,:h], out = RH_Q[:,:,:,:h])
    Qn *= cos
    Qn.addcmul_(RH_Q, sin)

    RH_K = RH_Q[:,:n_kv_heads,:,:] # torch.empty((n_kv_heads, 1, head_dim), dtype = dtype, device = "cuda:0")
    RH_K[:,:,:,:h] = Kn[:,:,:,h:]
    RH_K[:,:,:,h:] = Kn[:,:,:,:h]
    RH_K[:,:,:,:h].neg_() #torch.neg(RH_K[:,:,:,:h], out = RH_K[:,:,:,:h])
    Kn *= cos
    Kn.addcmul_(RH_K, sin)
    
    # New KV cache
    # Kn = torch.cat([K1, Kn], dim = 2)
    # Vn = torch.cat([V1, Vn], dim = 2)
    self.paged_attention_K[seq_len] = Kn.permute(2, 0, 1, 3)
    self.paged_attention_V[seq_len] = Vn.permute(2, 0, 1, 3)
    Kn = self.paged_attention_K[:kv_seq_len].permute(1, 2, 0, 3)
    Vn = self.paged_attention_V[:kv_seq_len].permute(1, 2, 0, 3)

    # Handle sliding windows
    sliding_window = getattr(self.config, "sliding_window", None)
    if sliding_window is not None and kv_seq_len > sliding_window:
        # From https://github.com/huggingface/transformers/blob/main/src/transformers/models/mistral/modeling_mistral.py#L193
        slicing_tokens = 1 - sliding_window
        Knn = Kn[:, :, slicing_tokens:, :]#.contiguous()
        Vnn = Vn[:, :, slicing_tokens:, :]#.contiguous()
    else:
        Knn, Vnn = Kn, Vn
    pass

    # Grouped query attention
    _, _, cached_len, _ = Knn.shape
    if bsz == 1 or not SDPA_HAS_GQA and n_groups != 1:
        Knn = Knn[:, :, None, :, :].expand(bsz, n_kv_heads, n_groups, cached_len, head_dim)
        Vnn = Vnn[:, :, None, :, :].expand(bsz, n_kv_heads, n_groups, cached_len, head_dim)
        Knn = Knn.reshape(bsz, n_heads, cached_len, head_dim)
        Vnn = Vnn.reshape(bsz, n_heads, cached_len, head_dim)
    pass
    # else:
    #     Knn, Vnn = Knn, Vnn
    # pass

    # Attention
    if bsz == 1:
        Qn *= self.scalar # See https://github.com/ggerganov/llama.cpp/issues/7805#issuecomment-2153349963
        # It seems like doing (Q * scalar) @ K is better than (Q @ K) * scalar to stop overflows
        A = torch_matmul(Qn, Knn.transpose(2, 3), out = self.attention[:,:,:,:cached_len])
        # if attention_mask is not None: A += attention_mask # Must add attention_mask for batched
        A[:] = torch_nn_functional_softmax(A, dim = -1, dtype = torch.float32)#.to(A.dtype)
        A = torch_matmul(A, Vnn, out = Qn)
    else:
        if SDPA_HAS_GQA:
            A = scaled_dot_product_attention(Qn, Knn, Vnn, attn_mask = attention_mask, is_causal = False, enable_gqa = True)
        else:
            A = scaled_dot_product_attention(Qn, Knn, Vnn, attn_mask = attention_mask, is_causal = False)
    pass
    A = A.transpose(1, 2)
    A = A.reshape(bsz, 1, attention_size)
    A = fast_linear_forward(self.o_proj, A, out = self.temp_O)
    return A, (Kn, Vn)
pass


torch_nn_functional_silu = torch.nn.functional.silu
def fast_swiglu_inference(self, X, temp_gate = None, temp_up = None, gate_multiplier = None, down_multiplier = None):
    # gate = self.gate_proj(X)
    # up   = self.up_proj(X)
    bsz, _, hd = X.shape
    # mlp_size = self.config.intermediate_size
    # temp = torch.empty((2, bsz, 1, mlp_size), dtype = X.dtype, device = "cuda:0")

    gate = fast_linear_forward(self.gate_proj, X, out = temp_gate)
    
    if gate_multiplier is not None:
        gate *= gate_multiplier
    
    up   = fast_linear_forward(self.  up_proj, X, out = temp_up)

    gate = torch_nn_functional_silu(gate, inplace = True)
    gate *= up

    # X = self.down_proj(gate)
    down = fast_linear_forward(self.down_proj, gate, out = up[:,:,:hd])

    if down_multiplier is not None:
        down *= down_multiplier

    return down
pass

torch_square = torch.square
torch_mean   = torch.mean
def fast_rms_layernorm_inference(self, X, XX = None, XX2 = None, variance = None):
    old_dtype = X.dtype
    if XX is None:
        XX = X.to(torch.float32)
        variance = XX.square().mean(-1, keepdim = True)
    else:
        XX.copy_(X)
        torch_mean(torch_square(XX, out = XX2), -1, keepdim = True, out = variance)
    pass
    variance += self.variance_epsilon
    XX *= variance.rsqrt_()

    if XX is None: X = XX.to(old_dtype)
    else: X.copy_(XX)

    X *= self.weight
    return X
pass


def fast_rms_layernorm_inference_gemma(self, X, out_weight = None):
    XX = X.to(torch.float32)
    variance = XX.square().mean(-1, keepdim = True)
    variance += self.variance_epsilon
    XX *= variance.rsqrt_()

    if out_weight is None:
        out_weight = self.weight + 1.0
    else:
        out_weight[:] = self.weight
        out_weight += 1.0
    pass

    XX *= out_weight
    return XX.to(X.dtype)
pass


# Normal layernorm with mean removal
@torch.compile(fullgraph = False, dynamic = True, options = torch_compile_options)
def fast_layernorm_compiled(layernorm, X):
    old_dtype = X.dtype
    X = X.float()
    mean = X.mean(-1, keepdim = True)
    Xbar = X - mean
    X = Xbar * torch.rsqrt(Xbar.square().mean(-1, keepdim = True) + \
        layernorm.variance_epsilon) * \
        layernorm.weight.float()
    return X.to(old_dtype)
pass


# https://github.com/huggingface/transformers/blob/main/src/transformers/models/llama/modeling_llama.py#L320
def LlamaAttention_fast_forward(
    self,
    hidden_states:       torch.Tensor,
    causal_mask:         Optional[BlockDiagonalCausalMask] = None,
    attention_mask:      Optional[torch.Tensor] = None,
    position_ids:        Optional[torch.LongTensor] = None,
    past_key_value:      Optional[Tuple[torch.Tensor]] = None,
    output_attentions:   bool = False,
    use_cache:           bool = False,
    padding_mask:        Optional[torch.LongTensor] = None,
    position_embeddings: Optional[Tuple[torch.Tensor, torch.Tensor]] = None,
    *args, **kwargs,
) -> Tuple[torch.Tensor, Optional[torch.Tensor], Optional[Tuple[torch.Tensor]]]:
    
    # Clear inference
    if hasattr(self, "paged_attention"):
        del self.paged_attention_K
        del self.paged_attention_V
        del self.paged_attention
        del self.temp_QA
        del self.temp_KV
        del self.RH_Q
        del self.attention
    pass

    bsz, q_len, _ = hidden_states.size()

    n_heads    = self.config.num_attention_heads
    n_groups   = self.num_key_value_groups
    n_kv_heads = self.config.num_key_value_heads
    head_dim   = self.head_dim
    assert(n_kv_heads * n_groups == n_heads)

    Q, K, V = self.apply_qkv(self, hidden_states)
    Q = Q.view(bsz, q_len, n_heads,    head_dim).transpose(1, 2)
    K = K.view(bsz, q_len, n_kv_heads, head_dim).transpose(1, 2)
    V = V.view(bsz, q_len, n_kv_heads, head_dim).transpose(1, 2)

    kv_seq_len = K.shape[-2]
    if past_key_value is not None:
        kv_seq_len += past_key_value[0].shape[-2]

    if position_embeddings:
        cos, sin = position_embeddings
    else:
        # Extend RoPE dynamically to fit in VRA
        rotary_emb = self.rotary_emb
        rotary_emb.extend_rope_embedding(V, seq_len = kv_seq_len)

        if position_ids is None:
            # Useful for LongRoPE
            cos, sin = rotary_emb.get_cached(kv_seq_len)
        else:
            cos, sin = rotary_emb(V, seq_len = kv_seq_len)

    # Q, K = (
    #     fast_rope_embedding(Q, K, cos, sin)
    #     if position_ids is None
    #     else inplace_rope_embedding(Q, K, cos, sin, position_ids)
    # )
    Q, K = fast_rope_embedding(Q, K, cos, sin)

    if past_key_value is not None:
        K = torch.cat([past_key_value[0], K], dim = 2)
        V = torch.cat([past_key_value[1], V], dim = 2)
    pass
    past_key_value = (K, V) if use_cache else None

    # Attention module
    if (not HAS_FLASH_ATTENTION and HAS_XFORMERS and attention_mask is None):
        # Xformers memory efficient attention
        # Also has Flash Attention v2 dispatching
        Q = Q.transpose(1, 2)
        K = K.transpose(1, 2)
        V = V.transpose(1, 2)

        # Group query attention
        if n_groups != 1:
            K = K  .view(bsz, kv_seq_len, n_kv_heads,        1, head_dim)
            V = V  .view(bsz, kv_seq_len, n_kv_heads,        1, head_dim)
            K = K.expand(bsz, kv_seq_len, n_kv_heads, n_groups, head_dim)
            V = V.expand(bsz, kv_seq_len, n_kv_heads, n_groups, head_dim)
            if hidden_states.requires_grad:
                K = K.reshape(bsz, kv_seq_len, n_heads, head_dim)
                V = V.reshape(bsz, kv_seq_len, n_heads, head_dim)
            else:
                Q = Q.view(bsz, q_len, n_kv_heads, n_groups, head_dim)
        pass
        A = xformers_attention(Q, K, V, attn_bias = causal_mask)
        A = A.view(bsz, q_len, n_heads, head_dim)

    elif HAS_FLASH_ATTENTION and attention_mask is None:
        Q = Q.transpose(1, 2)
        K = K.transpose(1, 2)
        V = V.transpose(1, 2)
        A = flash_attn_func(Q, K, V, causal = True)
    else:
        # Grouped query attention
        if SDPA_HAS_GQA:
            # Needs (batch_size, n_heads, seq_len, head_dim)
            # is_casual and attention_mask must not be both set!
            A = scaled_dot_product_attention(Q, K, V, attn_mask = attention_mask, is_causal = False, enable_gqa = n_groups != 1)
            # Go back to (batch_size, seq_len, n_heads, head_dim)
            A = A.transpose(1, 2)#.contiguous()
        else:
            if n_groups != 1:
                K = K[:, :, None, :, :].expand(bsz, n_kv_heads, n_groups, kv_seq_len, head_dim)
                V = V[:, :, None, :, :].expand(bsz, n_kv_heads, n_groups, kv_seq_len, head_dim)
                K = K.reshape(bsz, n_heads, kv_seq_len, head_dim)
                V = V.reshape(bsz, n_heads, kv_seq_len, head_dim)
            pass
            # Must be contiguous or else results are False!
            # https://github.com/pytorch/pytorch/issues/112577
            Q, K, V = Q.contiguous(), K.contiguous(), V.contiguous()
            # Needs (batch_size, n_heads, seq_len, head_dim)
            # is_casual and attention_mask must not be both set!
            A = scaled_dot_product_attention(Q, K, V, attn_mask = attention_mask, is_causal = False)
            # Go back to (batch_size, seq_len, n_heads, head_dim)
            A = A.transpose(1, 2).contiguous()
        pass
    pass
    attn_output = A.reshape(bsz, q_len, n_heads*head_dim)
    attn_output = self.apply_o(self, attn_output)
    attn_weights = None
    return attn_output, attn_weights, past_key_value
pass


# https://github.com/huggingface/transformers/blob/main/src/transformers/models/llama/modeling_llama.py#L590
def LlamaDecoderLayer_fast_forward(
    self,
    hidden_states:       torch.Tensor,
    causal_mask          = None,
    attention_mask:      Optional[torch.Tensor] = None,
    position_ids:        Optional[torch.LongTensor] = None,
    past_key_value:      Optional[Tuple[torch.Tensor]] = None,
    output_attentions:   Optional[bool] = False,
    use_cache:           Optional[bool] = False,
    padding_mask:        Optional[torch.LongTensor] = None,
    position_embeddings: Optional[Tuple[torch.Tensor, torch.Tensor]] = None,
    *args, **kwargs,
) -> Tuple[torch.FloatTensor, Optional[Tuple[torch.FloatTensor, torch.FloatTensor]]]:
    """
    Args:
        hidden_states (`torch.FloatTensor`): input to the layer of shape `(batch, seq_len, embed_dim)`
        attention_mask (`torch.FloatTensor`, *optional*): attention mask of size
            `(batch, 1, tgt_len, src_len)` where padding elements are indicated by very large negative values.
        output_attentions (`bool`, *optional*):
            Whether or not to return the attentions tensors of all attention layers. See `attentions` under
            returned tensors for more detail.
        use_cache (`bool`, *optional*):
            If set to `True`, `past_key_values` key value states are returned and can be used to speed up decoding
            (see `past_key_values`).
        past_key_value (`Tuple(torch.FloatTensor)`, *optional*): cached past key and value projection states
    """
    if use_cache and hasattr(self, "_flag_for_generation"):
        residual = hidden_states
        hidden_states = fast_rms_layernorm_inference(self.input_layernorm, hidden_states)
        hidden_states, self_attn_weights, present_key_value = self.self_attn(
            hidden_states       = hidden_states,
            causal_mask         = causal_mask,
            attention_mask      = attention_mask,
            position_ids        = position_ids,
            past_key_value      = past_key_value,
            output_attentions   = output_attentions,
            use_cache           = use_cache,
            padding_mask        = padding_mask,
            position_embeddings = position_embeddings,
        )
        hidden_states += residual

        # Fully Connected
        residual = hidden_states
        hidden_states = fast_rms_layernorm_inference(self.post_attention_layernorm, hidden_states)
        hidden_states = fast_swiglu_inference(self.mlp, hidden_states)
        hidden_states += residual
    else:
        residual = hidden_states
        hidden_states = fast_rms_layernorm(self.input_layernorm, hidden_states)
        hidden_states, self_attn_weights, present_key_value = self.self_attn(
            hidden_states       = hidden_states,
            causal_mask         = causal_mask,
            attention_mask      = attention_mask,
            position_ids        = position_ids,
            past_key_value      = past_key_value,
            output_attentions   = output_attentions,
            use_cache           = use_cache,
            padding_mask        = padding_mask,
            position_embeddings = position_embeddings,
        )
        hidden_states = residual + hidden_states

        # Fully Connected
        residual = hidden_states
        hidden_states = fast_rms_layernorm(self.post_attention_layernorm, hidden_states)
        hidden_states = self.mlp(hidden_states)
        hidden_states = residual + hidden_states
    pass

    outputs = (hidden_states,)
    if output_attentions: outputs += (self_attn_weights,)
    if use_cache: outputs += (present_key_value,)
    return outputs
pass


# https://github.com/unslothai/unsloth/issues/404#issuecomment-2323473452
__DTYPE_MAP = {
    "float32": torch.float32,
    torch.float32: torch.float32,
    "float16": torch.float16,
    torch.float16: torch.float16,
    "bfloat16": torch.bfloat16,
    torch.bfloat16: torch.bfloat16,
}

# https://github.com/huggingface/transformers/blob/main/src/transformers/models/llama/modeling_llama.py#L825
def LlamaModel_fast_forward(
    self,
    input_ids:            torch.LongTensor,
    causal_mask:          Optional[BlockDiagonalCausalMask] = None,
    attention_mask:       Optional[torch.Tensor] = None,
    position_ids:         Optional[torch.LongTensor] = None,
    past_key_values:      Optional[List[torch.FloatTensor]] = None,
    inputs_embeds:        Optional[torch.FloatTensor] = None,
    use_cache:            Optional[bool] = None,
    output_attentions:    Optional[bool] = None,
    output_hidden_states: Optional[bool] = None,
    return_dict:          Optional[bool] = None,
    *args, **kwargs,
) -> Union[Tuple, BaseModelOutputWithPast]:
    
    output_attentions = output_attentions if output_attentions is not None else self.config.output_attentions
    assert(output_attentions is False)
    output_hidden_states = (
        output_hidden_states if output_hidden_states is not None else self.config.output_hidden_states
    )
    use_cache = use_cache if use_cache is not None else self.config.use_cache

    return_dict = return_dict if return_dict is not None else self.config.use_return_dict

    # retrieve input_ids and inputs_embeds
    if input_ids is not None and inputs_embeds is not None:
        raise ValueError("Unsloth: You cannot specify both decoder_input_ids and decoder_inputs_embeds at the same time")
    elif input_ids is not None:
        batch_size, seq_length = input_ids.shape
    elif inputs_embeds is not None:
        batch_size, seq_length, _ = inputs_embeds.shape
    else:
        raise ValueError("Unsloth: You have to specify either decoder_input_ids or decoder_inputs_embeds")

    seq_length_with_past = seq_length

    # Fix out of bounds tokenization
    if hasattr(self, "max_seq_length"):
        if seq_length > self.max_seq_length:
            logger.warning_once(
                f"Unsloth: Input IDs of length {seq_length} > the model's max sequence length of {self.max_seq_length}.\n"\
                "We shall truncate it ourselves. It's imperative if you correct this issue first."
            )
        if input_ids is not None:
            input_ids = input_ids[:,:self.max_seq_length]
        elif inputs_embeds is not None:
            inputs_embeds = inputs_embeds[:,:self.max_seq_length,:]
        pass
    pass
    
    past_key_values_length = 0

    if past_key_values is not None:
        past_key_values_length = past_key_values[0][0].shape[2]
        seq_length_with_past = seq_length_with_past + past_key_values_length
    pass

    # We already handle KV cache position_ids ourselves.
    if False:#(past_key_values_length != 0):
        position_ids = torch.arange(
            past_key_values_length, seq_length + past_key_values_length,
            dtype  = torch.int32,
            device = f"{DEVICE_TYPE}:0",
        )
        position_ids = position_ids.unsqueeze(0).view(-1, seq_length)
    elif position_ids is not None:
        position_ids = position_ids.view(-1, seq_length).to(torch.int32)#.long()
    else:
        position_ids = None
    pass

    if position_ids is not None:
        if position_ids.shape[0] != batch_size:
            position_ids = position_ids.repeat((batch_size, 1))
    pass

    # Embed positions
    if inputs_embeds is None:
        inputs_embeds = self.embed_tokens(input_ids)

    inputs_embeds = inputs_embeds.to(_get_dtype(self.config.torch_dtype))

    # Normalized from Gemma
    IS_GEMMA   = self.config.model_type.startswith("gemma")
    IS_GEMMA2  = self.config.model_type.startswith("gemma2")
    IS_COHERE  = self.config.model_type.startswith("cohere")
    IS_GRANITE = self.config.model_type.startswith("granite")
    IS_FALCON_H1 = self.config.model_type.startswith("falcon_h1")

    train_embed_tokens = self.embed_tokens.weight.requires_grad

    if IS_GEMMA:
        # Match Gemma exactly by casting to bfloat16 / float16
        # inputs_embeds *= math_sqrt(self.config.hidden_size)
        # Ie 3072**0.5 = 55.5000 in bfloat16, whilst 55.4256 in float32
        # &  2048**0.5 = 45.2500 in bfloat16, whilst 45.2548 in float32
        normalizer = torch.tensor(math_sqrt(self.config.hidden_size), dtype = inputs_embeds.dtype)

        if train_embed_tokens:
            # Careful we must not do an inplace op!
            inputs_embeds = inputs_embeds * normalizer
        else:
            inputs_requires_grad = inputs_embeds.requires_grad
            if not inputs_embeds.is_leaf:
                inputs_embeds = inputs_embeds.detach()
                inputs_requires_grad = True
            elif inputs_requires_grad:
                inputs_embeds.requires_grad_(False)
            pass
            inputs_embeds *= normalizer
            # inputs_embeds *= math_sqrt(self.config.hidden_size)
            if inputs_requires_grad: inputs_embeds.requires_grad_(True)
        pass
    pass

    # Fix up attention mask by setting elements to 0
    # Specifically for DPO
    if getattr(self, "_has_no_labels", False) is True and (attention_mask is not None) and (past_key_values is None) and \
        (not train_embed_tokens):
        # Careful for inference the attention_mask is size (1, kv_seq_len)
        # Whilst the input_embeds is size (1, 1, 4096)
        inputs_requires_grad = inputs_embeds.requires_grad
        if not inputs_embeds.is_leaf:
            inputs_embeds = inputs_embeds.detach()
            inputs_requires_grad = True
        elif inputs_requires_grad:
            inputs_embeds.requires_grad_(False)
        pass
        attention_mask = attention_mask[:,:self.max_seq_length] # Must resize!
        inputs_embeds *= attention_mask.unsqueeze(0).transpose(0, 1).transpose(1, 2)
        if inputs_requires_grad: inputs_embeds.requires_grad_(True)
    pass
    #Figure out if there is right padding
    keep_padding = False 
    if attention_mask is not None: 
        pads_right = (attention_mask[:, -1] == 0).any()
        if pads_right.item():
            keep_padding = True 
        else:
            keep_padding = False 
    # Ignore attention_mask
    if attention_mask is None:
        padding_mask = None
<<<<<<< HEAD
    elif self.training and not keep_padding:    
=======
    elif self.training and os.environ.get("UNSLOTH_KEEP_PADDING", "0") != '1':    
>>>>>>> 6ac4e2e3
        attention_mask = None
        padding_mask = None
    else:
        padding_mask = None
        attention_mask = _prepare_4d_causal_attention_mask_for_sdpa(
            attention_mask,
            (batch_size, seq_length),
            inputs_embeds,
            past_key_values_length,
            sliding_window = getattr(self.config, "sliding_window", None),
        )
        # Must NOT convert to bool - weirdly this causes stuff to error out!
        # if attention_mask is not None:
        #     attention_mask = attention_mask.to(torch.bool)
    pass

    hidden_states = inputs_embeds
    if IS_GRANITE or IS_FALCON_H1: #granite has embedding multiplier
        hidden_states = self.config.embedding_multiplier * hidden_states

    if past_key_values is None and self.training:
        use_cache = False
        # if use_cache:
        #     logger.warning_once(
        #         "Unsloth: `use_cache=True` is incompatible with gradient checkpointing. Setting `use_cache=False`"
        #     )
        #     use_cache = False
    pass

    # decoder layers
    all_hidden_states = () if output_hidden_states else None
    all_self_attns = () if output_attentions else None
    next_decoder_cache = () if use_cache else None

    # Gradient checkpointing methods (ie sqrt)
    if hasattr(self, "_gradient_checkpointing_boundaries"):
        boundaries = self._gradient_checkpointing_boundaries
    else:
        boundaries = None
    pass

    # Check checkpointing method
    gradient_checkpointing = False

    if (self.gradient_checkpointing and self.training and not use_cache):
        gradient_checkpointing = True
    pass

    # Gemma2 has alternating SWA and global attn
    use_static_mask  = True
    dynamic_SWA_mask = None
    dynamic_GA_mask  = None
    if IS_GEMMA2:
        if HAS_FLASH_ATTENTION_SOFTCAPPING and attention_mask is None:
            self.SWA_mask = True
            self.GA_mask  = False
        elif attention_mask is not None:
            # Fixes https://github.com/unslothai/unsloth/issues/853
            # Unsloth needs a 2D mask, not a [2, 1, n, n] mask!

            # https://github.com/pytorch/pytorch/issues/103749
            # Need to convert to float and not using bool
            attention_mask = (1.0 - attention_mask.float()) * torch.finfo(inputs_embeds.dtype).min
            dynamic_SWA_mask = _prepare_4d_causal_attention_mask_for_sdpa(
                attention_mask,
                (batch_size, seq_length),
                inputs_embeds,
                past_key_values_length,
                sliding_window = self.config.sliding_window,
            )[0][0]
            dynamic_GA_mask = _prepare_4d_causal_attention_mask_for_sdpa(
                attention_mask,
                (batch_size, seq_length),
                inputs_embeds,
                past_key_values_length,
                sliding_window = None,
            )[0][0]
            use_static_mask = False

        elif not hasattr(self, "SWA_mask"):
            if HAS_FLEX_ATTENTION:
                # Use Flex Attention instead!
                self.SWA_mask = create_flex_attention_sliding_window_mask(self.max_seq_length, self.config.sliding_window)
                self.GA_mask  = create_flex_attention_causal_mask(self.max_seq_length)
            else:
                n = self.max_seq_length # self.config.max_position_embeddings
                # masked_fill is making stuff slower!
                # self. GA_mask = create_boolean_mask(n = n, sliding_window = 0)
                # self.SWA_mask = create_boolean_mask(n = n, sliding_window = self.config.sliding_window)
                from transformers.modeling_attn_mask_utils import AttentionMaskConverter
                self.SWA_mask = AttentionMaskConverter(
                    is_causal = True,
                    sliding_window = self.config.sliding_window,
                )\
                    .to_causal_4d(1, n, n, dtype = inputs_embeds.dtype, device = DEVICE_TYPE,)\
                    .squeeze(0).squeeze(0)

                self.GA_mask = AttentionMaskConverter(
                    is_causal = True,
                )\
                    .to_causal_4d(1, n, n, dtype = inputs_embeds.dtype, device = DEVICE_TYPE,)\
                    .squeeze(0).squeeze(0)
            pass
        pass
    pass

    if (IS_ATTENTION_REFACTOR and (hasattr(self, "rotary_emb") or not hasattr(self.layers[0].self_attn, "rotary_emb"))) or IS_GRANITE:
        # Transformers main has made it mandatory to pass position_embeddings
        # https://github.com/huggingface/transformers/pull/34858
        # Also, transformers 4.45.0 supports granite but with the attention refactor (it always had the refactor)
        # unsloth's check for granite too has "version >= 4.45.0 (rightly so)".
        # so let granite always use the attention refactor implementation.
        position_embeddings = self.rotary_emb(hidden_states, position_ids, self.config.max_position_embeddings)
    else:
        position_embeddings = None

    # Go through every layer!
    for idx, decoder_layer in enumerate(self.layers):

        if output_hidden_states: all_hidden_states += (hidden_states,)
        past_key_value = past_key_values[idx] if past_key_values is not None else None

        mask = causal_mask
        if IS_GEMMA2:
            if (idx % 2 == 0):
                mask = self.SWA_mask if use_static_mask else dynamic_SWA_mask
            else:
                mask = self. GA_mask if use_static_mask else dynamic_GA_mask
        pass

        if gradient_checkpointing and not isinstance(decoder_layer, GradientCheckpointingLayer):
            def create_custom_forward(module):
                def custom_forward(*inputs):
                    return module(*inputs, past_key_value, output_attentions, padding_mask = padding_mask, position_embeddings = position_embeddings)
                return custom_forward
            pass
            layer_outputs = torch.utils.checkpoint.checkpoint(
                create_custom_forward(decoder_layer),
                hidden_states,
                mask,
                attention_mask,
                position_ids,
                use_reentrant = True,
                preserve_rng_state = False,
            )
            hidden_states = layer_outputs[0]

        else:
            layer_outputs = decoder_layer(
                hidden_states,
                causal_mask=mask,
                attention_mask      = attention_mask,
                position_ids        = position_ids,
                past_key_value      = past_key_value,
                output_attentions   = output_attentions,
                use_cache           = use_cache,
                padding_mask        = padding_mask,
                position_embeddings = position_embeddings,
            )
            hidden_states = layer_outputs[0]
        pass

        if use_cache: next_decoder_cache += (layer_outputs[2 if output_attentions else 1],)
        if output_attentions: all_self_attns += (layer_outputs[1],)
    pass

    # Final layernorm
    if use_cache:
        if IS_FALCON_H1:
            hidden_states = fast_rms_layernorm_inference(self.final_layernorm, hidden_states)
        else:
            hidden_states = \
                (fast_rms_layernorm_inference_gemma if IS_GEMMA else fast_rms_layernorm_inference)\
                (self.norm, hidden_states)
    elif IS_COHERE:
        hidden_states = self.norm(hidden_states)
    elif IS_FALCON_H1:
        hidden_states = fast_rms_layernorm(self.final_layernorm, hidden_states, gemma = IS_GEMMA)
    else:
        hidden_states = fast_rms_layernorm(self.norm, hidden_states, gemma = IS_GEMMA)
    pass

    if output_hidden_states: all_hidden_states += (hidden_states,)
    next_cache = next_decoder_cache if use_cache else None

    if not return_dict:
        return tuple(v for v in [hidden_states, next_cache, all_hidden_states, all_self_attns] if v is not None)
    return BaseModelOutputWithPast(
        last_hidden_state=hidden_states,
        past_key_values=next_cache,
        hidden_states=all_hidden_states,
        attentions=all_self_attns,
    )
pass


# https://github.com/huggingface/transformers/blob/main/src/transformers/models/llama/modeling_llama.py#L825
def _LlamaModel_fast_forward_inference(attention_fast_forward_inference=LlamaAttention_fast_forward_inference, mlp_fast_forward_inference=fast_swiglu_inference):
    # This makes the attention and MLP customisable.
    # Now for models like qwen3 or cohere which use custom attention operations, we can use this function
    def LlamaModel_fast_forward_inference_custom(
        self,
        input_ids,
        past_key_values,
        position_ids,
        attention_mask = None,
    ):
        input_ids = input_ids[:,:self.max_seq_length]
        bsz, q_len = input_ids.shape
        hd = self.config.hidden_size
        mlp_size = self.config.intermediate_size

        X = self.model.embed_tokens(input_ids)
        X = X.to(_get_dtype(self.config.torch_dtype))
        bsz, q_len, hd = X.shape
        assert(q_len == 1)
        # Get saved buffers to reduce memory movement
        residual = torch.empty((bsz, q_len, hd), dtype = torch.float32, device = f"{DEVICE_TYPE}:0")
        _XX = torch.empty((2, bsz, q_len, hd), dtype = torch.float32, device = f"{DEVICE_TYPE}:0")
        XX, XX2 = _XX[0], _XX[1]
        variance = torch.empty((bsz, q_len, 1), dtype = torch.float32, device = f"{DEVICE_TYPE}:0")
        temp_mlp = torch.empty((2, bsz, 1, mlp_size), dtype = X.dtype, device = f"{DEVICE_TYPE}:0")
        temp_gate, temp_up = temp_mlp[0], temp_mlp[1]

        seq_len = past_key_values[0][0].shape[-2]
        if bsz != 1:
            attention_mask = _prepare_4d_causal_attention_mask_for_sdpa(
                attention_mask,
                (bsz, q_len),
                X,
                seq_len,
                sliding_window = getattr(self.config, "sliding_window", None),
            )
        else:
            attention_mask = None
        pass

        next_decoder_cache = []

        for idx, decoder_layer in enumerate(self.model.layers):
            residual.copy_(X) # residual = X
            X = fast_rms_layernorm_inference(
                decoder_layer.input_layernorm,
                X,
                XX = XX,
                XX2 = XX2,
                variance = variance,
            )
            X, present_key_value = attention_fast_forward_inference(
                decoder_layer.self_attn,
                hidden_states = X,
                past_key_value = past_key_values[idx],
                position_ids = position_ids,
                attention_mask = attention_mask,
                do_prefill = not hasattr(decoder_layer.self_attn, "paged_attention"),
            )
            X += residual

            residual.copy_(X) # residual = X
            X = fast_rms_layernorm_inference(
                decoder_layer.post_attention_layernorm,
                X,
                XX = XX,
                XX2 = XX2,
                variance = variance,
            )
            X = mlp_fast_forward_inference(
                decoder_layer.mlp,
                X,
                temp_gate = temp_gate,
                temp_up = temp_up,
            )
            X += residual

            next_decoder_cache.append(present_key_value)
        pass
        X = fast_rms_layernorm_inference(
            self.model.norm,
            X,
            XX = XX,
            XX2 = XX2,
            variance = variance,
        )

        return BaseModelOutputWithPast(
            last_hidden_state = X,
            past_key_values = next_decoder_cache,
            hidden_states = [],
            attentions = [],
        )
    pass
    return LlamaModel_fast_forward_inference_custom

# For ensuring backwards compatibility, we create LlamaModel_fast_forward_inference that is consumed by other models
LlamaModel_fast_forward_inference = _LlamaModel_fast_forward_inference()

def CausalLM_fast_forward(fast_forward_inference):
    def _CausalLM_fast_forward(
        self,
        input_ids: torch.LongTensor = None,
        causal_mask: Optional[BlockDiagonalCausalMask] = None,
        attention_mask: Optional[torch.Tensor] = None,
        position_ids: Optional[torch.LongTensor] = None,
        past_key_values: Optional[List[torch.FloatTensor]] = None,
        inputs_embeds: Optional[torch.FloatTensor] = None,
        labels: Optional[torch.LongTensor] = None,
        use_cache: Optional[bool] = None,
        output_attentions: Optional[bool] = None,
        output_hidden_states: Optional[bool] = None,
        return_dict: Optional[bool] = None,
        num_logits_to_keep: Optional[int] = 0,
        logits_to_keep: Optional[int] = 0,
        *args, **kwargs,
    ) -> Union[Tuple, CausalLMOutputWithPast]:
        if past_key_values is not None:
            outputs = fast_forward_inference(
                self,
                input_ids,
                past_key_values,
                position_ids = position_ids,
                attention_mask = attention_mask,
            )
        else:
            causal_mask = xformers.attn_bias.LowerTriangularMask() if HAS_XFORMERS else None

            output_attentions = output_attentions if output_attentions is not None else self.config.output_attentions
            output_hidden_states = (
                output_hidden_states if output_hidden_states is not None else self.config.output_hidden_states
            )
            return_dict = return_dict if return_dict is not None else self.config.use_return_dict
            # decoder outputs consists of (dec_features, layer_state, dec_hidden, dec_attn)
            self.model._has_no_labels = labels is None
            outputs = self.model(
                input_ids = input_ids,
                causal_mask = causal_mask,
                attention_mask = attention_mask,
                position_ids = position_ids,
                past_key_values = past_key_values,
                inputs_embeds = inputs_embeds,
                use_cache = use_cache,
                output_attentions = output_attentions,
                output_hidden_states = output_hidden_states,
                return_dict = return_dict,
            )
        pass
        hidden_states = outputs[0]

        bsz, q_len, hd = hidden_states.shape
        lm_head = self.lm_head.weight
        lm_head_device = lm_head.device

        logit_softcapping = getattr(self.config, "final_logit_softcapping", 0)
        logit_scaling     = getattr(self.config, "logit_scale", 0)
        dtype = lm_head.dtype
        num_logits_to_keep = max(num_logits_to_keep, logits_to_keep)
        
        # Move items to same device as lm_head
        hidden_states = hidden_states.to(lm_head_device)
        if labels is not None: labels = labels.to(lm_head_device)

        # Output last hidden states without logits if asked
        if os.environ.get("UNSLOTH_RETURN_HIDDEN_STATES", "0") == "1":
            if num_logits_to_keep != 0:
                hidden_states = hidden_states[:, -num_logits_to_keep:, :]
            return CausalLMOutputWithPast(
                loss = None,
                logits = hidden_states,
                past_key_values = outputs.past_key_values,
                hidden_states = outputs.hidden_states,
                attentions=  outputs.attentions,
            )
        pass

        if bsz == 1 and q_len == 1:
            logits = torch.mv(lm_head, hidden_states.ravel().to(dtype))
            logits = logits.unsqueeze(0).unsqueeze(0)
        elif num_logits_to_keep != 0:
            logits = self.lm_head(hidden_states[:, -num_logits_to_keep:, :].to(dtype))
        else:
            RETURN_LOGITS = os.environ.get("UNSLOTH_RETURN_LOGITS", "0") == "1"
            # < 1024 Normal Unsloth uses less VRAM!
            if bsz*q_len <= 1024: RETURN_LOGITS = True
            
            if not RETURN_LOGITS and HAS_CUT_CROSS_ENTROPY and labels is not None:

                n_items = kwargs.get("num_items_in_batch", None) or kwargs.get("n_items", None)

                if self.config.model_type == "falcon_h1":
                    hidden_states = hidden_states * self.config.lm_head_multiplier

                loss = fused_linear_cross_entropy(
                    hidden_states      = hidden_states,
                    lm_weight          = lm_head,
                    labels             = labels,
                    num_items_in_batch = n_items,
                    logit_softcapping  = logit_softcapping,
                )
                if not return_dict:
                    output = (logits,) + outputs[1:]
                    return (loss,) + output if loss is not None else output

                output = CausalLMOutputWithPast(
                    loss=loss,
                    logits=EMPTY_LOGITS,
                    past_key_values=outputs.past_key_values,
                    hidden_states=outputs.hidden_states,
                    attentions=outputs.attentions,
                )
                return output
            pass
            logits = self.lm_head(hidden_states.to(dtype))
        pass

        logits = logits.to(_get_dtype(self.config.torch_dtype))
        loss = None
        logit_softcapping = getattr(self.config, "final_logit_softcapping", 0)
        logit_scaling     = getattr(self.config, "logit_scale", 0)
        if self.config.model_type == "granite":
            # granite uses logit_scaling as key and they divide by the scale unlike cohere
            # notice that for granite, logits_scale is 16 and for cohere it is 0.125 (aka 1/8) in their respective configs
            # granite: https://github.com/huggingface/transformers/blob/4d1d0f29a493098e6bc6b904b82e29cb331827f5/src/transformers/models/granite/modeling_granite.py#L1103
            # cohere: https://github.com/huggingface/transformers/blob/4d1d0f29a493098e6bc6b904b82e29cb331827f5/src/transformers/models/cohere/modeling_cohere.py#L1176
            logit_scaling = 1 / getattr(self.config, "logits_scaling", 1)
        elif self.config.model_type == "falcon_h1":
            logit_scaling = self.config.lm_head_multiplier

        if labels is not None:
            shift_logits = logits
            # if not hasattr(self, "extra_ignored_labels"):
            #     # Fixes https://github.com/unslothai/unsloth/issues/10
            #     self.extra_ignored_labels = torch.full((self.max_seq_length, 1), -100, device = "cuda:0")
            # pass
            shift_labels = torch.empty_like(labels)
            shift_labels[..., :-1] = labels[..., 1:]
            shift_labels[..., -1] = -100
            # shift_labels = torch.hstack((labels[..., 1:], self.extra_ignored_labels[:labels.shape[0]]))
            loss = fast_cross_entropy_loss(
                logits = shift_logits,
                labels = shift_labels,
                logit_softcapping = logit_softcapping,
                logit_scaling     = logit_scaling,
                n_items           = kwargs.get("num_items_in_batch", None) or kwargs.get("n_items", None),
            )
        else:
            if logit_scaling != 0:
                if logits.requires_grad:
                    logits = logit_scaling * logits
                else:
                    logits *= logit_scaling
                pass
            pass
            if logit_softcapping != 0:
                if logits.requires_grad:
                    logits = (1.0 / logit_softcapping) * logits
                    logits = torch.tanh(logits)
                    logits = logit_softcapping * logits
                else:
                    logits *= (1.0 / logit_softcapping)
                    torch.tanh(logits, out = logits)
                    logits *= logit_softcapping
                pass
            pass
        pass

        if not return_dict:
            output = (logits,) + outputs[1:]
            return (loss,) + output if loss is not None else output
        return CausalLMOutputWithPast(
            loss = loss,
            logits = logits,
            past_key_values = outputs.past_key_values,
            hidden_states = outputs.hidden_states,
            attentions=  outputs.attentions,
        )
    pass
    return _CausalLM_fast_forward
pass


@torch._disable_dynamo
def PeftModel_fast_forward(
    self,
    input_ids = None,
    causal_mask = None,
    attention_mask = None,
    inputs_embeds = None,
    labels = None,
    output_attentions = None,
    output_hidden_states = None,
    return_dict = None,
    task_ids = None,
    num_logits_to_keep = 0,
    logits_to_keep = 0,
    **kwargs,
):
    is_classification =  "Classification" in str(type( self.base_model.model))
    if is_classification: 
        #causal_mask = causal_mask,
        return self.base_model(
            input_ids = input_ids,
            attention_mask = attention_mask, 
            inputs_embeds = inputs_embeds, 
            labels = labels, 
            output_attentions = output_attentions,
            output_hidden_states = output_hidden_states, 
            return_dict = return_dict, 
            **kwargs,
            )
    else:
        return self.base_model(
            input_ids = input_ids,
            causal_mask = causal_mask,
            attention_mask = attention_mask,
            inputs_embeds = inputs_embeds,
            labels = labels,
            output_attentions = output_attentions,
            output_hidden_states = output_hidden_states,
            return_dict = return_dict,
            num_logits_to_keep = num_logits_to_keep,
            logits_to_keep = logits_to_keep,
            **kwargs,
        )
pass


# Solves https://github.com/unslothai/unsloth/issues/168
# Static KV Cache was introduced in 4.38.0, causing training to be much slower.
# Inferene can now be CUDAGraphed, but we shall retain the old rotary embeddings.
# https://github.com/huggingface/transformers/pull/27931
# https://github.com/huggingface/transformers/blob/v4.37.2/src/transformers/models/llama/modeling_llama.py
class LlamaRotaryEmbedding(torch.nn.Module):
    # Fixes https://github.com/huggingface/transformers/pull/28837
    # https://github.com/microsoft/DeepSpeed/issues/4932
    # The precision of RoPE buffers is not correct, so we cast to int64.
    def __init__(self, dim = None, max_position_embeddings=2048, base=10000, device=None,
        config = None, # [TODO] Hack to pass in config - need to remove later
    ):
        super().__init__()
        if config is not None:
            # [TODO] Hack to pass in config - need to remove later
            base = config.rope_theta
            partial_rotary_factor = config.partial_rotary_factor if hasattr(config, "partial_rotary_factor") else 1.0
            dim = getattr(config, "head_dim", None)
            if dim is None: dim = int((config.hidden_size // config.num_attention_heads))
            device = DEVICE_TYPE
            max_position_embeddings = config.max_position_embeddings
        pass

        self.dim = dim
        self.max_position_embeddings = max_position_embeddings
        self.base = base
        # Dynamic RoPE we first set it to a max of 4 * 8192 tokens then we iteratively grow this
        self.current_rope_size = min(4 * 8192, self.max_position_embeddings)

        # Build here to make `torch.jit.trace` work.
        self._set_cos_sin_cache(seq_len=self.current_rope_size, device=device, dtype=torch.get_default_dtype())
    pass

    def _set_cos_sin_cache(self, seq_len, device, dtype):
        # Note: on the original Llama codebase, these tensors are created on the target device (and not on CPU) and
        # in FP32. They are applied (multiplied) in FP32 as well.
        self.current_rope_size = seq_len
        inv_freq = 1.0 / (
            self.base ** (torch.arange(0, self.dim, 2, dtype=torch.int64, device="cpu").float() / self.dim)
        )
        t = torch.arange(self.current_rope_size, device="cpu", dtype=torch.int64).float()

        freqs = torch.outer(t, inv_freq)
        # Different from paper, but it uses a different permutation in order to obtain the same calculation
        emb = torch.cat((freqs, freqs), dim=-1)
        self.register_buffer("cos_cached", emb.cos().to(dtype=dtype, device=device, non_blocking=True), persistent=False)
        self.register_buffer("sin_cached", emb.sin().to(dtype=dtype, device=device, non_blocking=True), persistent=False)
    pass

    def forward(self, x, position_ids=None, seq_len=None):
        # x: [bs, num_attention_heads, seq_len, head_size]
        if seq_len > self.current_rope_size:
            self._set_cos_sin_cache(seq_len=seq_len, device=x.device, dtype=x.dtype)

        return (
            self.cos_cached[:seq_len].to(dtype = x.dtype),
            self.sin_cached[:seq_len].to(dtype = x.dtype),
        )
    pass

    def get_cached(self, seq_len = None):
        return self.cos_cached, self.sin_cached
    pass

    def extend_rope_embedding(self, x, seq_len):
        if seq_len <= self.current_rope_size: return
        # Iteratively grow by increments of 8192
        self.current_rope_size = ((seq_len // 8192) + ((seq_len % 8192) != 0)) * 8192
        self._set_cos_sin_cache(self.current_rope_size, device = DEVICE_TYPE, dtype = x.dtype)
    pass
pass


class LlamaLinearScalingRotaryEmbedding(LlamaRotaryEmbedding):
    """LlamaRotaryEmbedding extended with linear scaling. Credits to the Reddit user /u/kaiokendev"""
    # Fixes https://github.com/huggingface/transformers/pull/28837
    # https://github.com/microsoft/DeepSpeed/issues/4932
    # The precision of RoPE buffers is not correct, so we cast to int64.
    def __init__(self, dim = None, max_position_embeddings=2048, base=10000, device=None, scaling_factor=1.0,
        config = None, # [TODO] Hack to pass in config - need to remove later
    ):
        self.scaling_factor = scaling_factor
        super().__init__(dim = dim, max_position_embeddings = max_position_embeddings, base = base, device = device, config = config)
    pass

    def _set_cos_sin_cache(self, seq_len, device, dtype):
        self.current_rope_size = seq_len
        inv_freq = 1.0 / (
            self.base ** (torch.arange(0, self.dim, 2, dtype=torch.int64, device="cpu").float() / self.dim)
        )
        t = torch.arange(self.current_rope_size, device="cpu", dtype=torch.int64).float()
        t = t / self.scaling_factor

        freqs = torch.outer(t, inv_freq)
        # Different from paper, but it uses a different permutation in order to obtain the same calculation
        emb = torch.cat((freqs, freqs), dim=-1)
        self.register_buffer("cos_cached", emb.cos().to(dtype=dtype, device=device, non_blocking=True), persistent=False)
        self.register_buffer("sin_cached", emb.sin().to(dtype=dtype, device=device, non_blocking=True), persistent=False)
    pass
pass


# See https://github.com/vllm-project/vllm/blob/main/vllm/model_executor/layers/rotary_embedding.py#L736
# For Llama 3.1
class LlamaExtendedRotaryEmbedding(torch.nn.Module):
    def __init__(self, dim = None, max_position_embeddings=2048, base=10000, device=None,
        config = None, # [TODO] Hack to pass in config - need to remove later
    ):
        super().__init__()
        if config is not None:
            # [TODO] Hack to pass in config - need to remove later
            base = config.rope_theta
            partial_rotary_factor = config.partial_rotary_factor if hasattr(config, "partial_rotary_factor") else 1.0
            dim = int((config.hidden_size // config.num_attention_heads))
            device = DEVICE_TYPE
            max_position_embeddings = config.max_position_embeddings
        pass

        self.dim = dim
        self.max_position_embeddings = max_position_embeddings
        self.base = base
        # Dynamic RoPE we first set it to a max of 4 * 8192 tokens then we iteratively grow this
        self.current_rope_size = min(4 * 8192, self.max_position_embeddings)

        # Normal Llama-3 RoPE
        inv_freq = 1.0 / (
            self.base ** (torch.arange(0, self.dim, 2, dtype=torch.int64, device="cpu").float() / self.dim)
        )
        inv_freq = self.apply_scaling(inv_freq)
        self.register_buffer("inv_freq", inv_freq, persistent = False)

        # Build here to make `torch.jit.trace` work.
        self._set_cos_sin_cache(seq_len=self.current_rope_size, device=device, dtype=torch.get_default_dtype())
    pass

    def _set_cos_sin_cache(self, seq_len, device, dtype):
        # Note: on the original Llama codebase, these tensors are created on the target device (and not on CPU) and
        # in FP32. They are applied (multiplied) in FP32 as well.
        self.current_rope_size = seq_len
        
        t = torch.arange(self.current_rope_size, device=self.inv_freq.device, dtype=torch.int64).float()

        freqs = torch.outer(t, self.inv_freq)
        # Different from paper, but it uses a different permutation in order to obtain the same calculation
        emb = torch.cat((freqs, freqs), dim=-1)
        self.register_buffer("cos_cached", emb.cos().to(dtype=dtype, device=device, non_blocking=True), persistent=False)
        self.register_buffer("sin_cached", emb.sin().to(dtype=dtype, device=device, non_blocking=True), persistent=False)
    pass

    # From https://github.com/meta-llama/llama-models/blob/main/models/llama3_1/api/model.py#L41
    def apply_scaling(self, freqs: torch.Tensor):
        # Values obtained from grid search
        scale_factor = 8
        low_freq_factor = 1
        high_freq_factor = 4
        old_context_len = 8192  # original llama3 length

        low_freq_wavelen = old_context_len / low_freq_factor
        high_freq_wavelen = old_context_len / high_freq_factor
        new_freqs = []
        for freq in freqs:
            wavelen = 2 * math.pi / freq
            if wavelen < high_freq_wavelen:
                new_freqs.append(freq)
            elif wavelen > low_freq_wavelen:
                new_freqs.append(freq / scale_factor)
            else:
                assert low_freq_wavelen != high_freq_wavelen
                smooth = (old_context_len / wavelen - low_freq_factor) / (
                    high_freq_factor - low_freq_factor
                )
                new_freqs.append((1 - smooth) * freq / scale_factor + smooth * freq)
        return torch.tensor(new_freqs, dtype=freqs.dtype, device=freqs.device)
    pass

    def forward(self, x, position_ids=None, seq_len=None):
        # x: [bs, num_attention_heads, seq_len, head_size]
        if seq_len > self.current_rope_size:
            self._set_cos_sin_cache(seq_len=seq_len, device=x.device, dtype=x.dtype)

        return (
            self.cos_cached[:seq_len].to(dtype = x.dtype),
            self.sin_cached[:seq_len].to(dtype = x.dtype),
        )
    pass

    def get_cached(self, seq_len = None):
        return self.cos_cached, self.sin_cached
    pass

    def extend_rope_embedding(self, x, seq_len):
        if seq_len <= self.current_rope_size: return
        # Iteratively grow by increments of 8192
        self.current_rope_size = ((seq_len // 8192) + ((seq_len % 8192) != 0)) * 8192
        self._set_cos_sin_cache(self.current_rope_size, device = DEVICE_TYPE, dtype = x.dtype)
    pass
pass


class LongRopeRotaryEmbedding(torch.nn.Module):
    # For Phi 3.5 128K https://huggingface.co/microsoft/Phi-3.5-mini-instruct/blob/main/modeling_phi3.py
    def __init__(self,
        dim = None,
        max_position_embeddings = 131072,
        original_max_position_embeddings = 4096,
        base = 10000,
        short_factor = None,
        long_factor  = None,
        device = None,
        config = None, # [TODO] Hack to pass in config - need to remove later
    ):
        super().__init__()
        assert(short_factor is not None)
        assert(long_factor  is not None)
        assert(type(original_max_position_embeddings) is int)

        if config is not None:
            # [TODO] Hack to pass in config - need to remove later
            base = config.rope_theta
            partial_rotary_factor = config.partial_rotary_factor if hasattr(config, "partial_rotary_factor") else 1.0
            dim = int((config.hidden_size // config.num_attention_heads))
            device = DEVICE_TYPE
            max_position_embeddings = config.max_position_embeddings
        pass

        self.dim = dim
        self.max_position_embeddings = max_position_embeddings
        self.original_max_position_embeddings = original_max_position_embeddings
        self.base = base
        # Dynamic RoPE we first set it to a max of 4 * 8192 tokens then we iteratively grow this
        self.current_rope_size = min(original_max_position_embeddings, self.max_position_embeddings)

        # Long RoPE similar to RoPE except short sequences have 1 cos / sin
        # and long sequences have another cos / sin
        inv_freq_shape = torch.arange(0, self.dim, 2, dtype=torch.int64, device="cpu").float() / self.dim
        short_factor = torch.tensor(short_factor, device = "cpu", dtype = torch.float32)
        long_factor  = torch.tensor(long_factor,  device = "cpu", dtype = torch.float32)
        short_inv_freq = 1.0 / (short_factor * self.base**inv_freq_shape)
        long_inv_freq  = 1.0 / (long_factor  * self.base**inv_freq_shape)

        # Phi-3 Scale factor
        scale = self.max_position_embeddings / self.original_max_position_embeddings
        if scale <= 1.0:
            scaling_factor = 1.0
        else:
            scaling_factor = math.sqrt(1 + math.log(scale) / math.log(self.original_max_position_embeddings))
        pass
        self.scaling_factor = scaling_factor

        # Short and long inv_freq
        self.register_buffer("short_inv_freq", short_inv_freq, persistent = False)
        self.register_buffer("long_inv_freq",  long_inv_freq,  persistent = False)
        # Build here to make `torch.jit.trace` work.
        # self._set_cos_sin_cache(seq_len=self.current_rope_size, device=device, dtype=torch.get_default_dtype())

        # Short sequences
        dtype = torch.bfloat16 if is_bfloat16_supported() else torch.float16
        t = torch.arange(original_max_position_embeddings, device=self.short_inv_freq.device, dtype=torch.int64).float()
        freqs = torch.outer(t, self.short_inv_freq)
        emb = torch.cat((freqs, freqs), dim=-1)
        cos_cached = (emb.cos() * self.scaling_factor).to(dtype=dtype, device=device, non_blocking=True)
        sin_cached = (emb.sin() * self.scaling_factor).to(dtype=dtype, device=device, non_blocking=True)
        self.register_buffer("short_cos_cached", cos_cached, persistent=False)
        self.register_buffer("short_sin_cached", sin_cached, persistent=False)
    pass

    def _set_cos_sin_cache(self, seq_len, device, dtype):
        # Note: on the original Llama codebase, these tensors are created on the target device (and not on CPU) and
        # in FP32. They are applied (multiplied) in FP32 as well.
        self.current_rope_size = seq_len
        
        t = torch.arange(self.current_rope_size, device=self.long_inv_freq.device, dtype=torch.int64).float()
        # Long sequences
        freqs = torch.outer(t, self.long_inv_freq)
        emb = torch.cat((freqs, freqs), dim=-1)
        cos_cached = (emb.cos() * self.scaling_factor).to(dtype=dtype, device=device, non_blocking=True)
        sin_cached = (emb.sin() * self.scaling_factor).to(dtype=dtype, device=device, non_blocking=True)
        self.register_buffer("long_cos_cached", cos_cached, persistent=False)
        self.register_buffer("long_sin_cached", sin_cached, persistent=False)
    pass

    def forward(self, x, position_ids=None, seq_len=None):
        # x: [bs, num_attention_heads, seq_len, head_size]
        if seq_len > self.current_rope_size:
            self._set_cos_sin_cache(seq_len=seq_len, device=x.device, dtype=x.dtype)

        if seq_len < self.original_max_position_embeddings:
            return (
                self.short_cos_cached[:seq_len].to(dtype = x.dtype),
                self.short_sin_cached[:seq_len].to(dtype = x.dtype),
            )
        else:
            return (
                self.long_cos_cached[:seq_len].to(dtype = x.dtype),
                self.long_sin_cached[:seq_len].to(dtype = x.dtype),
            )
        pass
    pass

    def get_cached(self, seq_len = None):
        if seq_len < self.original_max_position_embeddings:
            return self.short_cos_cached, self.short_sin_cached
        return self.long_cos_cached, self.long_sin_cached
    pass

    def extend_rope_embedding(self, x, seq_len):
        if seq_len <= self.current_rope_size: return
        # Iteratively grow by increments of 8192
        self.current_rope_size = ((seq_len // 8192) + ((seq_len % 8192) != 0)) * 8192
        self._set_cos_sin_cache(self.current_rope_size, device = DEVICE_TYPE, dtype = x.dtype)
    pass
pass


def unsloth_fast_generate(
    self,
    *args,
    **kwargs,
):
    FastLlamaModel.for_inference(self)

    dtype = _get_dtype(self.config.torch_dtype)

    if hasattr(self, "config") and hasattr(self.config, "max_position_embeddings"):
        if "input_ids" in kwargs and kwargs["input_ids"] is not None and "max_new_tokens" in kwargs:
            if kwargs["input_ids"].shape[-1] + kwargs["max_new_tokens"] > self.config.max_position_embeddings:
                raise ValueError(
                    f'Unsloth: input length {kwargs["input_ids"].shape[-1]} + max_new_tokens {kwargs["max_new_tokens"]} exceeds the maximum sequence length of {self.config.max_position_embeddings}!\n'\
                    'You will need to do long context extension by increasing the `max_seq_length` in `FastLanguageModel.from_pretrained`.'
                )
    pass

    # Must patch accelerate for Xformers
    # if accelerate_new_send_to_device is not None:
    #     import accelerate.utils.operations
    #     accelerate.utils.operations.send_to_device = accelerate_new_send_to_device
    # pass

    # For newer HF
    kwargs["cache_implementation"] = "dynamic"
    # For num_logits_to_keep
    num_logits_to_keep = kwargs.get("num_logits_to_keep", None)
    logits_to_keep     = kwargs.get("logits_to_keep",     None)
    if num_logits_to_keep is None and logits_to_keep is None:
        kwargs["num_logits_to_keep"] = 1

    # Remove token_type_ids
    kwargs.pop("token_type_ids", None)

    # Check pad_token
    model_eos_token_id = getattr(self.config, "eos_token_id", None)
    if model_eos_token_id is not None and hasattr(model_eos_token_id, "__iter__"):
        model_eos_token_id = model_eos_token_id[0]

    kwargs["pad_token_id"] = kwargs.pop("pad_token_id", model_eos_token_id)

    # Mixed precision autocast
    with torch.inference_mode(), torch.autocast(device_type = DEVICE_TYPE, dtype = dtype):
        output = self._old_generate(*args, **kwargs)
    pass

    # Return accelerate back
    # if accelerate_new_send_to_device is not None:
    #     accelerate.utils.operations.send_to_device = accelerate_old_send_to_device
    # pass

    FastLlamaModel.for_training(self)

    return output
pass


class FastLlamaModel:

    @staticmethod
    def pre_patch():
        init_name, function = patch_llama_rope_scaling(
            model_name           = "llama",
            rope_module          = LlamaRotaryEmbedding,
            scaled_rope_module   = LlamaLinearScalingRotaryEmbedding,
            extended_rope_module = LlamaExtendedRotaryEmbedding,
            attention_module     = LlamaAttention,
            longrope_module      = LongRopeRotaryEmbedding,
        )
        if init_name is not None:
            exec(function, globals())
            LlamaAttention.__init__  = eval(init_name)
        pass
        LlamaAttention      .forward = LlamaAttention_fast_forward
        LlamaSdpaAttention  .forward = LlamaAttention_fast_forward
        LlamaFlashAttention2.forward = LlamaAttention_fast_forward
        LlamaDecoderLayer   .forward = LlamaDecoderLayer_fast_forward
        LlamaModel          .forward = LlamaModel_fast_forward
        LlamaForCausalLM    .forward = CausalLM_fast_forward(LlamaModel_fast_forward_inference)
        PeftModelForCausalLM.forward = PeftModel_fast_forward
        fix_prepare_inputs_for_generation(LlamaForCausalLM)

        # Solves https://github.com/unslothai/unsloth/issues/168
        # Static KV Cache was introduced in 4.38.0, causing training to be much slower.
        # Inferene can now be CUDAGraphed, but we shall retain the old rotary embeddings.
        # https://github.com/huggingface/transformers/pull/27931
        # https://github.com/huggingface/transformers/blob/v4.37.2/src/transformers/models/llama/modeling_llama.py
        import transformers.models.llama.modeling_llama
        transformers.models.llama.modeling_llama.LlamaRotaryEmbedding = LlamaRotaryEmbedding
        transformers.models.llama.modeling_llama.LlamaLinearScalingRotaryEmbedding = LlamaLinearScalingRotaryEmbedding
        return
    pass


    @staticmethod
    def from_pretrained(
        model_name         = "unsloth/llama-3-8b-bnb-4bit",
        max_seq_length     = None,
        dtype              = None,
        load_in_4bit       = True,
        token              = None,
        device_map         = "sequential",
        rope_scaling       = None,
        fix_tokenizer      = True,
        model_patcher      = None,
        tokenizer_name     = None,
        trust_remote_code  = False,
        revision           = None,

        fast_inference    = False, # uses vLLM
        gpu_memory_utilization = 0.5,
        float8_kv_cache   = False,
        random_state      = 3407,
        max_lora_rank     = 16,
        disable_log_stats = False,
        unsloth_vllm_standby = False,
        num_labels =  None, 
        **kwargs,
    ):
        os.environ["UNSLOTH_USE_NEW_MODEL"] = "0"
        if trust_remote_code:
            if fast_inference:
                raise NotImplementedError("Unsloth: Fast inference does not support `trust_remote_code` yet.")
            print(
                "Unsloth: WARNING `trust_remote_code` is True.\n"\
                "Are you certain you want to do remote code execution?"
            )
        pass
        if fast_inference:
            if not is_vLLM_available():
                print("Unsloth: vLLM is not installed! Will use Unsloth inference!")
                fast_inference = False
            major_version, minor_version = torch.cuda.get_device_capability()
            if major_version < 7:
                print("Unsloth: vLLM does not work on older GPUs - will switch to Unsloth inference!")
                fast_inference = False
            if unsloth_vllm_standby and os.environ.get("UNSLOTH_VLLM_STANDBY", "0") == "0":
                raise RuntimeError("Unsloth: `unsloth_vllm_standby` is True, but  environment variable `UNSLOTH_VLLM_STANDBY` is not set to 1!")
        pass

        if token is None: token = get_token()
        if model_patcher is None: model_patcher = FastLlamaModel
        SUPPORTS_BFLOAT16 = is_bfloat16_supported()

        if DEVICE_TYPE == "cuda":
            gpu_stats = torch.cuda.get_device_properties(0)
            gpu_version = torch.version.cuda
            gpu_stats_snippet = f"CUDA: {gpu_stats.major}.{gpu_stats.minor}. CUDA Toolkit: {gpu_version}."
            num_gpus = torch.cuda.device_count()

            from importlib.metadata import version as importlib_version
            try:    vllm_version = f" vLLM: {importlib_version('vllm')}."
            except: vllm_version = ""
        elif DEVICE_TYPE == "xpu":
            gpu_stats = torch.xpu.get_device_properties(0)
            gpu_version = torch.version.xpu
            num_gpus = torch.xpu.device_count()
            gpu_stats_snippet = f"Intel Toolkit: {gpu_version}."

            # TODO: After adding vLLM support for XPU, changed this
            vllm_version = ""
        else:
            raise ValueError(f"Unsloth: Unsupported device type: {DEVICE_TYPE}")

        max_memory = round(gpu_stats.total_memory / 1024 / 1024 / 1024, 3)

        statistics = \
        f"==((====))==  Unsloth {__version__}: Fast {model_patcher.__name__[4:-5]} patching. Transformers: {transformers_version}.{vllm_version}\n"\
        f"   {chr(92)}{chr(92)}   /|    {gpu_stats.name}. Num GPUs = {num_gpus}. Max memory: {max_memory} GB. Platform: {platform_system}.\n"\
        f"O^O/ {chr(92)}_/ {chr(92)}    Torch: {torch.__version__}. {gpu_stats_snippet} Triton: {triton_version}\n"\
        f"{chr(92)}        /    Bfloat16 = {str(SUPPORTS_BFLOAT16).upper()}. FA [Xformers = {xformers_version}. FA2 = {HAS_FLASH_ATTENTION}]\n"\
        f' "-____-"     Free license: http://github.com/unslothai/unsloth'

        print(statistics)

        # Warn about fast transfers
        if "HF_HUB_ENABLE_HF_TRANSFER" in os.environ:
            old_hf_transfer = os.environ["HF_HUB_ENABLE_HF_TRANSFER"]
            if old_hf_transfer in ("False", "false"): old_hf_transfer = "0"
            if old_hf_transfer in ("True",  "true" ): old_hf_transfer = "1"
        else:
            old_hf_transfer = "0"
        if old_hf_transfer == "1":
            print("Unsloth: Fast downloading is enabled - ignore downloading bars which are red colored!")
        pass
        if old_hf_transfer != "0": os.environ["HF_HUB_ENABLE_HF_TRANSFER"] = "1"

        model_patcher.pre_patch()
        get_statistics() # For debugging - we use a download counter to see if environments are not breaking 

        if dtype is None:
            dtype = torch.float16 if not SUPPORTS_BFLOAT16 else torch.bfloat16
        elif dtype == torch.bfloat16 and not SUPPORTS_BFLOAT16:
            logger.warning_once("Device does not support bfloat16. Will change to float16.")
            dtype = torch.float16
        # elif dtype == torch.float16 and SUPPORTS_BFLOAT16:
        #     logger.warning_once("Device supports bfloat16 but you selected float16. Will change to bfloat16.")
        #     dtype = torch.bfloat16

        assert(dtype == torch.float16 or dtype == torch.bfloat16 or dtype == torch.float32)

        # RoPE Scaling
        model_config = AutoConfig.from_pretrained(
            model_name,
            token = token,
            attn_implementation = "sdpa",
        )
        model_max_seq_length = model_config.max_position_embeddings

        # Check if RoPE Scaling is even allowed
        model_function = MODEL_FOR_CAUSAL_LM_MAPPING[model_config.__class__]
        IS_FALCON_H1 = model_config.model_type.startswith("falcon_h1")

        has_rope_scaling = False
        try:
            with open(inspect.getfile(model_function), "r") as file:
                has_rope_scaling = "self.config.rope_scaling" in file.read()
        except: pass
        has_rope_scaling = True

        # If max_seq_length is not specified, use maximum from config
        if max_seq_length is None:
            max_seq_length = model_max_seq_length
        pass

        if (rope_scaling is None) and (max_seq_length > model_max_seq_length):

            rope_scaling = max_seq_length / model_max_seq_length

            if fast_inference:
                raise NotImplementedError("Unsloth: Fast inference does not yet work with RoPE Scaling.")

            logger.warning_once(
                f"Unsloth: {model_name} can only handle sequence lengths of at most "\
                f"{model_max_seq_length}.\nBut with kaiokendev's RoPE scaling of "\
                f"{round(rope_scaling, 3)}, it can be magically be extended to "\
                f"{max_seq_length}!"
            )

            # Warn RoPE scaling isn't allowed
            if not has_rope_scaling:
                raise RuntimeError(
                    f"However, {model_name} doesn't support RoPE Scaling!\n"\
                    "Please file a feature request at https://github.com/unslothai/unsloth."
                )
            pass

            rope_scaling = {"type": "linear", "factor": rope_scaling,}

            # Add to kwargs
            kwargs["rope_scaling"] = rope_scaling
        pass

        bnb_config = None
        if load_in_4bit:
            llm_int8_skip_modules =  SKIP_QUANTIZATION_MODULES.copy()
            if IS_FALCON_H1:
                # we cannot quantize out_proj layer due to mamba kernels: https://github.com/tiiuae/Falcon-H1/issues/13#issuecomment-2918671274
                llm_int8_skip_modules.append("out_proj")
            bnb_config = BitsAndBytesConfig(
                load_in_4bit              = True,
                bnb_4bit_use_double_quant = True,
                bnb_4bit_quant_type       = "nf4",
                bnb_4bit_compute_dtype    = dtype,
                llm_int8_skip_modules     = llm_int8_skip_modules,
            )
        pass

        # https://huggingface.co/togethercomputer/LLaMA-2-7B-32K/discussions/12
        # RoPE Scaling's max_position_embeddings must be updated
        max_position_embeddings = max(max_seq_length, model_max_seq_length)
        kwargs.pop("attn_implementation", None); # No need since we auto call it

        # Cannot be None, since HF now checks for the config
        if load_in_4bit: kwargs["quantization_config"] = bnb_config
        
        if num_labels is not None:
            model = AutoModelForSequenceClassification.from_pretrained(
                model_name,
                device_map              = device_map,
                torch_dtype             = dtype,
                num_labels              = num_labels,
                #quantization_config     = bnb_config,
                token                   = token,
                max_position_embeddings = max_position_embeddings,
                trust_remote_code       = trust_remote_code,
                attn_implementation     = "eager",
                **kwargs,
            )
        elif not fast_inference:
            model = AutoModelForCausalLM.from_pretrained(
                model_name,
                device_map              = device_map,
                torch_dtype             = dtype,
                # quantization_config     = bnb_config,
                token                   = token,
                max_position_embeddings = max_position_embeddings,
                trust_remote_code       = trust_remote_code,
                attn_implementation     = "eager",
                **kwargs,
            )
            model.fast_generate = model.generate
            model.fast_generate_batches = None
        else:
            from unsloth_zoo.vllm_utils import (
                load_vllm,
                get_vllm_state_dict,
                convert_vllm_to_huggingface,
                generate_batches,
            )
            allowed_args = inspect.getfullargspec(load_vllm).args
            load_vllm_kwargs = dict(
                model_name             = model_name,
                config                 = model_config,
                gpu_memory_utilization = gpu_memory_utilization,
                max_seq_length         = max_seq_length,
                dtype                  = dtype,
                float8_kv_cache        = float8_kv_cache,
                enable_lora            = True,
                max_lora_rank          = max_lora_rank,
                disable_log_stats      = disable_log_stats,
                use_bitsandbytes       = load_in_4bit,
                unsloth_vllm_standby   = unsloth_vllm_standby,
            )
            for allowed_arg in allowed_args:
                if allowed_arg not in load_vllm_kwargs and allowed_arg in kwargs:
                    load_vllm_kwargs[allowed_arg] = kwargs[allowed_arg]
            pass

            # Load vLLM first
            llm = load_vllm(**load_vllm_kwargs)

            # Convert to HF format
            _, quant_state_dict = get_vllm_state_dict(llm, config = model_config)
            model = convert_vllm_to_huggingface(quant_state_dict, model_config, dtype, bnb_config)
            model.vllm_engine = llm
            model.fast_generate = model.vllm_engine.generate
            model.fast_generate_batches = functools.partial(generate_batches, model.vllm_engine)
        pass
        # Return old flag
        os.environ["HF_HUB_ENABLE_HF_TRANSFER"] = old_hf_transfer

        # Counteract saved tokenizers
        tokenizer_name = model_name if tokenizer_name is None else tokenizer_name
        tokenizer = load_correct_tokenizer(
            tokenizer_name    = tokenizer_name,
            model_max_length  = max_position_embeddings,
            padding_side      = "right",
            token             = token,
            trust_remote_code = trust_remote_code,
            fix_tokenizer     = fix_tokenizer,
        )

        model, tokenizer = patch_tokenizer(model, tokenizer)
        model, tokenizer = model_patcher.post_patch(model, tokenizer)

        # Patch up QKV / O and MLP
        for idx, layer in enumerate(model.model.layers):
            layer.self_attn.apply_qkv = original_apply_qkv
            layer.self_attn.apply_o   = original_apply_o
        pass

        # Patch Trainer
        from transformers.trainer import Trainer
        try:
            if Trainer._inner_training_loop.__name__ != "_fast_inner_training_loop":
                inner_training_loop = inspect.getsource(Trainer._inner_training_loop)
                Trainer._original_training_loop = inner_training_loop
            else:
                inner_training_loop = Trainer._original_training_loop
        except:
            raise RuntimeError('Unsloth: Unsuccessfully patched inner_training_loop')
        pass
        
        import transformers.trainer
        items_in_trainer = dir(transformers.trainer)
        good_items = []
        for item in items_in_trainer:
            if item in inner_training_loop: good_items.append(item)
        pass
        exec("from transformers.trainer import (" + ", ".join(x for x in good_items) + ")", globals())

        start = re.search(r'logger\.info\([\"\'].+?Running training', inner_training_loop).span(0)[0]
        end = inner_training_loop.find("\n\n", start)
        original_debug = inner_training_loop[start:end]
        spaces = re.search(r'\n([\s\t]{1,})', original_debug).group(0)[1:]
        front_spaces = re.match(r'([\s\t]{1,})', inner_training_loop).group(0)

        # Cannot use \\ since it will cause a SyntaxWarning in Python 3.12
        # Instead use chr(92) == \\
        debug_info = """debug_info = \\
        f"==((====))==  Unsloth - 2x faster free finetuning | Num GPUs used = {len(set(p.device for p in model.parameters()))}\\n"\\
        f"   {chr(92)}{chr(92)}   /|    Num examples = {num_examples:,} | Num Epochs = {num_train_epochs:,} | Total steps = {max_steps:,}\\n"\\
        f"O^O/ {chr(92)}_/ {chr(92)}    Batch size per device = {self._train_batch_size:,} | Gradient accumulation steps = {args.gradient_accumulation_steps}\\n"\\
        f"{chr(92)}        /    Data Parallel GPUs = {args.world_size} | Total batch size ({self._train_batch_size} x {args.gradient_accumulation_steps} x {args.world_size}) = {total_train_batch_size:,}\\n"\\
        f' "-____-"     Trainable parameters = {get_model_param_count(model, trainable_only=True):,} of {get_model_param_count(model):,} ({get_model_param_count(model, trainable_only=True)/get_model_param_count(model)*100:.2f}% trained)'
        logger.warning(debug_info)
        import gc
        for _ in range(3):
            gc.collect()
            torch.cuda.empty_cache()"""

        debug_info = debug_info.split('\n')
        debug_info = "\n".join([debug_info[0]] + [spaces + x[8:] for x in debug_info[1:]])
        inner_training_loop = inner_training_loop.replace(original_debug, debug_info)

        debug_info = """n_total_devices = total_train_batch_size // \\
            args.gradient_accumulation_steps // self._train_batch_size
        if n_total_devices > 1:
            logger.warning_once('Unsloth is running with multi GPUs - the effective batch size is multiplied by ' + str(n_total_devices))
        debug_info ="""
        debug_info = debug_info.split('\n')
        debug_info = "\n".join([debug_info[0]] + [spaces + x[8:] for x in debug_info[1:]])
        inner_training_loop = inner_training_loop.replace("debug_info =", debug_info, 1)

        front_spaces = re.match(r"[\t\s]{1,}", inner_training_loop).group(0)
        inner_training_loop = re.sub(r"^" + front_spaces, "", inner_training_loop, flags = re.MULTILINE)
        inner_training_loop = inner_training_loop.replace(
            "train_dataloader = tpu_spmd_dataloader(train_dataloader)",
            "raise RuntimeError('Unsloth: TPUs are not yet supported!')"
        )
        inner_training_loop = inner_training_loop.replace(
            "_inner_training_loop",
            "_fast_inner_training_loop", 1,
        )
        inner_training_loop = inner_training_loop.replace(
            "is_torch_tpu_available()",
            "False",
        )
        exec(inner_training_loop, globals())
        Trainer._inner_training_loop = _fast_inner_training_loop

        # Save max_seq_length
        model.max_seq_length = max_seq_length
        m = model
        while hasattr(m, "model"):
            m.max_seq_length = max_seq_length
            m = m.model
        pass
        m.max_seq_length = max_seq_length

        # We check the tokenizer first for errors
        if fix_tokenizer:
            tokenizer = check_tokenizer(
                model            = model,
                tokenizer        = tokenizer,
                model_name       = model_name,
                model_max_length = max_position_embeddings,
                padding_side     = "right",
                token            = token,
            )
        pass
        patch_saving_functions(tokenizer)

        # Fix up config for transformers uploading PEFT
        # Not necessary anymore since we require transformers>=4.37!
        if False:
            name = model.config._name_or_path
            if name.startswith("unsloth/") and name.endswith("-bnb-4bit"):
                name = name[:len(name) - len("-bnb-4bit")]
                model.config.update({"_name_or_path" : name})
            pass
        pass

        # Log Unsloth version for future fastpaths for inference
        model.config.update({"unsloth_version" : __version__})

        # Add save modules
        patch_saving_functions(model)
        Trainer._inner_training_loop = _fast_inner_training_loop

        # Fix gradient accumulation
        patch_gradient_accumulation_fix(Trainer)

        # Save tokenizer for inference purposes
        tokenizer.padding_side = "left" # Force inference
        internal_model = model
        while hasattr(internal_model, "model"):
            internal_model._saved_temp_tokenizer = tokenizer
            # Also set is_loaded_in_8bit to disable incorrect DDP
            internal_model.is_loaded_in_8bit = True

            internal_model = internal_model.model
        pass
        internal_model._saved_temp_tokenizer = tokenizer
        # Also set is_loaded_in_8bit to disable incorrect DDP
        internal_model.is_loaded_in_8bit = True

        # For transformers > 4.47.1, we need to add rotary_emb to all attention layers
        if IS_ATTENTION_REFACTOR or hasattr(model.model, "rotary_emb"):
            rotary_emb = model.model.rotary_emb
            for layer in model.model.layers:
                layer.self_attn.rotary_emb = rotary_emb
        pass

        # Add for_inference and for_training
        model.for_training  = functools.partial(FastLlamaModel.for_training,  model)
        model.for_inference = functools.partial(FastLlamaModel.for_inference, model)

        # Patch generate
        is_classification =  "Classification" in str(type(model))
        if not is_classification and model.generate.__name__ != "unsloth_fast_generate":
            model._old_generate = model.generate
            unsloth_fast_generate.__doc__ = model._old_generate.__doc__
            model.generate = types.MethodType(unsloth_fast_generate, model)
        pass
        return model, tokenizer
    pass


    @staticmethod
    def post_patch(model, tokenizer):
        model, tokenizer = patch_model_and_tokenizer(model, tokenizer, downcast_rope = True)
        return model, tokenizer
    pass


    @staticmethod
    def get_peft_model(
        model,
        r                   = 16,
        target_modules      = ["q_proj", "k_proj", "v_proj", "o_proj",
                               "gate_proj", "up_proj", "down_proj"],
        lora_alpha          = 16,
        lora_dropout        = 0,
        bias                = "none",
        layers_to_transform = None,
        layers_pattern      = None,
        use_gradient_checkpointing = True,
        random_state        = 3407,
        max_seq_length      = 2048, # not used anymore
        use_rslora          = False,
        modules_to_save     = None,
        init_lora_weights   = True,
        loftq_config        = {},
        temporary_location  = "_unsloth_temporary_saved_buffers",
        **kwargs,
    ):
        if os.environ.get("UNSLOTH_USE_NEW_MODEL", "0") == "1":
            # Check for other PEFT args in kwargs
            for (peft_arg, flag) in (
                ("finetune_vision_layers", False),
                ("finetune_language_layers", True),
                ("finetune_attention_modules", True),
                ("finetune_mlp_modules", True),
            ):
                if peft_arg not in kwargs: kwargs[peft_arg] = flag
            return FastBaseModel.get_peft_model(
                model                      = model,
                r                          = r,
                target_modules             = target_modules,
                lora_alpha                 = lora_alpha,
                lora_dropout               = lora_dropout,
                bias                       = bias,
                layers_to_transform        = layers_to_transform,
                layers_pattern             = layers_pattern,
                use_gradient_checkpointing = use_gradient_checkpointing,
                random_state               = random_state,
                max_seq_length             = max_seq_length,
                use_rslora                 = use_rslora,
                modules_to_save            = modules_to_save,
                init_lora_weights          = init_lora_weights,
                loftq_config               = loftq_config,
                temporary_location         = temporary_location,
                **kwargs,
            )
        pass
        if os.environ.get("UNSLOTH_ENABLE_FULL_FINETUNING", "0") == "1":
            print("Unsloth: Full finetuning is enabled, so .get_peft_model has no effect")
            return model
        pass
        transformers_set_seed(random_state)

        if use_gradient_checkpointing == "unsloth":
            patch_unsloth_smart_gradient_checkpointing(dtype = model.get_input_embeddings().weight.dtype)

        if type(r) is not int:
            raise TypeError(f"Unsloth: Rank of {str(r)} must be an integer.")
        if r <= 0:
            raise TypeError(f"Unsloth: Rank of {str(r)} must be larger than 0.")

        if isinstance(model, PeftModelForCausalLM) or isinstance(model, PeftModelForSequenceClassification):
            # Check if exactly the same and then pass through!
            assert(hasattr(model, "peft_config"))

            peft_config = model.peft_config["default"].to_dict()
            check_parameters = [
                "r", "lora_alpha", "lora_dropout",
                "bias", "layers_to_transform", "layers_pattern",
                "use_rslora", "init_lora_weights",
            ]
            check_all = True
            for param in check_parameters:
                check_all = check_all and (peft_config[param] == eval(param))
            pass

            # Check save_modules
            old_target_modules = list(peft_config["target_modules"])
            modules_to_save = peft_config["modules_to_save"]
            if modules_to_save is None: modules_to_save = {}
            modules_to_save = list(modules_to_save)
            old_target_modules += modules_to_save

            # Combine all
            new_target_modules = list(target_modules) + \
                list(modules_to_save if modules_to_save is not None else [])

            # Now check!
            new_target_modules = set(new_target_modules)
            check_all = check_all and (
                len(set(old_target_modules) ^ new_target_modules) == 0
            )

            check_all = check_all and (
                (loftq_config == {} or loftq_config is None) and \
                (peft_config["loftq_config"] == {} or peft_config["loftq_config"] is None)
            )

            if check_all:
                # Simply pass through!
                logger.warning(
                    "Unsloth: Already have LoRA adapters! We shall skip this step."
                )

                # Offload!
                # [TODO] First offload lm_head and embed_tokens to CPU (should be disk!!)
                if "embed_tokens" in new_target_modules:
                    print("Unsloth: Training embed_tokens in mixed precision to save VRAM")

                    new_dtype = model.get_input_embeddings().modules_to_save.default.weight.dtype
                    if new_dtype == torch.float16:
                        # See https://github.com/unslothai/unsloth/pull/1200
                        # Tesla T4 must use float32 and not float16
                        new_dtype = torch.float32
                    pass

                    model.get_input_embeddings().modules_to_save.default\
                        .to(device = DEVICE_TYPE, dtype = new_dtype, non_blocking = True)
                    model.get_input_embeddings().modules_to_save.default.requires_grad_(True)

                    # [TODO] Move old embed_tokens to CPU - should be disk!
                    model.get_input_embeddings().original_module\
                        .to(device = "cpu", non_blocking = True)
                    model.get_input_embeddings().original_module.requires_grad_(False)
                pass

                if "lm_head" in new_target_modules:
                    print("Unsloth: Training lm_head in mixed precision to save VRAM")

                    new_dtype = model.get_output_embeddings().modules_to_save.default.weight.dtype
                    if new_dtype == torch.float16:
                        # See https://github.com/unslothai/unsloth/pull/1200
                        # Tesla T4 must use float32 and not float16
                        new_dtype = torch.float32
                    pass

                    model.get_output_embeddings().modules_to_save.default\
                        .to(device = DEVICE_TYPE, dtype = new_dtype, non_blocking = True)
                    model.get_output_embeddings().modules_to_save.default.requires_grad_(True)

                    # [TODO] Move old lm_head to CPU - should be disk!
                    model.get_output_embeddings().original_module\
                        .to(device = "cpu", non_blocking = True)
                    model.get_output_embeddings().original_module.requires_grad_(False)
                pass

                return model
            else:
                raise TypeError(
                    "Unsloth: Your model already has LoRA adapters. Your new parameters are different."
                )
            pass
        pass

        if loftq_config is None: loftq_config = {}

        signature = str(inspect.signature(LoraConfig))
        SUPPORTS_LOFTQ  = "loftq_config" in signature
        SUPPORTS_RSLORA = "use_rslora"   in signature

        if lora_dropout != 0:
            logger.warning_once(
                f"Unsloth: Dropout = 0 is supported for fast patching. You are using dropout = {lora_dropout}.\n"\
                f"Unsloth will patch all other layers, except LoRA matrices, causing a performance hit."
            )
        pass

        if bias != "none":
            logger.warning_once(
                f"Unsloth: bias = `none` is supported for fast patching. You are using bias = {bias}.\n"\
                f"Unsloth will patch all other layers, except LoRA matrices, causing a performance hit."
            )
        pass

        if not (type(init_lora_weights) is bool or \
            init_lora_weights == "gaussian" or init_lora_weights == "loftq"):
            raise ValueError(
                'Unsloth: `init_lora_weights` must be either [True, False, "gaussian", "loftq"].'
            )
        pass

        if init_lora_weights == "loftq":

            if not SUPPORTS_LOFTQ:
                import peft
                raise RuntimeError(
                    f"Unsloth: Your PEFT version of {peft.__version__} does not support LoftQ init.\n"\
                    "Please install PEFT 0.7.2 or higher.\n"\
                    "You can also install from source: `pip install git+https://github.com/huggingface/peft.git"
                )
            pass

            if loftq_config == {}:
                from peft import LoftQConfig
                logger.warning_once(
                    "Unsloth: init_lora_weights = `loftq` is set, but `loftq_config` is None.\n"\
                    "We shall use `loftq_config = LoftQConfig(loftq_bits = 4, loftq_iter = 1)`."
                )
                loftq_config = LoftQConfig(loftq_bits = 4, loftq_iter = 1)
            pass
            
            if hasattr(model.config, "quantization_config"):
                raise ValueError(
                    "Unsloth: You are using `loftq` init, yet `load_in_4bit = True` was set.\n"\
                    "Reload your model without any quantization by setting `load_in_4bit = False`."
                )
            pass
        pass

        assert(type(use_rslora) is bool)
        if use_rslora:
            if not SUPPORTS_RSLORA:
                # We manually check for PEFT
                import peft
                raise RuntimeError(
                    f"Unsloth: Your PEFT version of {peft.__version__} does not support `use_rslora`.\n"\
                    "Please install PEFT 0.7.2 or higher.\n"\
                    "You can also install from source: `pip install git+https://github.com/huggingface/peft.git"
                )
            pass
        pass

        accepted_modules = frozenset(("q_proj", "k_proj", "v_proj", "o_proj",
                                      "gate_proj", "up_proj", "down_proj",),)
        model.config.update({"unsloth_version" : __version__})

        if type(modules_to_save) is tuple:
            modules_to_save = list(modules_to_save)
        pass

        train_lm_head = False
        train_embed_tokens = False
        final_modules = []
        for module in target_modules:
            if module == "lm_head":
                # logger.warning_once(
                #     "Unsloth: `lm_head` should be placed in `modules_to_save` and not `target_modules`. "\
                #     "Luckily, we shall do it for you!"
                # )
                train_lm_head = True
                if modules_to_save is None: modules_to_save = ["lm_head"]
                else: modules_to_save.append("lm_head")

            elif module == "embed_tokens":
                # logger.warning_once(
                #     "Unsloth: `embed_tokens` should be placed in `modules_to_save` and not `target_modules`. "\
                #     "Luckily, we shall do it for you!"
                # )
                train_embed_tokens = True
                if modules_to_save is None: modules_to_save = ["embed_tokens"]
                else: modules_to_save.append("embed_tokens")

            else:
                try:
                    assert(module in accepted_modules)
                    final_modules.append(module)
                except AssertionError as e:
                    final_modules.append(module)
                    print(
                        "Unsloth: You added custom modules, but Unsloth hasn't optimized for this.\n"\
                        "Beware - your finetuning might be noticeably slower!"
                    )
                pass
            pass
        pass

        # Check if we added new tokens!
        if hasattr(model, "_need_to_train_embeddings"):
            if not train_lm_head or not train_embed_tokens:
                print(
                    "Unsloth: You added new tokens but did not specify if you wanted to "\
                    "train the lm_head and embed_tokens.\nWe must turn it on for you."
                )
                train_lm_head = True
                train_embed_tokens = True

                if modules_to_save is None: modules_to_save = ["embed_tokens"]
                else: modules_to_save.append("embed_tokens")

                if modules_to_save is None: modules_to_save = ["lm_head"]
                else: modules_to_save.append("lm_head")
            pass
        pass

        # Check for Llama-3
        # if hasattr(model._saved_temp_tokenizer, "_using_llama3_template"):
        #     if not train_embed_tokens and not train_lm_head:
        #         raise RuntimeError("")

        # First fix untrained tokens
        # Wrong - can cause reserved tokens to pop out!!
        # if train_embed_tokens or train_lm_head:
        #     fix_untrained_tokens(model, eps = 1e-16)
        # pass

        # Check modules_to_save
        if modules_to_save is not None:
            for module in modules_to_save:
                if module == "lm_head":
                    train_lm_head = True
                elif module == "embed_tokens":
                    train_embed_tokens = True
                else:
                    raise TypeError(
                        f"Unsloth: Module = {module} is not allowed. Only 'lm_head' and 'embed_tokens' is allowed."
                    )
            pass
        pass
        if isinstance(modules_to_save, (tuple, list)):
            modules_to_save = list(set(modules_to_save))
        pass

        vllm_engine = None
        if hasattr(model, "vllm_engine"):
            # Fast inference!
            vllm_engine = model.vllm_engine
            vllm_fast_generate = model.fast_generate
            vllm_fast_generate_batches = model.fast_generate_batches

            if modules_to_save is not None:
                raise NotImplementedError("Unsloth: Currently fast inference does not work with training embeddings or lm_head.")

            if bias != "none":
                raise NotImplementedError("Unsloth: Currently fast inference does not work with using biases for LoRA.")
        pass

        #does not get lora yet, so get name from model, not base model

        is_classification =  "Classification" in str(type(model))
        # Get LoRA
        # 

        arguments = dict(
            r                   = r,
            lora_alpha          = lora_alpha,
            target_modules      = final_modules,
            lora_dropout        = lora_dropout,
            bias                = bias,
            task_type           = TaskType.CAUSAL_LM if not is_classification else TaskType.SEQ_CLS,
            layers_to_transform = layers_to_transform,
            init_lora_weights   = init_lora_weights,
            loftq_config        = loftq_config,
            use_rslora          = use_rslora,
            modules_to_save     = modules_to_save,
            **kwargs,
        )
        if not SUPPORTS_LOFTQ:  del arguments["loftq_config"]
        if not SUPPORTS_RSLORA: del arguments["use_rslora"]

        _saved_temp_tokenizer = model._saved_temp_tokenizer

        lora_config = LoraConfig(**arguments)
        # First offload lm_head and embed_tokens to disk
        input_embeddings_device  = model.get_input_embeddings().weight.device
        if is_classification:
             output_embeddings_device = model.score.weight.device
        else: 
            output_embeddings_device = model.get_output_embeddings().weight.device

        if use_gradient_checkpointing == "unsloth":
            if train_embed_tokens:
                print("Unsloth: Offloading input_embeddings to disk to save VRAM")
                offload_input_embeddings(model, temporary_location)
            pass

            # Remove old items to save VRAM
            for _ in range(3):
                gc.collect()
                torch.cuda.empty_cache()
            pass

            if train_lm_head:
                print("Unsloth: Offloading output_embeddings to disk to save VRAM")
                offload_output_embeddings(model, temporary_location)
            pass

            # Remove old items to save VRAM
            for _ in range(3):
                gc.collect()
                torch.cuda.empty_cache()
            pass
        pass

        model = _get_peft_model(model, lora_config)

        model._saved_temp_tokenizer = _saved_temp_tokenizer

        model = FastLlamaModel.patch_peft_model(model, use_gradient_checkpointing)

        if train_embed_tokens:
            print("Unsloth: Training embed_tokens in mixed precision to save VRAM")
            assert(hasattr(model.get_input_embeddings(), "modules_to_save"))

            new_dtype = model.get_input_embeddings().modules_to_save.default.weight.dtype
            if new_dtype == torch.float16:
                # See https://github.com/unslothai/unsloth/pull/1200
                # Tesla T4 must use float32 and not float16
                new_dtype = torch.float32
            pass

            model.get_input_embeddings().modules_to_save.default\
                .to(device = DEVICE_TYPE, dtype = new_dtype, non_blocking = True)
            model.get_input_embeddings().modules_to_save.default.requires_grad_(True)
        pass

        if train_lm_head:
            print("Unsloth: Training lm_head in mixed precision to save VRAM")
            assert(hasattr(model.get_output_embeddings(), "modules_to_save"))

            new_dtype = model.get_output_embeddings().modules_to_save.default.weight.dtype
            if new_dtype == torch.float16:
                # See https://github.com/unslothai/unsloth/pull/1200
                # Tesla T4 must use float32 and not float16
                new_dtype = torch.float32
            pass

            model.get_output_embeddings().modules_to_save.default\
                .to(device = DEVICE_TYPE, dtype = new_dtype, non_blocking = True)
            model.get_output_embeddings().modules_to_save.default.requires_grad_(True)
        pass

        # Patch tokenizer to pad to the right
        internal_model = model
        while hasattr(internal_model, "model"):
            if hasattr(internal_model, "_saved_temp_tokenizer"):
                internal_model._saved_temp_tokenizer.padding_side = "right"
            pass
            # Also set is_loaded_in_8bit to disable incorrect DDP
            internal_model.is_loaded_in_8bit = True
            internal_model = internal_model.model
        pass
        if hasattr(internal_model, "_saved_temp_tokenizer"):
            internal_model._saved_temp_tokenizer.padding_side = "right"
        pass
        # Also set is_loaded_in_8bit to disable incorrect DDP
        internal_model.is_loaded_in_8bit = True

        # Clear deleted GPU items
        for _ in range(3):
            gc.collect()
            torch.cuda.empty_cache()
        pass

        # Patch for fast inference
        if vllm_engine is not None:
            model.vllm_engine = vllm_engine
            model.fast_generate = vllm_fast_generate
            model.fast_generate_batches = vllm_fast_generate_batches

            # Also saving and loading LoRA
            from unsloth_zoo.vllm_utils import save_lora, load_lora
            model.save_lora = functools.partial(save_lora, model)
            model.load_lora = functools.partial(load_lora, model)
        pass

        # Add for_inference and for_training
        model.for_training  = functools.partial(FastLlamaModel.for_training,  model)
        model.for_inference = functools.partial(FastLlamaModel.for_inference, model)
        return model
    pass


    @staticmethod
    def patch_peft_model(
        model,
        use_gradient_checkpointing = True,
    ):
        if os.environ.get("UNSLOTH_USE_NEW_MODEL", "0") == "1":
            return FastBaseModel.patch_peft_model(
                model = model,
                use_gradient_checkpointing = use_gradient_checkpointing,
            )
        pass
        if not isinstance(model, PeftModelForCausalLM) and not isinstance(model, PeftModelForSequenceClassification):
            raise TypeError(
                "Unsloth: Your model needs to call `.get_peft_model` first!"
            )
        pass

        # Get activation function
        model_type = model.config.model_type

        if   model_type == "llama":   apply_lora_mlp = apply_lora_mlp_swiglu
        elif model_type == "mistral": apply_lora_mlp = apply_lora_mlp_swiglu
        elif model_type == "qwen2":   apply_lora_mlp = apply_lora_mlp_swiglu
        elif model_type == "gemma":   apply_lora_mlp = apply_lora_mlp_geglu_approx
        elif model_type == "gemma2":  apply_lora_mlp = apply_lora_mlp_geglu_approx
        elif model_type == "cohere":  apply_lora_mlp = apply_lora_mlp_swiglu
        elif model_type == "granite": apply_lora_mlp = apply_lora_mlp_swiglu
        elif model_type == "qwen3":   apply_lora_mlp = apply_lora_mlp_swiglu
        elif model_type == "falcon_h1":   apply_lora_mlp = apply_lora_mlp_swiglu
        elif model_type == "qwen3moe":   apply_lora_mlp = apply_lora_mlp_swiglu
        else:
            raise NotImplementedError(f"Unsloth: {model_type} is not yet implemented!")
        pass

        model = prepare_model_for_kbit_training(
            model,
            use_gradient_checkpointing = use_gradient_checkpointing,
            use_reentrant = True,
        )

        # Fix up config for transformers uploading PEFT
        for active_adapter in model.peft_config.keys():
            # Not necessary since we requires transformers >= 4.37
            if False:
                name = model.peft_config[active_adapter].base_model_name_or_path
                if name.startswith("unsloth/") and name.endswith("-bnb-4bit"):
                    name = name[:len(name) - len("-bnb-4bit")]
                    model.peft_config[active_adapter].base_model_name_or_path = name
                pass
            # Add revision to enable future fast inference paths
            # [TODO] Bugs out!see https://github.com/unslothai/unsloth/issues/492
            # model.peft_config[active_adapter].revision = f"unsloth"
        pass

        from transformers.trainer import Trainer 
        if Trainer._inner_training_loop.__name__ != "_fast_inner_training_loop":
            raise RuntimeError("Unsloth: Unsuccessfully patched Trainer! Please file a bug report!")
        pass

        # Fix loftq issues
        # loftq_config must not = None, but rather {}
        all_configs = model.peft_config
        for key, current_config in all_configs.items():
            if hasattr(current_config, "loftq_config") and current_config.loftq_config is None:
                new_args = current_config.__dict__
                new_args["loftq_config"] = {}
                current_config = current_config.__class__(**new_args)
                all_configs[key] = current_config
            pass
        pass

        # Do patching
        n_mlp = 0
        n_qkv = 0
        n_o   = 0

        active_adapter = model.active_adapters[0] if \
            hasattr(model, "active_adapters") else model.active_adapter

        # Get dropout and bias
        lora_dropout = model.peft_config[active_adapter].lora_dropout
        bias         = model.peft_config[active_adapter].bias

        # We also do not inplace edit QKV for Cohere!
        _apply_lora_mlp = \
            functools.partial(apply_lora_mlp, inplace = False) \
            if model_type == "cohere" else \
            apply_lora_mlp
        pass

        if lora_dropout == 0 and bias == "none":
            for idx, layer in enumerate(model.model.model.layers):

                # MLP patching
                gate_proj = layer.mlp.gate_proj
                up_proj   = layer.mlp.  up_proj
                down_proj = layer.mlp.down_proj

                if  hasattr(gate_proj, "lora_A") and \
                    hasattr(  up_proj, "lora_A") and \
                    hasattr(down_proj, "lora_A") and \
                    (getattr(gate_proj, "base_layer", gate_proj).bias is None) and \
                    (getattr(  up_proj, "base_layer",   up_proj).bias is None) and \
                    (getattr(down_proj, "base_layer", down_proj).bias is None) and \
                    (len(getattr(gate_proj, "lora_magnitude_vector", []) or []) == 0) and \
                    (len(getattr(  up_proj, "lora_magnitude_vector", []) or []) == 0) and \
                    (len(getattr(down_proj, "lora_magnitude_vector", []) or []) == 0):

                    # https://stackoverflow.com/questions/50599045/python-replacing-a-function-within-a-class-of-a-module
                    layer.mlp.forward = types.MethodType(_apply_lora_mlp, layer.mlp)
                    n_mlp += 1
                else:
                    logger.warning_once(
                        "Not an error, but Unsloth cannot patch MLP layers with our manual autograd engine since either LoRA adapters\n"\
                        "are not enabled or a bias term (like in Qwen) is used."
                    )
                pass

                # QKV attention patching
                q_proj = layer.self_attn.q_proj
                k_proj = layer.self_attn.k_proj
                v_proj = layer.self_attn.v_proj
                if  hasattr(q_proj, "lora_A") and \
                    hasattr(k_proj, "lora_A") and \
                    hasattr(v_proj, "lora_A") and \
                    (getattr(q_proj, "base_layer", q_proj).bias is None) and \
                    (getattr(k_proj, "base_layer", k_proj).bias is None) and \
                    (getattr(v_proj, "base_layer", v_proj).bias is None) and \
                    (len(getattr(q_proj, "lora_magnitude_vector", []) or []) == 0) and \
                    (len(getattr(k_proj, "lora_magnitude_vector", []) or []) == 0) and \
                    (len(getattr(v_proj, "lora_magnitude_vector", []) or []) == 0):

                    layer.self_attn.apply_qkv = apply_lora_qkv
                    n_qkv += 1
                else:
                    if model_type == "qwen2": n_qkv += 1
                    else:
                        logger.warning_once(
                            "Not an error, but Unsloth cannot patch Attention layers with our manual autograd engine since either LoRA adapters\n"\
                            "are not enabled or a bias term (like in Qwen) is used."
                        )
                    pass
                pass

                # O attention patching
                o_proj = layer.self_attn.o_proj
                if hasattr(o_proj, "lora_A") and \
                    (getattr(o_proj, "base_layer", o_proj).bias is None) and \
                    (len(getattr(o_proj, "lora_magnitude_vector", []) or []) == 0):

                    layer.self_attn.apply_o = apply_lora_o
                    n_o += 1
                else:
                    logger.warning_once(
                        "Not an error, but Unsloth cannot patch O projection layer with our manual autograd engine since either LoRA adapters\n"\
                        "are not enabled or a bias term (like in Qwen) is used."
                    )
                pass
            pass
        pass

        logger.warning_once(
            f"Unsloth {__version__} patched {len(model.model.model.layers)} layers with "\
            f"{n_qkv} QKV layers, {n_o} O layers and {n_mlp} MLP layers.",
        )
        patch_saving_functions(model)

        # Patch cross entropy loss labels
        # Fixes https://github.com/unslothai/unsloth/issues/10
        max_seq_length = model.max_seq_length
        # extra_ignored_labels = torch.full((max_seq_length, 1), -100, device = "cuda:0")
        # model.model.extra_ignored_labels = extra_ignored_labels
        internal_model = model
        while hasattr(internal_model, "model"):
            internal_model.max_seq_length = max_seq_length
            internal_model = internal_model.model
        pass
        internal_model.max_seq_length = max_seq_length        

        # Patch tokenizer to pad to the right
        internal_model = model
        while hasattr(internal_model, "model"):
            if hasattr(internal_model, "_saved_temp_tokenizer"):
                internal_model._saved_temp_tokenizer.padding_side = "right"
            pass
            internal_model = internal_model.model
        pass
        if hasattr(internal_model, "_saved_temp_tokenizer"):
            internal_model._saved_temp_tokenizer.padding_side = "right"
        pass

        # Clear deleted GPU items
        for _ in range(3):
            gc.collect()
            torch.cuda.empty_cache()
        pass

        # Patch for fast inference
        vllm_engine = getattr(model.model, "vllm_engine", None)
        if vllm_engine is not None:
            model.vllm_engine = model.model.vllm_engine
            model.fast_generate = model.model.fast_generate
            model.fast_generate_batches = model.model.fast_generate_batches

            # Also saving and loading LoRA
            from unsloth_zoo.vllm_utils import save_lora, load_lora
            model.save_lora = functools.partial(save_lora, model)
            model.load_lora = functools.partial(load_lora, model)
        pass

        # Add for_inference and for_training
        model.for_training  = functools.partial(FastLlamaModel.for_training,  model)
        model.for_inference = functools.partial(FastLlamaModel.for_inference, model)
        return model
    pass


    @staticmethod
    def for_inference(model):
        if not hasattr(model, "parameters"):
            raise TypeError("Unsloth: I think you're passing a tokenizer, not the model to for_inference!")

        def _for_inference(m):
            if hasattr(m, "gradient_checkpointing"): m.gradient_checkpointing = False
            if hasattr(m, "training"): m.training = False
            # Pad tokenizer to the left
            if hasattr(m, "_saved_temp_tokenizer"): m._saved_temp_tokenizer.padding_side = "left"
            # Set a flag for generation!
            m._flag_for_generation = True
        pass
        m = model
        while hasattr(m, "model"):
            _for_inference(m)
            m = m.model
        _for_inference(m)

        # Since transformers 4.53, must turn off explicitly
        for module in model.modules():
            if hasattr(module, "gradient_checkpointing"):
                module.gradient_checkpointing = False
        pass

        # Also disable training for embeddings for NEFTune
        if hasattr(model, "get_input_embeddings"):
            embeddings = model.get_input_embeddings()
            if hasattr(embeddings, "training"): embeddings.training = False
        pass
        if hasattr(model, "get_output_embeddings"):
            embeddings = model.get_output_embeddings()
            if hasattr(embeddings, "training"): embeddings.training = False
        pass
        return model
    pass


    @staticmethod
    def for_training(model, use_gradient_checkpointing = True):
        if not hasattr(model, "parameters"):
            raise TypeError("Unsloth: I think you're passing a tokenizer, not the model to for_training!")

        # Delete all fast inference loras
        for param in model.parameters():
            if hasattr(param, "_fast_lora"):
                del param._fast_lora
        pass

        def _for_training(m):
            if hasattr(m, "gradient_checkpointing"): m.gradient_checkpointing = use_gradient_checkpointing
            if hasattr(m, "training"): m.training = True
            # Pad tokenizer to the left
            if hasattr(m, "_saved_temp_tokenizer"): m._saved_temp_tokenizer.padding_side = "right"
            # Set a flag for generation!
            if hasattr(m, "_flag_for_generation"): del m._flag_for_generation
        pass
        m = model
        while hasattr(m, "model"):
            _for_training(m)
            m = m.model
        _for_training(m)

        # Since transformers 4.53, must turn on explicitly
        for module in model.modules():
            if hasattr(module, "gradient_checkpointing"):
                module.gradient_checkpointing = use_gradient_checkpointing
        pass

        # Also re-enable training for embeddings for NEFTune
        if hasattr(model, "get_input_embeddings"):
            embeddings = model.get_input_embeddings()
            if hasattr(embeddings, "training"): embeddings.training = True
        pass
        if hasattr(model, "get_output_embeddings"):
            embeddings = model.get_output_embeddings()
            if hasattr(embeddings, "training"): embeddings.training = True
        pass
        return model
    pass
pass

from .rl import PatchFastRL
PatchFastRL(FastLanguageModel = FastLlamaModel)<|MERGE_RESOLUTION|>--- conflicted
+++ resolved
@@ -782,11 +782,7 @@
     # Ignore attention_mask
     if attention_mask is None:
         padding_mask = None
-<<<<<<< HEAD
     elif self.training and not keep_padding:    
-=======
-    elif self.training and os.environ.get("UNSLOTH_KEEP_PADDING", "0") != '1':    
->>>>>>> 6ac4e2e3
         attention_mask = None
         padding_mask = None
     else:
