# Copyright 2023-present Daniel Han-Chen & the Unsloth team. All rights reserved.
#
# Licensed under the Apache License, Version 2.0 (the "License");
# you may not use this file except in compliance with the License.
# You may obtain a copy of the License at
#
#     http://www.apache.org/licenses/LICENSE-2.0
#
# Unless required by applicable law or agreed to in writing, software
# distributed under the License is distributed on an "AS IS" BASIS,
# WITHOUT WARRANTIES OR CONDITIONS OF ANY KIND, either express or implied.
# See the License for the specific language governing permissions and
# limitations under the License.

import torch
import gc
import math
import functools
from typing import Optional, Tuple, List, Union

from ._utils import *
from ._utils import patch_unsloth_smart_gradient_checkpointing
from ._utils import __version__, importlib_version
from ._utils import move_to_device
from ._utils import (
    _get_inference_mode_context_manager,
    _prepare_model_for_qat,
)
from ..utils.packing import (
    get_packed_info_from_kwargs,
    mask_packed_sequence_boundaries,
)
from ..utils.attention_dispatch import (
    AttentionConfig,
    AttentionContext,
    run_attention,
    select_attention_backend,
)
from torch.nn.functional import scaled_dot_product_attention
from transformers import __version__ as transformers_version
from unsloth_zoo.utils import Version, _get_dtype
from unsloth_zoo.hf_utils import (
    dtype_from_config,
    add_dtype_kwargs,
    fix_lora_auto_mapping,
)
from unsloth_zoo.peft_utils import SKIP_QUANTIZATION_MODULES
from ..device_type import (
    is_hip,
    get_device_type,
    DEVICE_TYPE,
    DEVICE_TYPE_TORCH,
    DEVICE_COUNT,
    ALLOW_PREQUANTIZED_MODELS,
)

transformers_version = Version(transformers_version)
# Transformers moved rotary embeddings out of all attention layers
IS_ATTENTION_REFACTOR = transformers_version > Version("4.47.1")
try:
    from transformers.modeling_layers import GradientCheckpointingLayer
except:
    GradientCheckpointingLayer = type(None)

from transformers.models.llama.modeling_llama import (
    logger,
    BaseModelOutputWithPast,
    CausalLMOutputWithPast,
)
from transformers.modeling_attn_mask_utils import (
    _prepare_4d_causal_attention_mask_for_sdpa,
)
from ..kernels import *
from ..tokenizer_utils import *
from .vision import FastBaseModel

# Final patching code
from transformers.models.llama.modeling_llama import (
    LlamaAttention,
    LlamaDecoderLayer,
    LlamaModel,
    LlamaForCausalLM,
)

# For Pytorch 2.1.1
try:
    from transformers.models.llama.modeling_llama import (
        LlamaSdpaAttention,
        LlamaFlashAttention2,
    )
except:
    LlamaSdpaAttention = LlamaAttention
    LlamaFlashAttention2 = LlamaAttention

from transformers import (
    AutoTokenizer,
    AutoModelForCausalLM,
    AutoModelForSequenceClassification,
    BitsAndBytesConfig,
    AutoConfig,
)
from transformers.models.auto.modeling_auto import MODEL_FOR_CAUSAL_LM_MAPPING
from transformers import set_seed as transformers_set_seed
from peft import LoraConfig, TaskType, get_peft_model as _get_peft_model
from peft import PeftModelForCausalLM, PeftModelForSequenceClassification
from ..save import patch_saving_functions
import re, os, inspect, math, sys
import types

try:
    from huggingface_hub.utils import get_token
except:
    # Old HF Hub versions <= 0.0.25
    from huggingface_hub.utils._token import get_token
from triton import __version__ as triton_version

HAS_XFORMERS = xformers is not None
BlockDiagonalCausalMask = (
    xformers.attn_bias.BlockDiagonalCausalMask if HAS_XFORMERS else None
)

if DEVICE_TYPE == "xpu":
    clean_gpu_cache = torch.xpu.empty_cache
    get_current_device = torch.xpu.current_device
else:
    clean_gpu_cache = torch.cuda.empty_cache
    get_current_device = torch.cuda.current_device


def original_apply_qkv(self, X):
    Q = self.q_proj(X)
    K = self.k_proj(X)
    V = self.v_proj(X)
    return Q, K, V


def original_apply_o(self, X):
    O = self.o_proj(X)
    return O


from math import sqrt as math_sqrt

KV_CACHE_INCREMENT = 512  # KV Cache update size
torch_nn_functional_softmax = torch.nn.functional.softmax
# SDPA has GQA internally
SDPA_HAS_GQA = "enable_gqa" in scaled_dot_product_attention.__doc__


# Fix new HF's inference code
def _fast_prepare_inputs_for_generation(
    self,
    input_ids,
    attention_mask = None,
    **kwargs,
):
    past_key_values = kwargs.get("past_key_values", None)
    if past_key_values is not None:
        # Check for uninitialized DynamicCache
        if len(past_key_values) == 0:
            past_key_values = None
            kwargs["past_key_values"] = None
        # New since 4.56
        elif (
            hasattr(past_key_values, "get_seq_length")
            and past_key_values.get_seq_length() == 0
        ):
            past_key_values = None
            kwargs["past_key_values"] = None
        else:
            if hasattr(past_key_values, "get_seq_length"):
                past_length = past_key_values.get_seq_length()
            else:
                past_length = past_key_values[0][0].shape[2]

            # We have to slice the input_ids to be only the new tokens
            if input_ids.shape[1] > past_length:
                input_ids = input_ids[:, past_length:]
            else:
                input_ids = input_ids[:, -1:]

            # Check for position_ids
            if "position_ids" in kwargs:
                position_ids = kwargs["position_ids"]
                if position_ids.shape[1] > past_length:
                    kwargs["position_ids"] = position_ids[:, past_length:]
                else:
                    kwargs["position_ids"] = position_ids[:, -1:]
            else:
                # Create position_ids if not present
                seq_len = input_ids.shape[1]
                kwargs["position_ids"] = (
                    torch.arange(
                        past_length,
                        past_length + seq_len,
                        dtype = torch.long,
                        device = input_ids.device,
                    )
                    .unsqueeze(0)
                    .repeat(input_ids.shape[0], 1)
                )

            # Get to the base model
            base_model = self
            if hasattr(base_model, "base_model_prefix"):
                base_model = getattr(base_model, base_model.base_model_prefix)

            if hasattr(
                base_model, "_prepare_4d_causal_attention_mask_with_cache_position"
            ):

                def needs_device_kw(fn) -> bool:
                    try:
                        sig = inspect.signature(inspect.unwrap(fn))
                        return "device" in sig.parameters
                    except:
                        # transformers <= 4.51.3 includes device arg but > 4.51.3 does not
                        return transformers_version < Version("4.52.0")

                # Define bs and calculate correct sequence length
                bs, seq_len = input_ids.shape
                seq_len = input_ids.shape[1]

                # cache_position should start from past_length and cover the new tokens
                cache_position = torch.arange(
                    past_length, past_length + seq_len, device = input_ids.device
                )

                kwargs = {
                    "sequence_length": seq_len,  # Was 1, now seq_len
                    "target_length": past_length + seq_len,  # Was cache_length
                    "dtype": self.dtype,
                    "cache_position": cache_position,
                    "batch_size": bs,
                    "config": self.config,
                    "past_key_values": past_key_values,
                }
                try:
                    if needs_device_kw(
                        base_model._prepare_4d_causal_attention_mask_with_cache_position
                    ):
                        kwargs["device"] = input_ids.device
                except:
                    print(
                        f"Unsloth: Could not inspect signature of {base_model._prepare_4d_causal_attention_mask_with_cache_position}"
                    )

                attention_mask = (
                    base_model._prepare_4d_causal_attention_mask_with_cache_position(
                        attention_mask,
                        **kwargs,
                    )
                )
            else:
                attention_mask = attention_mask[:, [-1]]
                if transformers_version <= Version("4.52.4"):
                    logger.warning_once(
                        f"{self.__class__.__name__} has no `_prepare_4d_causal_attention_mask_with_cache_position` method "
                        "defined in its base modeling class. Compiled forward passes will be sub-optimal. If you're "
                        "writing code, see Llama for an example implementation. If you're a user, please report this "
                        "issue on GitHub."
                    )

    if "cache_position" in kwargs:
        kwargs["position_ids"] = kwargs["cache_position"]
    return {
        "input_ids": input_ids,
        "attention_mask": attention_mask,
        **kwargs,
    }


def fix_prepare_inputs_for_generation(module):
    # Fix prepare_inputs_for_generation
    if hasattr(module, "prepare_inputs_for_generation"):
        module.prepare_inputs_for_generation = _fast_prepare_inputs_for_generation


torch_matmul = torch.matmul


def LlamaAttention_fast_forward_inference(
    self,
    hidden_states: torch.Tensor,
    past_key_value: Optional[Tuple[torch.Tensor]],
    position_ids,
    do_prefill = False,
    attention_mask = None,
):
    """
    https://github.com/huggingface/transformers/blob/main/src/transformers/models/llama/modeling_llama.py#L406
    Fast inference using KV cache.
    QK^T can be computed in 4 chunks

    [Q, q] @ [K, k].T where q, k are the new tokens.
    [QK^T, Qk^T]
    [qK^T, qk^T]

    Since the attention mask wipes Qk^T, we just get
    [QK^T,    0]
    [qK^T, qk^T]

    Since softmax is row-wise, we get
    softmax([QK^T,    0])
    softmax([qK^T, qk^T])

    We then multiply by   [V]
                          [v]
    softmax([QK^T,    0]) [softmax(QK^T)V] *
    softmax([qK^T, qk^T]) [softmax([qK^T, qk^T]) @ [V, v]]

    But notice * [softmax(QK^T)V] is just the last attention.
    We just need to compute the last final row.

    This means we can pass in a row of Q, but we need to
    remember K and V, which are called the KV cache.
    """
    Xn = hidden_states
    bsz, _, hd = hidden_states.size()
    K1, V1 = past_key_value
    dtype = Xn.dtype

    n_heads = self.config.num_attention_heads
    n_groups = self.num_key_value_groups
    n_kv_heads = self.config.num_key_value_heads
    head_dim = self.head_dim
    # assert(n_kv_heads * n_groups == n_heads)

    hidden_size = self.config.hidden_size
    attention_size = n_heads * head_dim
    seq_len = K1.shape[-2]
    kv_seq_len = seq_len + 1

    # Prefill phase
    # if not hasattr(self, "paged_attention"):
    device = hidden_states.device
    if do_prefill:
        self.paged_attention = torch.empty(
            (KV_CACHE_INCREMENT + seq_len + 1, 2, bsz, n_kv_heads, head_dim),
            dtype = dtype,
            device = device,
        )
        self.paged_attention_K = self.paged_attention[:, 0]
        self.paged_attention_V = self.paged_attention[:, 1]
        self.paged_attention_K[:seq_len] = K1.permute(2, 0, 1, 3)
        self.paged_attention_V[:seq_len] = V1.permute(2, 0, 1, 3)
        self.temp_QA = torch.empty(
            (2, bsz, 1, attention_size), dtype = dtype, device = device
        )
        self.temp_KV = torch.empty(
            (2, bsz, 1, n_kv_heads * head_dim), dtype = dtype, device = device
        )
        self.RH_Q = torch.empty((bsz, n_heads, 1, head_dim), dtype = dtype, device = device)

        # Mistral Nemo 12b has weird dimensions
        if attention_size != hidden_size:
            self.temp_O = torch.empty((1, bsz, hidden_size), dtype = dtype, device = device)
        else:
            self.temp_O = self.temp_QA[1][:, :, :hidden_size]

        self.attention = torch.empty(
            (bsz, n_heads, 1, KV_CACHE_INCREMENT + seq_len), dtype = dtype, device = device
        )
        self.scalar = 1.0 / math_sqrt(self.head_dim)
        self.half_head_dim = head_dim // 2
    elif kv_seq_len >= self.paged_attention.shape[0]:
        self.paged_attention.resize_(
            (
                self.paged_attention.shape[0] + KV_CACHE_INCREMENT,
                2,
                bsz,
                n_kv_heads,
                head_dim,
            )
        )
        self.paged_attention_K = self.paged_attention[:, 0]
        self.paged_attention_V = self.paged_attention[:, 1]
        self.attention.resize_(
            (bsz, n_heads, 1, self.attention.shape[-1] + KV_CACHE_INCREMENT)
        )

    Qn = fast_linear_forward(self.q_proj, Xn, out = self.temp_QA[0])
    Kn = fast_linear_forward(self.k_proj, Xn, out = self.temp_KV[0])
    Vn = fast_linear_forward(self.v_proj, Xn, out = self.temp_KV[1])
    Qn = Qn.view(bsz, 1, n_heads, head_dim).transpose(1, 2)
    Kn = Kn.view(bsz, 1, n_kv_heads, head_dim).transpose(1, 2)
    Vn = Vn.view(bsz, 1, n_kv_heads, head_dim).transpose(1, 2)

    # cos, sin = self.rotary_emb(Vn, seq_len = kv_seq_len)
    # Qn, Kn = inplace_rope_embedding(Qn, Kn, cos, sin, position_ids)

    # Need to do it prior 2 steps before hitting full on short KV cache
    # or else error
    self.rotary_emb.extend_rope_embedding(Vn, seq_len + 2)
    cos, sin = self.rotary_emb.get_cached(kv_seq_len, Qn.device.index)
    cos = cos[position_ids].unsqueeze(1)
    sin = sin[position_ids].unsqueeze(1)
    h = self.half_head_dim

    RH_Q = self.RH_Q
    RH_Q[:, :, :, :h] = Qn[:, :, :, h:]
    RH_Q[:, :, :, h:] = Qn[:, :, :, :h]
    RH_Q[:, :, :, :h].neg_()  # torch.neg(RH_Q[:,:,:,:h], out = RH_Q[:,:,:,:h])
    Qn *= cos
    Qn.addcmul_(RH_Q, sin)

    RH_K = RH_Q[
        :, :n_kv_heads, :, :
    ]  # torch.empty((n_kv_heads, 1, head_dim), dtype = dtype, device = "cuda:0")
    RH_K[:, :, :, :h] = Kn[:, :, :, h:]
    RH_K[:, :, :, h:] = Kn[:, :, :, :h]
    RH_K[:, :, :, :h].neg_()  # torch.neg(RH_K[:,:,:,:h], out = RH_K[:,:,:,:h])
    Kn *= cos
    Kn.addcmul_(RH_K, sin)

    # New KV cache
    # Kn = torch.cat([K1, Kn], dim = 2)
    # Vn = torch.cat([V1, Vn], dim = 2)
    self.paged_attention_K[seq_len] = Kn.permute(2, 0, 1, 3)
    self.paged_attention_V[seq_len] = Vn.permute(2, 0, 1, 3)
    Kn = self.paged_attention_K[:kv_seq_len].permute(1, 2, 0, 3)
    Vn = self.paged_attention_V[:kv_seq_len].permute(1, 2, 0, 3)

    # Handle sliding windows
    sliding_window = getattr(self.config, "sliding_window", None)
    if sliding_window is not None and kv_seq_len > sliding_window:
        # From https://github.com/huggingface/transformers/blob/main/src/transformers/models/mistral/modeling_mistral.py#L193
        slicing_tokens = 1 - sliding_window
        Knn = Kn[:, :, slicing_tokens:, :]  # .contiguous()
        Vnn = Vn[:, :, slicing_tokens:, :]  # .contiguous()
    else:
        Knn, Vnn = Kn, Vn

    # Grouped query attention
    _, _, cached_len, _ = Knn.shape
    if bsz == 1 or not SDPA_HAS_GQA and n_groups != 1:
        Knn = Knn[:, :, None, :, :].expand(
            bsz, n_kv_heads, n_groups, cached_len, head_dim
        )
        Vnn = Vnn[:, :, None, :, :].expand(
            bsz, n_kv_heads, n_groups, cached_len, head_dim
        )
        Knn = Knn.reshape(bsz, n_heads, cached_len, head_dim)
        Vnn = Vnn.reshape(bsz, n_heads, cached_len, head_dim)
    # else:
    #     Knn, Vnn = Knn, Vnn
    # pass

    # when qlen==vlen and attn_mask is None, we should use causal attention
    Q_len = Qn.shape[-2]
    K_len = Knn.shape[-2]
    if attention_mask is None and Q_len == K_len:
        is_causal = True
    else:
        is_causal = False
    # Attention
    if bsz == 1:
        Qn *= self.scalar  # See https://github.com/ggerganov/llama.cpp/issues/7805#issuecomment-2153349963
        # It seems like doing (Q * scalar) @ K is better than (Q @ K) * scalar to stop overflows
        A = torch_matmul(
            Qn, Knn.transpose(2, 3), out = self.attention[:, :, :, :cached_len]
        )
        # if attention_mask is not None: A += attention_mask # Must add attention_mask for batched
        A[:] = torch_nn_functional_softmax(
            A, dim = -1, dtype = torch.float32
        )  # .to(A.dtype)
        A = torch_matmul(A, Vnn, out = Qn)
    else:
        if SDPA_HAS_GQA:
            A = scaled_dot_product_attention(
                Qn,
                Knn,
                Vnn,
                attn_mask = attention_mask,
                is_causal = is_causal,
                enable_gqa = True,
            )
        else:
            A = scaled_dot_product_attention(
                Qn, Knn, Vnn, attn_mask = attention_mask, is_causal = is_causal
            )
    A = A.transpose(1, 2)
    A = A.reshape(bsz, 1, attention_size)
    A = fast_linear_forward(self.o_proj, A, out = self.temp_O)
    return A, (Kn, Vn)


torch_nn_functional_silu = torch.nn.functional.silu


def fast_swiglu_inference(
    self, X, temp_gate = None, temp_up = None, gate_multiplier = None, down_multiplier = None
):
    # gate = self.gate_proj(X)
    # up   = self.up_proj(X)
    bsz, _, hd = X.shape
    # mlp_size = self.config.intermediate_size
    # temp = torch.empty((2, bsz, 1, mlp_size), dtype = X.dtype, device = "cuda:0")

    gate = fast_linear_forward(self.gate_proj, X, out = temp_gate)

    if gate_multiplier is not None:
        gate *= gate_multiplier

    up = fast_linear_forward(self.up_proj, X, out = temp_up)

    gate = torch_nn_functional_silu(gate, inplace = True)
    gate *= up

    # X = self.down_proj(gate)
    down = fast_linear_forward(self.down_proj, gate, out = up[:, :, :hd])

    if down_multiplier is not None:
        down *= down_multiplier

    return down


torch_square = torch.square
torch_mean = torch.mean


def fast_rms_layernorm_inference(self, X, XX = None, XX2 = None, variance = None):
    old_dtype = X.dtype
    if XX is None:
        XX = X.to(torch.float32)
        variance = XX.square().mean(-1, keepdim = True)
    else:
        XX.copy_(X)
        torch_mean(torch_square(XX, out = XX2), -1, keepdim = True, out = variance)
    variance += self.variance_epsilon
    XX *= variance.rsqrt_()

    if XX is None:
        X = XX.to(old_dtype)
    else:
        X.copy_(XX)

    X *= self.weight
    return X


def fast_rms_layernorm_inference_gemma(self, X, out_weight = None):
    XX = X.to(torch.float32)
    variance = XX.square().mean(-1, keepdim = True)
    variance += self.variance_epsilon
    XX *= variance.rsqrt_()

    if out_weight is None:
        out_weight = self.weight + 1.0
    else:
        out_weight[:] = self.weight
        out_weight += 1.0

    XX *= out_weight
    return XX.to(X.dtype)


# Normal layernorm with mean removal
@torch.compile(fullgraph = False, dynamic = True, options = torch_compile_options)
def fast_layernorm_compiled(layernorm, X):
    old_dtype = X.dtype
    X = X.float()
    mean = X.mean(-1, keepdim = True)
    Xbar = X - mean
    X = (
        Xbar
        * torch.rsqrt(Xbar.square().mean(-1, keepdim = True) + layernorm.variance_epsilon)
        * layernorm.weight.float()
    )
    return X.to(old_dtype)


# https://github.com/huggingface/transformers/blob/main/src/transformers/models/llama/modeling_llama.py#L320
def LlamaAttention_fast_forward(
    self,
    hidden_states: torch.Tensor,
    causal_mask: Optional[BlockDiagonalCausalMask] = None,
    attention_mask: Optional[torch.Tensor] = None,
    position_ids: Optional[torch.LongTensor] = None,
    past_key_value: Optional[Tuple[torch.Tensor]] = None,
    output_attentions: bool = False,
    use_cache: bool = False,
    padding_mask: Optional[torch.LongTensor] = None,
    position_embeddings: Optional[Tuple[torch.Tensor, torch.Tensor]] = None,
    *args,
    **kwargs,
) -> Tuple[torch.Tensor, Optional[torch.Tensor], Optional[Tuple[torch.Tensor]]]:
    # Clear inference
    if hasattr(self, "paged_attention"):
        del self.paged_attention_K
        del self.paged_attention_V
        del self.paged_attention
        del self.temp_QA
        del self.temp_KV
        del self.RH_Q
        del self.attention
    bsz, q_len, _ = hidden_states.size()

    n_heads = self.config.num_attention_heads
    n_groups = self.num_key_value_groups
    n_kv_heads = self.config.num_key_value_heads
    head_dim = self.head_dim
    assert n_kv_heads * n_groups == n_heads

    Q, K, V = self.apply_qkv(self, hidden_states)
    Q = Q.view(bsz, q_len, n_heads, head_dim).transpose(1, 2)
    K = K.view(bsz, q_len, n_kv_heads, head_dim).transpose(1, 2)
    V = V.view(bsz, q_len, n_kv_heads, head_dim).transpose(1, 2)
    seq_info = get_packed_info_from_kwargs(kwargs, Q.device)

    kv_seq_len = K.shape[-2]
    if past_key_value is not None:
        kv_seq_len += past_key_value[0].shape[-2]

    if position_embeddings and kv_seq_len <= position_embeddings[0].shape[0]:
        cos, sin = position_embeddings
    else:
        rotary_emb = self.rotary_emb
        rotary_emb.extend_rope_embedding(V, seq_len = kv_seq_len)
        cos, sin = rotary_emb.get_cached(kv_seq_len, Q.device.index)

    rope_position_ids = position_ids
    if rope_position_ids is None and seq_info is not None:
        rope_position_ids = kwargs.get("position_ids")

    # Q, K = (
    #     fast_rope_embedding(Q, K, cos, sin)
    #     if rope_position_ids is None
    #     else inplace_rope_embedding(Q, K, cos, sin, rope_position_ids)
    # )
<<<<<<< HEAD
    if position_ids is not None:
        cos = cos[position_ids]
        sin = sin[position_ids]
    Q, K = fast_rope_embedding(Q, K, cos, sin)
=======
    Q, K = fast_rope_embedding(Q, K, cos, sin, rope_position_ids)
>>>>>>> 8490f6ef

    if past_key_value is not None:
        K = torch.cat([past_key_value[0], K], dim = 2)
        V = torch.cat([past_key_value[1], V], dim = 2)
    past_key_value = (K, V) if use_cache else None

    # Attention module
    use_varlen = seq_info is not None and past_key_value is None
    backend = select_attention_backend(use_varlen)
    config = AttentionConfig(
        backend = backend,
        n_kv_heads = n_kv_heads,
        n_groups = n_groups,
        flash_dense_kwargs = {"causal": True},
        flash_varlen_kwargs = {"dropout_p": 0.0, "causal": True},
    )
    context = AttentionContext(
        bsz = bsz,
        q_len = q_len,
        kv_seq_len = kv_seq_len,
        n_heads = n_heads,
        head_dim = head_dim,
        requires_grad = hidden_states.requires_grad,
        seq_info = seq_info,
        attention_mask = attention_mask,
        causal_mask = causal_mask,
    )

    A = run_attention(config = config, context = context, Q = Q, K = K, V = V)
    attn_output = A.reshape(bsz, q_len, n_heads * head_dim)
    attn_output = self.apply_o(self, attn_output)
    attn_weights = None
    return attn_output, attn_weights, past_key_value


# https://github.com/huggingface/transformers/blob/main/src/transformers/models/llama/modeling_llama.py#L590
def LlamaDecoderLayer_fast_forward(
    self,
    hidden_states: torch.Tensor,
    causal_mask = None,
    attention_mask: Optional[torch.Tensor] = None,
    position_ids: Optional[torch.LongTensor] = None,
    past_key_value: Optional[Tuple[torch.Tensor]] = None,
    output_attentions: Optional[bool] = False,
    use_cache: Optional[bool] = False,
    padding_mask: Optional[torch.LongTensor] = None,
    position_embeddings: Optional[Tuple[torch.Tensor, torch.Tensor]] = None,
    *args,
    **kwargs,
) -> Tuple[torch.FloatTensor, Optional[Tuple[torch.FloatTensor, torch.FloatTensor]]]:
    """
    Args:
        hidden_states (`torch.FloatTensor`): input to the layer of shape `(batch, seq_len, embed_dim)`
        attention_mask (`torch.FloatTensor`, *optional*): attention mask of size
            `(batch, 1, tgt_len, src_len)` where padding elements are indicated by very large negative values.
        output_attentions (`bool`, *optional*):
            Whether or not to return the attentions tensors of all attention layers. See `attentions` under
            returned tensors for more detail.
        use_cache (`bool`, *optional*):
            If set to `True`, `past_key_values` key value states are returned and can be used to speed up decoding
            (see `past_key_values`).
        past_key_value (`Tuple(torch.FloatTensor)`, *optional*): cached past key and value projection states
    """
    if use_cache and hasattr(self, "_flag_for_generation"):
        residual = hidden_states
        hidden_states = fast_rms_layernorm_inference(
            self.input_layernorm, hidden_states
        )
        hidden_states, self_attn_weights, present_key_value = self.self_attn(
            hidden_states = hidden_states,
            causal_mask = causal_mask,
            attention_mask = attention_mask,
            position_ids = position_ids,
            past_key_value = past_key_value,
            output_attentions = output_attentions,
            use_cache = use_cache,
            padding_mask = padding_mask,
            position_embeddings = position_embeddings,
            **kwargs,
        )
        hidden_states += residual

        # Fully Connected
        residual = hidden_states
        hidden_states = fast_rms_layernorm_inference(
            self.post_attention_layernorm, hidden_states
        )
        hidden_states = fast_swiglu_inference(self.mlp, hidden_states)
        hidden_states += residual
    else:
        residual = hidden_states
        hidden_states = fast_rms_layernorm(self.input_layernorm, hidden_states)
        hidden_states, self_attn_weights, present_key_value = self.self_attn(
            hidden_states = hidden_states,
            causal_mask = causal_mask,
            attention_mask = attention_mask,
            position_ids = position_ids,
            past_key_value = past_key_value,
            output_attentions = output_attentions,
            use_cache = use_cache,
            padding_mask = padding_mask,
            position_embeddings = position_embeddings,
            **kwargs,
        )
        hidden_states = residual + hidden_states

        # Fully Connected
        residual = hidden_states
        hidden_states = fast_rms_layernorm(self.post_attention_layernorm, hidden_states)
        hidden_states = self.mlp(hidden_states)
        hidden_states = residual + hidden_states

    outputs = (hidden_states,)
    if output_attentions:
        outputs += (self_attn_weights,)
    if use_cache:
        outputs += (present_key_value,)
    return outputs


# https://github.com/unslothai/unsloth/issues/404#issuecomment-2323473452
__DTYPE_MAP = {
    "float32": torch.float32,
    torch.float32: torch.float32,
    "float16": torch.float16,
    torch.float16: torch.float16,
    "bfloat16": torch.bfloat16,
    torch.bfloat16: torch.bfloat16,
}


# https://github.com/huggingface/transformers/blob/main/src/transformers/models/llama/modeling_llama.py#L825
def LlamaModel_fast_forward(
    self,
    input_ids: Optional[torch.LongTensor] = None,
    causal_mask: Optional[BlockDiagonalCausalMask] = None,
    attention_mask: Optional[torch.Tensor] = None,
    position_ids: Optional[torch.LongTensor] = None,
    past_key_values: Optional[List[torch.FloatTensor]] = None,
    inputs_embeds: Optional[torch.FloatTensor] = None,
    use_cache: Optional[bool] = None,
    output_attentions: Optional[bool] = None,
    output_hidden_states: Optional[bool] = None,
    return_dict: Optional[bool] = None,
    *args,
    **kwargs,
) -> Union[Tuple, BaseModelOutputWithPast]:
    output_attentions = (
        output_attentions
        if output_attentions is not None
        else self.config.output_attentions
    )
    assert output_attentions is False
    output_hidden_states = (
        output_hidden_states
        if output_hidden_states is not None
        else self.config.output_hidden_states
    )
    use_cache = use_cache if use_cache is not None else self.config.use_cache

    return_dict = (
        return_dict if return_dict is not None else self.config.use_return_dict
    )

    # retrieve input_ids and inputs_embeds
    if input_ids is not None and inputs_embeds is not None:
        raise ValueError(
            "Unsloth: You cannot specify both decoder_input_ids and decoder_inputs_embeds at the same time"
        )
    elif input_ids is not None:
        batch_size, seq_length = input_ids.shape
    elif inputs_embeds is not None:
        batch_size, seq_length, _ = inputs_embeds.shape
    else:
        raise ValueError(
            "Unsloth: You have to specify either decoder_input_ids or decoder_inputs_embeds"
        )

    seq_length_with_past = seq_length

    # Fix out of bounds tokenization unless we were given packed metadata
    allow_overlength = getattr(self, "_unsloth_allow_packed_overlength", False) or (
        "packed_seq_lengths" in kwargs
    )
    if hasattr(self, "max_seq_length") and not allow_overlength:
        if seq_length > self.max_seq_length:
            shape = input_ids.shape if input_ids is not None else inputs_embeds.shape
            logger.warning_once(
                f"Unsloth: Input IDs of shape {shape} with length {seq_length} > the model's max sequence length of {self.max_seq_length}.\n"
                "We shall truncate it ourselves. It's imperative if you correct this issue first."
            )
        if input_ids is not None:
            input_ids = input_ids[:, : self.max_seq_length]
        elif inputs_embeds is not None:
            inputs_embeds = inputs_embeds[:, : self.max_seq_length, :]

    past_key_values_length = 0

    if past_key_values is not None:
        past_key_values_length = past_key_values[0][0].shape[2]
        seq_length_with_past = seq_length_with_past + past_key_values_length

    # We already handle KV cache position_ids ourselves.
    if False:  # (past_key_values_length != 0):
        position_ids = torch.arange(
            past_key_values_length,
            seq_length + past_key_values_length,
            dtype = torch.int32,
            device = f"{DEVICE_TYPE_TORCH}:0",
        )
        position_ids = position_ids.unsqueeze(0).view(-1, seq_length)
    elif position_ids is not None:
        position_ids = position_ids.view(-1, seq_length).to(torch.int32)  # .long()
    else:
        position_ids = None

    if position_ids is not None:
        if position_ids.shape[0] != batch_size:
            position_ids = position_ids.repeat((batch_size, 1))

    # Embed positions
    if inputs_embeds is None:
        inputs_embeds = self.embed_tokens(input_ids)

    inputs_embeds = inputs_embeds.to(_get_dtype(dtype_from_config(self.config)))

    # Normalized from Gemma
    IS_GEMMA = self.config.model_type.startswith("gemma")
    IS_GEMMA2 = self.config.model_type.startswith("gemma2")
    IS_COHERE = self.config.model_type.startswith("cohere")
    IS_GRANITE = self.config.model_type.startswith("granite")
    IS_FALCON_H1 = self.config.model_type.startswith("falcon_h1")

    train_embed_tokens = self.embed_tokens.weight.requires_grad

    if IS_GEMMA:
        # Match Gemma exactly by casting to bfloat16 / float16
        # inputs_embeds *= math_sqrt(self.config.hidden_size)
        # Ie 3072**0.5 = 55.5000 in bfloat16, whilst 55.4256 in float32
        # &  2048**0.5 = 45.2500 in bfloat16, whilst 45.2548 in float32
        normalizer = torch.tensor(
            math_sqrt(self.config.hidden_size), dtype = inputs_embeds.dtype
        )

        if train_embed_tokens:
            # Careful we must not do an inplace op!
            inputs_embeds = inputs_embeds * normalizer
        else:
            inputs_requires_grad = inputs_embeds.requires_grad
            if not inputs_embeds.is_leaf:
                inputs_embeds = inputs_embeds.detach()
                inputs_requires_grad = True
            elif inputs_requires_grad:
                inputs_embeds.requires_grad_(False)
            inputs_embeds *= normalizer
            # inputs_embeds *= math_sqrt(self.config.hidden_size)
            if inputs_requires_grad:
                inputs_embeds.requires_grad_(True)

    # Fix up attention mask by setting elements to 0
    # Specifically for DPO
    if (
        getattr(self, "_has_no_labels", False) is True
        and (attention_mask is not None)
        and (past_key_values is None)
        and (not train_embed_tokens)
        and self.training
    ):
        # Careful for inference the attention_mask is size (1, kv_seq_len)
        # Whilst the input_embeds is size (1, 1, 4096)
        inputs_requires_grad = inputs_embeds.requires_grad
        if not inputs_embeds.is_leaf:
            inputs_embeds = inputs_embeds.detach()
            inputs_requires_grad = True
        elif inputs_requires_grad:
            inputs_embeds.requires_grad_(False)
        attention_mask = attention_mask[:, : self.max_seq_length]  # Must resize!
        inputs_embeds *= attention_mask.unsqueeze(0).transpose(0, 1).transpose(1, 2)
        if inputs_requires_grad:
            inputs_embeds.requires_grad_(True)

    # Ignore attention_mask
    if attention_mask is None:
        padding_mask = None
    elif self.training:
        attention_mask = None
        padding_mask = None
    else:
        # if 0 in attention_mask:
        #     padding_mask = attention_mask
        # else:
        padding_mask = None

        attention_mask = _prepare_4d_causal_attention_mask_for_sdpa(
            attention_mask,
            (batch_size, seq_length),
            inputs_embeds,
            past_key_values_length,
            sliding_window = getattr(self.config, "sliding_window", None),
        )
        # Must NOT convert to bool - weirdly this causes stuff to error out!
        # if attention_mask is not None:
        #     attention_mask = attention_mask.to(torch.bool)

    hidden_states = inputs_embeds
    if IS_GRANITE or IS_FALCON_H1:  # granite has embedding multiplier
        hidden_states = self.config.embedding_multiplier * hidden_states

    if past_key_values is None and self.training:
        use_cache = False
        # if use_cache:
        #     logger.warning_once(
        #         "Unsloth: `use_cache=True` is incompatible with gradient checkpointing. Setting `use_cache=False`"
        #     )
        #     use_cache = False

    # decoder layers
    all_hidden_states = () if output_hidden_states else None
    all_self_attns = () if output_attentions else None
    next_decoder_cache = () if use_cache else None

    # Gradient checkpointing methods (ie sqrt)
    if hasattr(self, "_gradient_checkpointing_boundaries"):
        boundaries = self._gradient_checkpointing_boundaries
    else:
        boundaries = None

    # Check checkpointing method
    gradient_checkpointing = False

    if self.gradient_checkpointing and self.training and not use_cache:
        gradient_checkpointing = True

    # Gemma2 has alternating SWA and global attn
    use_static_mask = True
    dynamic_SWA_mask = None
    dynamic_GA_mask = None
    if IS_GEMMA2:
        if HAS_FLASH_ATTENTION_SOFTCAPPING and attention_mask is None:
            self.SWA_mask = True
            self.GA_mask = False
        elif attention_mask is not None:
            # Fixes https://github.com/unslothai/unsloth/issues/853
            # Unsloth needs a 2D mask, not a [2, 1, n, n] mask!

            # https://github.com/pytorch/pytorch/issues/103749
            # Need to convert to float and not using bool
            # attention_mask = (1.0 - attention_mask.float()) * torch.finfo(inputs_embeds.dtype).min
            dynamic_SWA_mask = _prepare_4d_causal_attention_mask_for_sdpa(
                attention_mask,
                (batch_size, seq_length),
                inputs_embeds,
                past_key_values_length,
                sliding_window = self.config.sliding_window,
            )
            dynamic_GA_mask = _prepare_4d_causal_attention_mask_for_sdpa(
                attention_mask,
                (batch_size, seq_length),
                inputs_embeds,
                past_key_values_length,
                sliding_window = None,
            )
            use_static_mask = False

        elif not hasattr(self, "SWA_mask"):
            if HAS_FLEX_ATTENTION:
                # Use Flex Attention instead!
                self.SWA_mask = create_flex_attention_sliding_window_mask(
                    self.max_seq_length, self.config.sliding_window
                )
                self.GA_mask = create_flex_attention_causal_mask(self.max_seq_length)
            else:
                n = self.max_seq_length  # self.config.max_position_embeddings
                # masked_fill is making stuff slower!
                # self. GA_mask = create_boolean_mask(n = n, sliding_window = 0)
                # self.SWA_mask = create_boolean_mask(n = n, sliding_window = self.config.sliding_window)
                from transformers.modeling_attn_mask_utils import AttentionMaskConverter

                self.SWA_mask = (
                    AttentionMaskConverter(
                        is_causal = True,
                        sliding_window = self.config.sliding_window,
                    )
                    .to_causal_4d(
                        1,
                        n,
                        n,
                        dtype = inputs_embeds.dtype,
                        device = DEVICE_TYPE_TORCH,
                    )
                    .squeeze(0)
                    .squeeze(0)
                )

                self.GA_mask = (
                    AttentionMaskConverter(
                        is_causal = True,
                    )
                    .to_causal_4d(
                        1,
                        n,
                        n,
                        dtype = inputs_embeds.dtype,
                        device = DEVICE_TYPE_TORCH,
                    )
                    .squeeze(0)
                    .squeeze(0)
                )
            pass

    if (
        IS_ATTENTION_REFACTOR
        and (
            hasattr(self, "rotary_emb")
            or not hasattr(self.layers[0].self_attn, "rotary_emb")
        )
    ) or IS_GRANITE:
        # Transformers main has made it mandatory to pass position_embeddings
        # https://github.com/huggingface/transformers/pull/34858
        # Also, transformers 4.45.0 supports granite but with the attention refactor (it always had the refactor)
        # unsloth's check for granite too has "version >= 4.45.0 (rightly so)".
        # so let granite always use the attention refactor implementation.

        self.rotary_emb.extend_rope_embedding(
            hidden_states, self.config.max_position_embeddings
        )
        position_embeddings = self.rotary_emb.get_cached(
            self.config.max_position_embeddings, hidden_states.device.index
        )
    else:
        position_embeddings = None

    # Go through every layer!
    for idx, decoder_layer in enumerate(self.layers):
        if output_hidden_states:
            all_hidden_states += (hidden_states,)
        past_key_value = past_key_values[idx] if past_key_values is not None else None

        mask = causal_mask
        if IS_GEMMA2:
            use_sliding_window = idx % 2 == 0
            if use_sliding_window:
                mask = self.SWA_mask if use_static_mask else dynamic_SWA_mask
            else:
                mask = self.GA_mask if use_static_mask else dynamic_GA_mask
            kwargs["use_sliding_window"] = use_sliding_window

        if gradient_checkpointing and not isinstance(
            decoder_layer, GradientCheckpointingLayer
        ):

            def create_custom_forward(module):
                def custom_forward(*inputs):
                    return module(
                        *inputs,
                        past_key_value,
                        output_attentions,
                        padding_mask = padding_mask,
                        position_embeddings = position_embeddings,
                        **kwargs,
                    )

                return custom_forward

            layer_outputs = torch.utils.checkpoint.checkpoint(
                create_custom_forward(decoder_layer),
                hidden_states,
                mask,
                attention_mask,
                position_ids,
                use_reentrant = True,
                preserve_rng_state = False,
            )
            hidden_states = layer_outputs[0]

        else:
            layer_outputs = decoder_layer(
                hidden_states,
                causal_mask = mask,
                attention_mask = attention_mask,
                position_ids = position_ids,
                past_key_value = past_key_value,
                output_attentions = output_attentions,
                use_cache = use_cache,
                padding_mask = padding_mask,
                position_embeddings = position_embeddings,
                **kwargs,
            )
            hidden_states = layer_outputs[0]

        if use_cache:
            next_decoder_cache += (layer_outputs[2 if output_attentions else 1],)
        if output_attentions:
            all_self_attns += (layer_outputs[1],)

    # Final layernorm
    if use_cache:
        if IS_FALCON_H1:
            hidden_states = fast_rms_layernorm_inference(
                self.final_layernorm, hidden_states
            )
        else:
            hidden_states = (
                fast_rms_layernorm_inference_gemma
                if IS_GEMMA
                else fast_rms_layernorm_inference
            )(self.norm, hidden_states)
    elif IS_COHERE:
        hidden_states = self.norm(hidden_states)
    elif IS_FALCON_H1:
        hidden_states = fast_rms_layernorm(
            self.final_layernorm, hidden_states, gemma = IS_GEMMA
        )
    else:
        hidden_states = fast_rms_layernorm(self.norm, hidden_states, gemma = IS_GEMMA)

    if output_hidden_states:
        all_hidden_states += (hidden_states,)
    next_cache = next_decoder_cache if use_cache else None

    if not return_dict:
        return tuple(
            v
            for v in [hidden_states, next_cache, all_hidden_states, all_self_attns]
            if v is not None
        )
    return BaseModelOutputWithPast(
        last_hidden_state = hidden_states,
        past_key_values = next_cache,
        hidden_states = all_hidden_states,
        attentions = all_self_attns,
    )


# https://github.com/huggingface/transformers/blob/main/src/transformers/models/llama/modeling_llama.py#L825
def _LlamaModel_fast_forward_inference(
    attention_fast_forward_inference = LlamaAttention_fast_forward_inference,
    mlp_fast_forward_inference = fast_swiglu_inference,
):
    # This makes the attention and MLP customisable.
    # Now for models like qwen3 or cohere which use custom attention operations, we can use this function
    def LlamaModel_fast_forward_inference_custom(
        self,
        input_ids,
        past_key_values,
        position_ids,
        attention_mask = None,
        **kwargs,
    ):
        input_ids = input_ids[:, : self.max_seq_length]
        bsz, q_len = input_ids.shape
        hd = self.config.hidden_size
        mlp_size = self.config.intermediate_size

        X = self.model.embed_tokens(input_ids)
        X = X.to(_get_dtype(dtype_from_config(self.config)))
        bsz, q_len, hd = X.shape
        assert q_len == 1
        # Get saved buffers to reduce memory movement
        residual = torch.empty(
            (bsz, q_len, hd), dtype = torch.float32, device = f"{DEVICE_TYPE_TORCH}:0"
        )
        _XX = torch.empty(
            (2, bsz, q_len, hd), dtype = torch.float32, device = f"{DEVICE_TYPE_TORCH}:0"
        )
        XX, XX2 = _XX[0], _XX[1]
        variance = torch.empty(
            (bsz, q_len, 1), dtype = torch.float32, device = f"{DEVICE_TYPE_TORCH}:0"
        )
        temp_mlp = torch.empty(
            (2, bsz, 1, mlp_size), dtype = X.dtype, device = f"{DEVICE_TYPE_TORCH}:0"
        )
        temp_gates, temp_ups = (
            tuple(temp_mlp[0].to(torch.device(x)) for x in range(DEVICE_COUNT)),
            tuple(temp_mlp[1].to(torch.device(x)) for x in range(DEVICE_COUNT)),
        )

        seq_len = past_key_values[0][0].shape[-2]
        if bsz != 1:
            attention_mask = _prepare_4d_causal_attention_mask_for_sdpa(
                attention_mask,
                (bsz, q_len),
                X,
                seq_len,
                sliding_window = getattr(self.config, "sliding_window", None),
            )
        else:
            attention_mask = None

        next_decoder_cache = []

        for idx, decoder_layer in enumerate(self.model.layers):
            device_index = getattr(decoder_layer, "_per_layer_device_index", 0)
            X, residual, position_ids = move_to_device(
                device_index, X, residual, position_ids
            )
            residual.copy_(X)  # residual = X
            X = fast_rms_layernorm_inference(
                decoder_layer.input_layernorm,
                X,
                XX = XX,
                XX2 = XX2,
                variance = variance,
            )
            X, present_key_value = attention_fast_forward_inference(
                decoder_layer.self_attn,
                hidden_states = X,
                past_key_value = past_key_values[idx],
                position_ids = position_ids,
                attention_mask = attention_mask,
                do_prefill = not hasattr(decoder_layer.self_attn, "paged_attention"),
            )
            X += residual

            residual.copy_(X)  # residual = X
            X = fast_rms_layernorm_inference(
                decoder_layer.post_attention_layernorm,
                X,
                XX = XX,
                XX2 = XX2,
                variance = variance,
            )
            X = mlp_fast_forward_inference(
                decoder_layer.mlp,
                X,
                temp_gate = temp_gates[device_index],
                temp_up = temp_ups[device_index],
            )
            X += residual

            next_decoder_cache.append(present_key_value)
        X = fast_rms_layernorm_inference(
            self.model.norm,
            X,
            XX = XX,
            XX2 = XX2,
            variance = variance,
        )

        return BaseModelOutputWithPast(
            last_hidden_state = X,
            past_key_values = next_decoder_cache,
            hidden_states = [],
            attentions = [],
        )

    return LlamaModel_fast_forward_inference_custom


# For ensuring backwards compatibility, we create LlamaModel_fast_forward_inference that is consumed by other models
LlamaModel_fast_forward_inference = _LlamaModel_fast_forward_inference()


def CausalLM_fast_forward(fast_forward_inference):
    def _CausalLM_fast_forward(
        self,
        input_ids: torch.LongTensor = None,
        causal_mask: Optional[BlockDiagonalCausalMask] = None,
        attention_mask: Optional[torch.Tensor] = None,
        position_ids: Optional[torch.LongTensor] = None,
        past_key_values: Optional[List[torch.FloatTensor]] = None,
        inputs_embeds: Optional[torch.FloatTensor] = None,
        labels: Optional[torch.LongTensor] = None,
        use_cache: Optional[bool] = None,
        output_attentions: Optional[bool] = None,
        output_hidden_states: Optional[bool] = None,
        return_dict: Optional[bool] = None,
        num_logits_to_keep: Optional[int] = 0,
        logits_to_keep: Optional[int] = 0,
        *args,
        **kwargs,
    ) -> Union[Tuple, CausalLMOutputWithPast]:
        if past_key_values is not None and input_ids.shape[1] == 1:
            outputs = fast_forward_inference(
                self,
                input_ids,
                past_key_values,
                position_ids = position_ids,
                attention_mask = attention_mask,
                **kwargs,
            )
        else:
            causal_mask = (
                xformers.attn_bias.LowerTriangularMask() if HAS_XFORMERS else None
            )

            output_attentions = (
                output_attentions
                if output_attentions is not None
                else self.config.output_attentions
            )
            output_hidden_states = (
                output_hidden_states
                if output_hidden_states is not None
                else self.config.output_hidden_states
            )
            return_dict = (
                return_dict if return_dict is not None else self.config.use_return_dict
            )
            # decoder outputs consists of (dec_features, layer_state, dec_hidden, dec_attn)
            self.model._has_no_labels = labels is None
            outputs = self.model(
                input_ids = input_ids,
                causal_mask = causal_mask,
                attention_mask = attention_mask,
                position_ids = position_ids,
                past_key_values = past_key_values,
                inputs_embeds = inputs_embeds,
                use_cache = use_cache,
                output_attentions = output_attentions,
                output_hidden_states = output_hidden_states,
                return_dict = return_dict,
                **kwargs,
            )
        hidden_states = outputs[0]

        bsz, q_len, hd = hidden_states.shape
        lm_head = self.lm_head.weight
        lm_head_device = lm_head.device

        logit_softcapping = getattr(self.config, "final_logit_softcapping", 0)
        logit_scaling = getattr(self.config, "logit_scale", 0)
        dtype = lm_head.dtype
        num_logits_to_keep = max(num_logits_to_keep, logits_to_keep)

        # Move items to same device as lm_head
        hidden_states = hidden_states.to(lm_head_device)
        if labels is not None:
            labels = labels.to(lm_head_device)

        # Output last hidden states without logits if asked
        if os.environ.get("UNSLOTH_RETURN_HIDDEN_STATES", "0") == "1":
            if num_logits_to_keep != 0:
                hidden_states = hidden_states[:, -num_logits_to_keep:, :]
            return CausalLMOutputWithPast(
                loss = None,
                logits = hidden_states,
                past_key_values = outputs.past_key_values,
                hidden_states = outputs.hidden_states,
                attentions = outputs.attentions,
            )

        if bsz == 1 and q_len == 1:
            logits = torch.mv(lm_head, hidden_states.ravel().to(dtype))
            logits = logits.unsqueeze(0).unsqueeze(0)
        elif num_logits_to_keep != 0:
            logits = self.lm_head(hidden_states[:, -num_logits_to_keep:, :].to(dtype))
        else:
            RETURN_LOGITS = os.environ.get("UNSLOTH_RETURN_LOGITS", "0") == "1"
            # < 1024 Normal Unsloth uses less VRAM!
            if bsz * q_len <= 1024 and not RETURN_LOGITS:
                # Use unsloth_fused_ce_loss which actually calculates the best chunk size to reduce VRAM usage
                RETURN_LOGITS = False

            if not RETURN_LOGITS and labels is not None:
                n_items = kwargs.get("num_items_in_batch", None)
                if n_items is None:
                    n_items = kwargs.get("n_items", None)

                if self.config.model_type == "falcon_h1":
                    hidden_states = hidden_states * self.config.lm_head_multiplier

                ### DISABLED since T4 breaks
                # OutOfResources: out of resource: shared memory, Required: 98304, Hardware limit: 65536. Reducing block sizes or `num_stages` may help.
                # loss = fused_linear_cross_entropy(
                #     hidden_states      = hidden_states,
                #     lm_weight          = lm_head,
                #     labels             = labels,
                #     num_items_in_batch = n_items,
                #     logit_softcapping  = logit_softcapping,
                # )
                loss = unsloth_fused_ce_loss(
                    trainer = None,
                    hidden_states = hidden_states,
                    lm_head_weight = lm_head,
                    lm_head_bias = None,
                    labels = labels,
                    mask = None,
                    n_items = n_items,
                    scaling = getattr(self, "accelerator_scaler", None),
                    target_gb = None,
                    torch_compile = True,
                    logit_softcapping = logit_softcapping,
                )
                if not return_dict:
                    output = (logits,) + outputs[1:]
                    return (loss,) + output if loss is not None else output

                output = CausalLMOutputWithPast(
                    loss = loss,
                    logits = EMPTY_LOGITS,
                    past_key_values = outputs.past_key_values,
                    hidden_states = outputs.hidden_states,
                    attentions = outputs.attentions,
                )
                return output
            pass
            logits = self.lm_head(hidden_states.to(dtype))

        logits = logits.to(_get_dtype(dtype_from_config(self.config)))
        loss = None
        logit_softcapping = getattr(self.config, "final_logit_softcapping", 0)
        logit_scaling = getattr(self.config, "logit_scale", 0)
        if self.config.model_type == "granite":
            # granite uses logit_scaling as key and they divide by the scale unlike cohere
            # notice that for granite, logits_scale is 16 and for cohere it is 0.125 (aka 1/8) in their respective configs
            # granite: https://github.com/huggingface/transformers/blob/4d1d0f29a493098e6bc6b904b82e29cb331827f5/src/transformers/models/granite/modeling_granite.py#L1103
            # cohere: https://github.com/huggingface/transformers/blob/4d1d0f29a493098e6bc6b904b82e29cb331827f5/src/transformers/models/cohere/modeling_cohere.py#L1176
            logit_scaling = 1 / getattr(self.config, "logits_scaling", 1)
        elif self.config.model_type == "falcon_h1":
            logit_scaling = self.config.lm_head_multiplier

        if labels is not None:
            shift_logits = logits
            # if not hasattr(self, "extra_ignored_labels"):
            #     # Fixes https://github.com/unslothai/unsloth/issues/10
            #     self.extra_ignored_labels = torch.full((self.max_seq_length, 1), -100, device = "cuda:0")
            # pass
            shift_labels = torch.empty_like(labels)
            shift_labels[..., :-1] = labels[..., 1:]
            shift_labels[..., -1] = -100
            mask_packed_sequence_boundaries(
                shift_labels,
                kwargs.get("packed_seq_lengths"),
            )
            # shift_labels = torch.hstack((labels[..., 1:], self.extra_ignored_labels[:labels.shape[0]]))
            n_items = kwargs.get("num_items_in_batch", None)
            if n_items is None:
                n_items = kwargs.get("n_items", None)
            loss = fast_cross_entropy_loss(
                logits = shift_logits,
                labels = shift_labels,
                logit_softcapping = logit_softcapping,
                logit_scaling = logit_scaling,
                n_items = n_items,
            )
        else:
            if logit_scaling != 0:
                if logits.requires_grad:
                    logits = logit_scaling * logits
                else:
                    logits *= logit_scaling
            if logit_softcapping != 0:
                if logits.requires_grad:
                    logits = (1.0 / logit_softcapping) * logits
                    logits = torch.tanh(logits)
                    logits = logit_softcapping * logits
                else:
                    logits *= 1.0 / logit_softcapping
                    torch.tanh(logits, out = logits)
                    logits *= logit_softcapping

        if not return_dict:
            output = (logits,) + outputs[1:]
            return (loss,) + output if loss is not None else output
        return CausalLMOutputWithPast(
            loss = loss,
            logits = logits,
            past_key_values = outputs.past_key_values,
            hidden_states = outputs.hidden_states,
            attentions = outputs.attentions,
        )

    return _CausalLM_fast_forward


@torch._disable_dynamo
def PeftModel_fast_forward(
    self,
    input_ids = None,
    causal_mask = None,
    attention_mask = None,
    inputs_embeds = None,
    labels = None,
    output_attentions = None,
    output_hidden_states = None,
    return_dict = None,
    task_ids = None,
    num_logits_to_keep = 0,
    logits_to_keep = 0,
    **kwargs,
):
    is_classification = "Classification" in str(type(self.base_model.model))
    if is_classification:
        return self.base_model(
            input_ids = input_ids,
            attention_mask = attention_mask,
            inputs_embeds = inputs_embeds,
            labels = labels,
            output_attentions = output_attentions,
            output_hidden_states = output_hidden_states,
            return_dict = return_dict,
            **kwargs,
        )
    else:
        position_ids = kwargs.get("position_ids", None)
        if position_ids is not None:
            # Robust fix: Slice position_ids if it's longer than input_ids
            # Handle both 1D and 2D position_ids
            if position_ids.dim() == 2:
                if position_ids.shape[1] > input_ids.shape[1]:
                    position_ids = position_ids[:, -input_ids.shape[1] :]
            elif position_ids.dim() == 1:
                if position_ids.shape[0] > input_ids.shape[1]:
                    position_ids = position_ids[-input_ids.shape[1] :]

            # Update kwargs with sliced position_ids
            kwargs["position_ids"] = position_ids

        return self.base_model(
            input_ids = input_ids,
            causal_mask = causal_mask,
            attention_mask = attention_mask,
            inputs_embeds = inputs_embeds,
            labels = labels,
            output_attentions = output_attentions,
            output_hidden_states = output_hidden_states,
            return_dict = return_dict,
            num_logits_to_keep = num_logits_to_keep,
            logits_to_keep = logits_to_keep,
            **kwargs,
        )


# Solves https://github.com/unslothai/unsloth/issues/168
# Static KV Cache was introduced in 4.38.0, causing training to be much slower.
# Inference can now be CUDAGraphed, but we shall retain the old rotary embeddings.
# https://github.com/huggingface/transformers/pull/27931
# https://github.com/huggingface/transformers/blob/v4.37.2/src/transformers/models/llama/modeling_llama.py
class LlamaRotaryEmbedding(torch.nn.Module):
    # Fixes https://github.com/huggingface/transformers/pull/28837
    # https://github.com/microsoft/DeepSpeed/issues/4932
    # The precision of RoPE buffers is not correct, so we cast to int64.
    def __init__(
        self,
        dim = None,
        max_position_embeddings = 2048,
        base = 10000,
        device = None,
        config = None,  # [TODO] Hack to pass in config - need to remove later
    ):
        super().__init__()
        if config is not None:
            # [TODO] Hack to pass in config - need to remove later
            try:
                base = config.rope_theta
            except:
                base = getattr(config, "rope_parameters", {})
                base = base["rope_theta"]
            partial_rotary_factor = (
                config.partial_rotary_factor
                if hasattr(config, "partial_rotary_factor")
                else 1.0
            )
            dim = getattr(config, "head_dim", None)
            if dim is None:
                dim = int((config.hidden_size // config.num_attention_heads))
            device = DEVICE_TYPE_TORCH
            max_position_embeddings = config.max_position_embeddings

        self.dim = dim
        self.max_position_embeddings = max_position_embeddings
        self.base = base
        # Dynamic RoPE we first set it to a max of 4 * 8192 tokens then we iteratively grow this
        self.current_rope_size = min(4 * 8192, self.max_position_embeddings)
        self.multi_gpu_cos_cached = [None] * DEVICE_COUNT
        self.multi_gpu_sin_cached = [None] * DEVICE_COUNT

        # Build here to make `torch.jit.trace` work.
        for device_idx in range(DEVICE_COUNT):
            self._set_cos_sin_cache(
                seq_len = self.current_rope_size,
                device = torch.device(device_idx),
                dtype = torch.get_default_dtype(),
            )

        # dummy so that patch_utils doesn't fail for now
        self.cos_cached = torch.empty(
            1, device = get_current_device(), dtype = torch.get_default_dtype()
        )
        self.sin_cached = torch.empty(
            1, device = get_current_device(), dtype = torch.get_default_dtype()
        )

    def _set_cos_sin_cache(self, seq_len, device, dtype):
        # Note: on the original Llama codebase, these tensors are created on the target device (and not on CPU) and
        # in FP32. They are applied (multiplied) in FP32 as well.
        self.current_rope_size = seq_len
        inv_freq = 1.0 / (
            self.base
            ** (
                torch.arange(0, self.dim, 2, dtype = torch.int64, device = "cpu").float()
                / self.dim
            )
        )
        t = torch.arange(
            self.current_rope_size, device = "cpu", dtype = torch.int64
        ).float()

        freqs = torch.outer(t, inv_freq)
        # Different from paper, but it uses a different permutation in order to obtain the same calculation
        emb = torch.cat((freqs, freqs), dim = -1)
        cos = emb.cos().to(dtype = dtype, device = device, non_blocking = True)
        sin = emb.sin().to(dtype = dtype, device = device, non_blocking = True)
        self.multi_gpu_cos_cached[device.index] = cos
        self.multi_gpu_sin_cached[device.index] = sin
        return cos, sin

    def forward(self, x, position_ids = None, seq_len = None):
        # x: [bs, num_attention_heads, seq_len, head_size]
        if seq_len is not None and seq_len > self.current_rope_size:
            self._set_cos_sin_cache(seq_len = seq_len, device = x.device, dtype = x.dtype)

        device_index = x.device.index
        return (
            self.multi_gpu_cos_cached[device_index][:seq_len],
            self.multi_gpu_sin_cached[device_index][:seq_len],
        )

    def get_cached(self, seq_len = None, device_index = None):
        if device_index is None:
            device_index = get_current_device()
        return self.multi_gpu_cos_cached[device_index], self.multi_gpu_sin_cached[
            device_index
        ]

    def extend_rope_embedding(self, x, seq_len):
        if seq_len <= self.current_rope_size:
            return
        # Iteratively grow by increments of 8192
        self.current_rope_size = ((seq_len // 8192) + ((seq_len % 8192) != 0)) * 8192
        for device_idx in range(DEVICE_COUNT):
            self._set_cos_sin_cache(
                self.current_rope_size, device = torch.device(device_idx), dtype = x.dtype
            )


class LlamaLinearScalingRotaryEmbedding(LlamaRotaryEmbedding):
    """LlamaRotaryEmbedding extended with linear scaling. Credits to the Reddit user /u/kaiokendev"""

    # Fixes https://github.com/huggingface/transformers/pull/28837
    # https://github.com/microsoft/DeepSpeed/issues/4932
    # The precision of RoPE buffers is not correct, so we cast to int64.
    def __init__(
        self,
        dim = None,
        max_position_embeddings = 2048,
        base = 10000,
        device = None,
        scaling_factor = 1.0,
        config = None,  # [TODO] Hack to pass in config - need to remove later
    ):
        self.scaling_factor = scaling_factor
        super().__init__(
            dim = dim,
            max_position_embeddings = max_position_embeddings,
            base = base,
            device = device,
            config = config,
        )

    def _set_cos_sin_cache(self, seq_len, device, dtype):
        self.current_rope_size = seq_len
        inv_freq = 1.0 / (
            self.base
            ** (
                torch.arange(0, self.dim, 2, dtype = torch.int64, device = "cpu").float()
                / self.dim
            )
        )
        t = torch.arange(
            self.current_rope_size, device = "cpu", dtype = torch.int64
        ).float()
        t = t / self.scaling_factor

        freqs = torch.outer(t, inv_freq)
        # Different from paper, but it uses a different permutation in order to obtain the same calculation
        emb = torch.cat((freqs, freqs), dim = -1)
        cos = emb.cos().to(dtype = dtype, device = device, non_blocking = True)
        sin = emb.sin().to(dtype = dtype, device = device, non_blocking = True)
        self.multi_gpu_cos_cached[device.index] = cos
        self.multi_gpu_sin_cached[device.index] = sin
        return cos, sin


# See https://github.com/vllm-project/vllm/blob/main/vllm/model_executor/layers/rotary_embedding.py#L736
# For Llama 3.1
class LlamaExtendedRotaryEmbedding(torch.nn.Module):
    def __init__(
        self,
        dim = None,
        max_position_embeddings = 2048,
        base = 10000,
        device = None,
        config = None,  # [TODO] Hack to pass in config - need to remove later
    ):
        super().__init__()
        if config is not None:
            # [TODO] Hack to pass in config - need to remove later
            base = config.rope_theta
            partial_rotary_factor = (
                config.partial_rotary_factor
                if hasattr(config, "partial_rotary_factor")
                else 1.0
            )
            dim = int((config.hidden_size // config.num_attention_heads))
            device = DEVICE_TYPE_TORCH
            max_position_embeddings = config.max_position_embeddings

        self.dim = dim
        self.max_position_embeddings = max_position_embeddings
        self.base = base
        # Dynamic RoPE we first set it to a max of 4 * 8192 tokens then we iteratively grow this
        self.current_rope_size = min(4 * 8192, self.max_position_embeddings)
        self.multi_gpu_cos_cached = [None] * DEVICE_COUNT
        self.multi_gpu_sin_cached = [None] * DEVICE_COUNT

        # Normal Llama-3 RoPE
        inv_freq = 1.0 / (
            self.base
            ** (
                torch.arange(0, self.dim, 2, dtype = torch.int64, device = "cpu").float()
                / self.dim
            )
        )
        inv_freq = self.apply_scaling(inv_freq)
        self.register_buffer("inv_freq", inv_freq, persistent = False)

        # Build here to make `torch.jit.trace` work.
        for device_idx in range(DEVICE_COUNT):
            self._set_cos_sin_cache(
                seq_len = self.current_rope_size,
                device = torch.device(device_idx),
                dtype = torch.get_default_dtype(),
            )

        # dummy so that patch_utils doesn't fail for now
        self.cos_cached = torch.empty(
            1, device = get_current_device(), dtype = torch.get_default_dtype()
        )
        self.sin_cached = torch.empty(
            1, device = get_current_device(), dtype = torch.get_default_dtype()
        )

    def _set_cos_sin_cache(self, seq_len, device, dtype):
        # Note: on the original Llama codebase, these tensors are created on the target device (and not on CPU) and
        # in FP32. They are applied (multiplied) in FP32 as well.
        self.current_rope_size = seq_len

        t = torch.arange(
            self.current_rope_size, device = self.inv_freq.device, dtype = torch.int64
        ).float()

        freqs = torch.outer(t, self.inv_freq)
        # Different from paper, but it uses a different permutation in order to obtain the same calculation
        emb = torch.cat((freqs, freqs), dim = -1)
        cos = emb.cos().to(dtype = dtype, device = device, non_blocking = True)
        sin = emb.sin().to(dtype = dtype, device = device, non_blocking = True)
        self.multi_gpu_cos_cached[device.index] = cos
        self.multi_gpu_sin_cached[device.index] = sin
        return cos, sin

    def forward(self, x, position_ids = None, seq_len = None):
        # x: [bs, num_attention_heads, seq_len, head_size]
        if seq_len is not None and seq_len > self.current_rope_size:
            self._set_cos_sin_cache(seq_len = seq_len, device = x.device, dtype = x.dtype)
        device_index = x.device.index
        return (
            self.multi_gpu_cos_cached[device_index][:seq_len],
            self.multi_gpu_sin_cached[device_index][:seq_len],
        )

    def get_cached(self, seq_len = None, device_index = None):
        if device_index is None:
            device_index = get_current_device()
        return self.multi_gpu_cos_cached[device_index], self.multi_gpu_sin_cached[
            device_index
        ]

    def extend_rope_embedding(self, x, seq_len):
        if seq_len <= self.current_rope_size:
            return
        # Iteratively grow by increments of 8192
        self.current_rope_size = ((seq_len // 8192) + ((seq_len % 8192) != 0)) * 8192
        for device_idx in range(DEVICE_COUNT):
            self._set_cos_sin_cache(
                self.current_rope_size, device = torch.device(device_idx), dtype = x.dtype
            )

    # From https://github.com/meta-llama/llama-models/blob/main/models/llama3_1/api/model.py#L41
    def apply_scaling(self, freqs: torch.Tensor):
        # Values obtained from grid search
        scale_factor = 8
        low_freq_factor = 1
        high_freq_factor = 4
        old_context_len = 8192  # original llama3 length

        low_freq_wavelen = old_context_len / low_freq_factor
        high_freq_wavelen = old_context_len / high_freq_factor
        new_freqs = []
        for freq in freqs:
            wavelen = 2 * math.pi / freq
            if wavelen < high_freq_wavelen:
                new_freqs.append(freq)
            elif wavelen > low_freq_wavelen:
                new_freqs.append(freq / scale_factor)
            else:
                assert low_freq_wavelen != high_freq_wavelen
                smooth = (old_context_len / wavelen - low_freq_factor) / (
                    high_freq_factor - low_freq_factor
                )
                new_freqs.append((1 - smooth) * freq / scale_factor + smooth * freq)
        return torch.tensor(new_freqs, dtype = freqs.dtype, device = freqs.device)


class LongRopeRotaryEmbedding(torch.nn.Module):
    # For Phi 3.5 128K https://huggingface.co/microsoft/Phi-3.5-mini-instruct/blob/main/modeling_phi3.py
    def __init__(
        self,
        dim = None,
        max_position_embeddings = 131072,
        original_max_position_embeddings = 4096,
        base = 10000,
        short_factor = None,
        long_factor = None,
        device = None,
        config = None,  # [TODO] Hack to pass in config - need to remove later
    ):
        super().__init__()
        assert short_factor is not None
        assert long_factor is not None
        assert type(original_max_position_embeddings) is int

        if config is not None:
            # [TODO] Hack to pass in config - need to remove later
            base = config.rope_theta
            partial_rotary_factor = (
                config.partial_rotary_factor
                if hasattr(config, "partial_rotary_factor")
                else 1.0
            )
            dim = int((config.hidden_size // config.num_attention_heads))
            device = DEVICE_TYPE_TORCH
            max_position_embeddings = config.max_position_embeddings

        self.dim = dim
        self.max_position_embeddings = max_position_embeddings
        self.original_max_position_embeddings = original_max_position_embeddings
        self.base = base
        # Dynamic RoPE we first set it to a max of 4 * 8192 tokens then we iteratively grow this
        self.current_rope_size = min(
            original_max_position_embeddings, self.max_position_embeddings
        )
        self.multi_gpu_short_cos_cached = [None] * DEVICE_COUNT
        self.multi_gpu_short_sin_cached = [None] * DEVICE_COUNT
        self.multi_gpu_long_cos_cached = [None] * DEVICE_COUNT
        self.multi_gpu_long_sin_cached = [None] * DEVICE_COUNT

        # Long RoPE similar to RoPE except short sequences have 1 cos / sin
        # and long sequences have another cos / sin
        inv_freq_shape = (
            torch.arange(0, self.dim, 2, dtype = torch.int64, device = "cpu").float()
            / self.dim
        )
        short_factor = torch.tensor(short_factor, device = "cpu", dtype = torch.float32)
        long_factor = torch.tensor(long_factor, device = "cpu", dtype = torch.float32)
        short_inv_freq = 1.0 / (short_factor * self.base**inv_freq_shape)
        long_inv_freq = 1.0 / (long_factor * self.base**inv_freq_shape)

        # Phi-3 Scale factor
        scale = self.max_position_embeddings / self.original_max_position_embeddings
        if scale <= 1.0:
            scaling_factor = 1.0
        else:
            scaling_factor = math.sqrt(
                1 + math.log(scale) / math.log(self.original_max_position_embeddings)
            )
        self.scaling_factor = scaling_factor

        # Short and long inv_freq
        self.register_buffer("short_inv_freq", short_inv_freq, persistent = False)
        self.register_buffer("long_inv_freq", long_inv_freq, persistent = False)

        # Build here to make `torch.jit.trace` work.
        # Initialize short sequences cache for all devices
        dtype = torch.bfloat16 if is_bfloat16_supported() else torch.float16
        t = torch.arange(
            original_max_position_embeddings,
            device = self.short_inv_freq.device,
            dtype = torch.int64,
        ).float()
        freqs = torch.outer(t, self.short_inv_freq)
        emb = torch.cat((freqs, freqs), dim = -1)

        for device_idx in range(DEVICE_COUNT):
            device_obj = torch.device(device_idx)
            cos_cached = (emb.cos() * self.scaling_factor).to(
                dtype = dtype, device = device_obj, non_blocking = True
            )
            sin_cached = (emb.sin() * self.scaling_factor).to(
                dtype = dtype, device = device_obj, non_blocking = True
            )
            self.multi_gpu_short_cos_cached[device_idx] = cos_cached
            self.multi_gpu_short_sin_cached[device_idx] = sin_cached

        # dummy so that patch_utils doesn't fail for now
        self.short_cos_cached = torch.empty(
            1, device = get_current_device(), dtype = torch.get_default_dtype()
        )
        self.short_sin_cached = torch.empty(
            1, device = get_current_device(), dtype = torch.get_default_dtype()
        )
        self.long_cos_cached = torch.empty(
            1, device = get_current_device(), dtype = torch.get_default_dtype()
        )
        self.long_sin_cached = torch.empty(
            1, device = get_current_device(), dtype = torch.get_default_dtype()
        )

    def _set_cos_sin_cache(self, seq_len, device, dtype):
        # Note: on the original Llama codebase, these tensors are created on the target device (and not on CPU) and
        # in FP32. They are applied (multiplied) in FP32 as well.
        self.current_rope_size = seq_len

        t = torch.arange(
            self.current_rope_size, device = self.long_inv_freq.device, dtype = torch.int64
        ).float()
        # Long sequences
        freqs = torch.outer(t, self.long_inv_freq)
        emb = torch.cat((freqs, freqs), dim = -1)
        cos_cached = (emb.cos() * self.scaling_factor).to(
            dtype = dtype, device = device, non_blocking = True
        )
        sin_cached = (emb.sin() * self.scaling_factor).to(
            dtype = dtype, device = device, non_blocking = True
        )
        self.multi_gpu_long_cos_cached[device.index] = cos_cached
        self.multi_gpu_long_sin_cached[device.index] = sin_cached
        return cos_cached, sin_cached

    def forward(self, x, position_ids = None, seq_len = None):
        # x: [bs, num_attention_heads, seq_len, head_size]
        if seq_len is not None and seq_len > self.current_rope_size:
            self._set_cos_sin_cache(seq_len = seq_len, device = x.device, dtype = x.dtype)

        device_index = x.device.index

        if seq_len is not None and seq_len < self.original_max_position_embeddings:
            return (
                self.multi_gpu_short_cos_cached[device_index][:seq_len],
                self.multi_gpu_short_sin_cached[device_index][:seq_len],
            )
        else:
            return (
                self.multi_gpu_long_cos_cached[device_index][:seq_len],
                self.multi_gpu_long_sin_cached[device_index][:seq_len],
            )

    def get_cached(self, seq_len = None, device_index = None):
        if device_index is None:
            device_index = get_current_device()
        if seq_len is not None and seq_len < self.original_max_position_embeddings:
            return self.multi_gpu_short_cos_cached[
                device_index
            ], self.multi_gpu_short_sin_cached[device_index]
        return self.multi_gpu_long_cos_cached[
            device_index
        ], self.multi_gpu_long_sin_cached[device_index]

    def extend_rope_embedding(self, x, seq_len):
        if seq_len <= self.current_rope_size:
            return
        # Iteratively grow by increments of 8192
        self.current_rope_size = ((seq_len // 8192) + ((seq_len % 8192) != 0)) * 8192
        for device_idx in range(DEVICE_COUNT):
            self._set_cos_sin_cache(
                self.current_rope_size, device = torch.device(device_idx), dtype = x.dtype
            )


def unsloth_fast_generate(
    self,
    *args,
    **kwargs,
):
    # If the model starts out in training mode, restore training mode after generation
    restore_training_mode = self.training

    FastLlamaModel.for_inference(self)

    dtype = _get_dtype(dtype_from_config(self.config))

    if hasattr(self, "config") and hasattr(self.config, "max_position_embeddings"):
        if (
            "input_ids" in kwargs
            and kwargs["input_ids"] is not None
            and "max_new_tokens" in kwargs
        ):
            if (
                kwargs["input_ids"].shape[-1] + kwargs["max_new_tokens"]
                > self.config.max_position_embeddings
            ):
                raise ValueError(
                    f"Unsloth: input length {kwargs['input_ids'].shape[-1]} + max_new_tokens {kwargs['max_new_tokens']} exceeds the maximum sequence length of {self.config.max_position_embeddings}!\n"
                    "You will need to do long context extension by increasing the `max_seq_length` in `FastLanguageModel.from_pretrained`."
                )

    # Must patch accelerate for Xformers
    # if accelerate_new_send_to_device is not None:
    #     import accelerate.utils.operations
    #     accelerate.utils.operations.send_to_device = accelerate_new_send_to_device
    # pass

    # For newer HF
    if "past_key_values" not in kwargs:
        kwargs["cache_implementation"] = "dynamic"
    # For num_logits_to_keep
    num_logits_to_keep = kwargs.get("num_logits_to_keep", None)
    logits_to_keep = kwargs.get("logits_to_keep", None)
    if num_logits_to_keep is None and logits_to_keep is None:
        kwargs["num_logits_to_keep"] = 1

    # Remove token_type_ids
    kwargs.pop("token_type_ids", None)

    # Check pad_token
    model_eos_token_id = getattr(self.config, "eos_token_id", None)
    if model_eos_token_id is not None and hasattr(model_eos_token_id, "__iter__"):
        model_eos_token_id = model_eos_token_id[0]

    kwargs["pad_token_id"] = kwargs.pop("pad_token_id", model_eos_token_id)

    # Mixed precision autocast
    with (
        _get_inference_mode_context_manager(self),
        torch.autocast(device_type = DEVICE_TYPE_TORCH, dtype = dtype),
    ):
        output = self._old_generate(*args, **kwargs)

    # Return accelerate back
    # if accelerate_new_send_to_device is not None:
    #     accelerate.utils.operations.send_to_device = accelerate_old_send_to_device
    # pass

    if restore_training_mode:
        FastLlamaModel.for_training(self)

    return output


class FastLlamaModel:
    @staticmethod
    def _prepare_for_qat(model, qat_scheme):
        model = _prepare_model_for_qat(model, qat_scheme)
        return model

    @staticmethod
    def pre_patch():
        init_name, function = patch_llama_rope_scaling(
            model_name = "llama",
            rope_module = LlamaRotaryEmbedding,
            scaled_rope_module = LlamaLinearScalingRotaryEmbedding,
            extended_rope_module = LlamaExtendedRotaryEmbedding,
            attention_module = LlamaAttention,
            longrope_module = LongRopeRotaryEmbedding,
        )
        if init_name is not None:
            exec(function, globals())
            LlamaAttention.__init__ = eval(init_name)
        LlamaAttention.forward = LlamaAttention_fast_forward
        LlamaSdpaAttention.forward = LlamaAttention_fast_forward
        LlamaFlashAttention2.forward = LlamaAttention_fast_forward
        LlamaDecoderLayer.forward = LlamaDecoderLayer_fast_forward
        LlamaModel.forward = LlamaModel_fast_forward
        LlamaForCausalLM.forward = CausalLM_fast_forward(
            LlamaModel_fast_forward_inference
        )
        PeftModelForCausalLM.forward = PeftModel_fast_forward
        fix_prepare_inputs_for_generation(LlamaForCausalLM)

        # Solves https://github.com/unslothai/unsloth/issues/168
        # Static KV Cache was introduced in 4.38.0, causing training to be much slower.
        # Inference can now be CUDAGraphed, but we shall retain the old rotary embeddings.
        # https://github.com/huggingface/transformers/pull/27931
        # https://github.com/huggingface/transformers/blob/v4.37.2/src/transformers/models/llama/modeling_llama.py
        import transformers.models.llama.modeling_llama

        transformers.models.llama.modeling_llama.LlamaRotaryEmbedding = (
            LlamaRotaryEmbedding
        )
        transformers.models.llama.modeling_llama.LlamaLinearScalingRotaryEmbedding = (
            LlamaLinearScalingRotaryEmbedding
        )
        return

    @staticmethod
    def from_pretrained(
        model_name = "unsloth/llama-3-8b-bnb-4bit",
        max_seq_length = None,
        dtype = None,
        load_in_4bit = True,
        token = None,
        device_map = "sequential",
        rope_scaling = None,
        fix_tokenizer = True,
        model_patcher = None,
        tokenizer_name = None,
        trust_remote_code = False,
        revision = None,
        fast_inference = False,  # uses vLLM
        gpu_memory_utilization = 0.5,
        float8_kv_cache = False,
        random_state = 3407,
        max_lora_rank = 16,
        disable_log_stats = False,
        unsloth_vllm_standby = False,
        num_labels = None,
        qat_scheme = None,
        **kwargs,
    ):
        os.environ["UNSLOTH_USE_NEW_MODEL"] = "0"
        if trust_remote_code:
            if fast_inference:
                raise NotImplementedError(
                    "Unsloth: Fast inference does not support `trust_remote_code` yet."
                )
            print(
                "Unsloth: WARNING `trust_remote_code` is True.\n"
                "Are you certain you want to do remote code execution?"
            )
        if fast_inference:
            if not is_vLLM_available():
                print("Unsloth: vLLM is not installed! Will use Unsloth inference!")
                fast_inference = False
            if DEVICE_TYPE == "cuda":
                major_version, minor_version = torch.cuda.get_device_capability()
                if major_version < 7:
                    print(
                        "Unsloth: vLLM does not work on older GPUs - will switch to Unsloth inference!"
                    )
                    fast_inference = False
            elif DEVICE_TYPE == "hip":
                fast_inference = True
            if (
                unsloth_vllm_standby
                and os.environ.get("UNSLOTH_VLLM_STANDBY", "0") == "0"
            ):
                raise RuntimeError(
                    "Unsloth: `unsloth_vllm_standby` is True, but  environment variable `UNSLOTH_VLLM_STANDBY` is not set to 1!"
                )

        if token is None:
            token = get_token()
        if model_patcher is None:
            model_patcher = FastLlamaModel
        SUPPORTS_BFLOAT16 = is_bfloat16_supported()

        if DEVICE_TYPE == "cuda":
            gpu_stats = torch.cuda.get_device_properties(0)
            gpu_stats_name = (
                gpu_stats.name + ". " if gpu_stats.name != "" else "NVIDIA GPU Device. "
            )
            gpu_version = torch.version.cuda
            gpu_stats_snippet = f"CUDA: {gpu_stats.major}.{gpu_stats.minor}. CUDA Toolkit: {gpu_version}."
            try:
                vllm_version = f" vLLM: {importlib_version('vllm')}."
            except:
                vllm_version = ""
        elif DEVICE_TYPE == "hip":
            gpu_stats = torch.cuda.get_device_properties(0)
            gpu_stats_name = (
                gpu_stats.name + ". " if gpu_stats.name != "" else "AMD GPU Device. "
            )
            gpu_version = torch.version.hip
            gpu_stats_snippet = f"ROCm Toolkit: {gpu_version}."
            try:
                vllm_version = f" vLLM: {importlib_version('vllm')}."
            except:
                vllm_version = ""
        elif DEVICE_TYPE == "xpu":
            gpu_stats = torch.xpu.get_device_properties(0)
            gpu_stats_name = (
                gpu_stats.name + ". " if gpu_stats.name != "" else "Intel XPU Device. "
            )
            gpu_version = torch.version.xpu
            gpu_stats_snippet = f"Intel Toolkit: {gpu_version}."
            try:
                vllm_version = f" vLLM: {importlib_version('vllm')}."
            except:
                vllm_version = ""
        else:
            raise ValueError(f"Unsloth: Unsupported device type: {DEVICE_TYPE}")

        max_memory = round(gpu_stats.total_memory / 1024 / 1024 / 1024, 3)

        statistics = (
            f"==((====))==  Unsloth {__version__}: Fast {model_patcher.__name__[4:-5]} patching. Transformers: {transformers_version}.{vllm_version}\n"
            f"   {chr(92)}{chr(92)}   /|    {gpu_stats_name}Num GPUs = {DEVICE_COUNT}. Max memory: {max_memory} GB. Platform: {platform_system}.\n"
            f"O^O/ {chr(92)}_/ {chr(92)}    Torch: {torch.__version__}. {gpu_stats_snippet} Triton: {triton_version}\n"
            f"{chr(92)}        /    Bfloat16 = {str(SUPPORTS_BFLOAT16).upper()}. FA [Xformers = {xformers_version}. FA2 = {HAS_FLASH_ATTENTION}]\n"
            f' "-____-"     Free license: http://github.com/unslothai/unsloth'
        )

        print(statistics)

        # Warn about fast transfers
        if "HF_HUB_ENABLE_HF_TRANSFER" in os.environ:
            old_hf_transfer = os.environ["HF_HUB_ENABLE_HF_TRANSFER"]
            if old_hf_transfer in ("False", "false"):
                old_hf_transfer = "0"
            if old_hf_transfer in ("True", "true"):
                old_hf_transfer = "1"
        else:
            old_hf_transfer = "0"
        if old_hf_transfer == "1":
            print(
                "Unsloth: Fast downloading is enabled - ignore downloading bars which are red colored!"
            )
        if old_hf_transfer != "0":
            os.environ["HF_HUB_ENABLE_HF_TRANSFER"] = "1"

        model_patcher.pre_patch()
        # For debugging - we use a download counter to see if environments are not breaking or if HF is down
        get_statistics(kwargs.get("local_files_only", False))

        if dtype is None:
            dtype = torch.float16 if not SUPPORTS_BFLOAT16 else torch.bfloat16
        elif dtype == torch.bfloat16 and not SUPPORTS_BFLOAT16:
            logger.warning_once(
                "Device does not support bfloat16. Will change to float16."
            )
            dtype = torch.float16
        # elif dtype == torch.float16 and SUPPORTS_BFLOAT16:
        #     logger.warning_once("Device supports bfloat16 but you selected float16. Will change to bfloat16.")
        #     dtype = torch.bfloat16

        assert (
            dtype == torch.float16 or dtype == torch.bfloat16 or dtype == torch.float32
        )

        # RoPE Scaling
        model_config = AutoConfig.from_pretrained(
            model_name,
            token = token,
            attn_implementation = "sdpa",
        )
        model_config.model_name = model_name
        model_max_seq_length = model_config.max_position_embeddings

        verify_fp8_support_if_applicable(model_config)

        # Check if RoPE Scaling is even allowed
        model_function = MODEL_FOR_CAUSAL_LM_MAPPING[model_config.__class__]
        IS_FALCON_H1 = model_config.model_type.startswith("falcon_h1")

        has_rope_scaling = False
        try:
            with open(inspect.getfile(model_function), "r", encoding = "utf-8") as file:
                has_rope_scaling = "self.config.rope_scaling" in file.read()
        except:
            pass
        has_rope_scaling = True

        # If max_seq_length is not specified, use maximum from config
        if max_seq_length is None:
            max_seq_length = model_max_seq_length

        if (rope_scaling is None) and (max_seq_length > model_max_seq_length):
            rope_scaling = max_seq_length / model_max_seq_length

            if fast_inference:
                raise NotImplementedError(
                    "Unsloth: Fast inference does not yet work with RoPE Scaling."
                )

            logger.warning_once(
                f"Unsloth: {model_name} can only handle sequence lengths of at most "
                f"{model_max_seq_length}.\nBut with kaiokendev's RoPE scaling of "
                f"{round(rope_scaling, 3)}, it can be magically be extended to "
                f"{max_seq_length}!"
            )

            # Warn RoPE scaling isn't allowed
            if not has_rope_scaling:
                raise RuntimeError(
                    f"However, {model_name} doesn't support RoPE Scaling!\n"
                    "Please file a feature request at https://github.com/unslothai/unsloth."
                )

            rope_scaling = {
                "type": "linear",
                "factor": rope_scaling,
            }

            # Add to kwargs
            kwargs["rope_scaling"] = rope_scaling

        bnb_config = None
        if load_in_4bit:
            llm_int8_skip_modules = SKIP_QUANTIZATION_MODULES.copy()
            if IS_FALCON_H1:
                # we cannot quantize out_proj layer due to mamba kernels: https://github.com/tiiuae/Falcon-H1/issues/13#issuecomment-2918671274
                llm_int8_skip_modules.append("out_proj")
            bnb_config = BitsAndBytesConfig(
                load_in_4bit = True,
                bnb_4bit_use_double_quant = True,
                bnb_4bit_quant_type = "nf4",
                bnb_4bit_compute_dtype = dtype,
                llm_int8_skip_modules = llm_int8_skip_modules,
            )

        # https://huggingface.co/togethercomputer/LLaMA-2-7B-32K/discussions/12
        # RoPE Scaling's max_position_embeddings must be updated
        max_position_embeddings = max(max_seq_length, model_max_seq_length)
        kwargs.pop("attn_implementation", None)  # No need since we auto call it

        # Cannot be None, since HF now checks for the config
        if load_in_4bit:
            kwargs["quantization_config"] = bnb_config

        kwargs = add_dtype_kwargs(dtype, kwargs)

        raise_handler = RaiseUninitialized()
        if num_labels is not None:
            model = AutoModelForSequenceClassification.from_pretrained(
                model_name,
                device_map = device_map,
                # torch_dtype             = dtype, # transformers changed torch_dtype to dtype
                num_labels = num_labels,
                # quantization_config     = bnb_config,
                token = token,
                max_position_embeddings = max_position_embeddings,
                trust_remote_code = trust_remote_code,
                attn_implementation = "eager",
                **kwargs,
            )
        elif not fast_inference:
            model = AutoModelForCausalLM.from_pretrained(
                model_name,
                device_map = device_map,
                # torch_dtype             = dtype, # transformers changed torch_dtype to dtype
                # quantization_config     = bnb_config,
                token = token,
                max_position_embeddings = max_position_embeddings,
                trust_remote_code = trust_remote_code,
                attn_implementation = "eager",
                **kwargs,
            )
            model.fast_generate = model.generate
            model.fast_generate_batches = None
        else:
            from unsloth_zoo.vllm_utils import (
                load_vllm,
                get_vllm_state_dict,
                convert_vllm_to_huggingface,
                generate_batches,
            )

            allowed_args = inspect.getfullargspec(load_vllm).args
            load_vllm_kwargs = dict(
                model_name = model_name,
                config = model_config,
                gpu_memory_utilization = gpu_memory_utilization,
                max_seq_length = max_seq_length,
                dtype = dtype,
                float8_kv_cache = float8_kv_cache,
                enable_lora = True,
                max_lora_rank = max_lora_rank,
                disable_log_stats = disable_log_stats,
                use_bitsandbytes = load_in_4bit,
                unsloth_vllm_standby = unsloth_vllm_standby,
            )
            for allowed_arg in allowed_args:
                if allowed_arg not in load_vllm_kwargs and allowed_arg in kwargs:
                    load_vllm_kwargs[allowed_arg] = kwargs[allowed_arg]
            pass

            # Load vLLM first
            llm = load_vllm(**load_vllm_kwargs)

            # Convert to HF format
            _, quant_state_dict = get_vllm_state_dict(llm, config = model_config)
            model = convert_vllm_to_huggingface(
                quant_state_dict, model_config, dtype, bnb_config
            )
            model.vllm_engine = llm
            model.fast_generate = model.vllm_engine.generate
            model.fast_generate_batches = functools.partial(
                generate_batches, model.vllm_engine
            )
        raise_handler.remove()
        # Return old flag
        os.environ["HF_HUB_ENABLE_HF_TRANSFER"] = old_hf_transfer

        # Counteract saved tokenizers
        tokenizer_name = model_name if tokenizer_name is None else tokenizer_name
        tokenizer = load_correct_tokenizer(
            tokenizer_name = tokenizer_name,
            model_max_length = max_position_embeddings,
            padding_side = "right",
            token = token,
            trust_remote_code = trust_remote_code,
            fix_tokenizer = fix_tokenizer,
        )

        model, tokenizer = patch_tokenizer(model, tokenizer)
        model, tokenizer = model_patcher.post_patch(model, tokenizer)

        # Patch up QKV / O and MLP
        for idx, layer in enumerate(model.model.layers):
            layer.self_attn.apply_qkv = original_apply_qkv
            layer.self_attn.apply_o = original_apply_o

        # Patch Trainer
        from transformers.trainer import Trainer

        try:
            if Trainer._inner_training_loop.__name__ != "_fast_inner_training_loop":
                inner_training_loop = inspect.getsource(Trainer._inner_training_loop)
                Trainer._original_training_loop = inner_training_loop
            else:
                inner_training_loop = Trainer._original_training_loop
        except:
            raise RuntimeError("Unsloth: Unsuccessfully patched inner_training_loop")

        import transformers.trainer

        items_in_trainer = dir(transformers.trainer)
        good_items = []
        for item in items_in_trainer:
            if item in inner_training_loop:
                good_items.append(item)
        exec(
            "from transformers.trainer import ("
            + ", ".join(x for x in good_items)
            + ")",
            globals(),
        )

        start = re.search(
            r"logger\.info\([\"\'].+?Running training", inner_training_loop
        ).span(0)[0]
        end = inner_training_loop.find("\n\n", start)
        original_debug = inner_training_loop[start:end]
        spaces = re.search(r"\n([\s\t]{1,})", original_debug).group(0)[1:]
        front_spaces = re.match(r"([\s\t]{1,})", inner_training_loop).group(0)

        # Cannot use \\ since it will cause a SyntaxWarning in Python 3.12
        # Instead use chr(92) == \\
        debug_info = """debug_info = \\
        f"==((====))==  Unsloth - 2x faster free finetuning | Num GPUs used = {len(set(p.device for p in model.parameters()))}\\n"\\
        f"   {chr(92)}{chr(92)}   /|    Num examples = {num_examples:,} | Num Epochs = {num_train_epochs:,} | Total steps = {max_steps:,}\\n"\\
        f"O^O/ {chr(92)}_/ {chr(92)}    Batch size per device = {self._train_batch_size:,} | Gradient accumulation steps = {args.gradient_accumulation_steps}\\n"\\
        f"{chr(92)}        /    Data Parallel GPUs = {args.world_size} | Total batch size ({self._train_batch_size} x {args.gradient_accumulation_steps} x {args.world_size}) = {total_train_batch_size:,}\\n"\\
        f' "-____-"     Trainable parameters = {get_model_param_count(model, trainable_only=True):,} of {get_model_param_count(model):,} ({get_model_param_count(model, trainable_only=True)/get_model_param_count(model)*100:.2f}% trained)'
        logger.warning(debug_info)
        import gc
        for _ in range(3):
            gc.collect()
            if DEVICE_TYPE == "xpu":
                torch.xpu.empty_cache()
            else:
                torch.cuda.empty_cache()"""

        debug_info = debug_info.split("\n")
        debug_info = "\n".join(
            [debug_info[0]] + [spaces + x[8:] for x in debug_info[1:]]
        )
        inner_training_loop = inner_training_loop.replace(original_debug, debug_info)

        debug_info = """n_total_devices = total_train_batch_size // \\
            args.gradient_accumulation_steps // self._train_batch_size
        if n_total_devices > 1:
            logger.warning_once('Unsloth is running with multi GPUs - the effective batch size is multiplied by ' + str(n_total_devices))
        debug_info ="""
        debug_info = debug_info.split("\n")
        debug_info = "\n".join(
            [debug_info[0]] + [spaces + x[8:] for x in debug_info[1:]]
        )
        inner_training_loop = inner_training_loop.replace("debug_info =", debug_info, 1)

        front_spaces = re.match(r"[\t\s]{1,}", inner_training_loop).group(0)
        inner_training_loop = re.sub(
            r"^" + front_spaces, "", inner_training_loop, flags = re.MULTILINE
        )
        inner_training_loop = inner_training_loop.replace(
            "train_dataloader = tpu_spmd_dataloader(train_dataloader)",
            "raise RuntimeError('Unsloth: TPUs are not yet supported!')",
        )
        inner_training_loop = inner_training_loop.replace(
            "_inner_training_loop",
            "_fast_inner_training_loop",
            1,
        )
        inner_training_loop = inner_training_loop.replace(
            "is_torch_tpu_available()",
            "False",
        )
        exec(inner_training_loop, globals())
        Trainer._inner_training_loop = _fast_inner_training_loop

        # Save max_seq_length
        model.max_seq_length = max_seq_length
        m = model
        while hasattr(m, "model"):
            m.max_seq_length = max_seq_length
            m = m.model
        m.max_seq_length = max_seq_length
        # Save to modules as well
        for module in model.modules():
            module.max_seq_length = max_seq_length

        # We check the tokenizer first for errors
        if fix_tokenizer:
            tokenizer = check_tokenizer(
                model = model,
                tokenizer = tokenizer,
                model_name = model_name,
                model_max_length = max_position_embeddings,
                padding_side = "right",
                token = token,
            )
        patch_saving_functions(tokenizer)

        # Fix up config for transformers uploading PEFT
        # Not necessary anymore since we require transformers>=4.37!
        if False:
            name = model.config._name_or_path
            if name.startswith("unsloth/") and name.endswith("-bnb-4bit"):
                name = name[: len(name) - len("-bnb-4bit")]
                model.config.update({"_name_or_path": name})

        # Log Unsloth version for future fastpaths for inference
        model.config.update({"unsloth_version": __version__})

        # Add save modules
        patch_saving_functions(model)
        Trainer._inner_training_loop = _fast_inner_training_loop

        # Fix gradient accumulation
        patch_gradient_accumulation_fix(Trainer)

        # Save tokenizer for inference purposes
        tokenizer.padding_side = "left"  # Force inference
        internal_model = model
        while hasattr(internal_model, "model"):
            internal_model._saved_temp_tokenizer = tokenizer
            # Also set is_loaded_in_8bit to disable incorrect DDP
            internal_model.is_loaded_in_8bit = True

            internal_model = internal_model.model
        internal_model._saved_temp_tokenizer = tokenizer
        # Also set is_loaded_in_8bit to disable incorrect DDP
        internal_model.is_loaded_in_8bit = True

        # For transformers > 4.47.1, we need to add rotary_emb to all attention layers
        if IS_ATTENTION_REFACTOR or hasattr(model.model, "rotary_emb"):
            rotary_emb = model.model.rotary_emb
            for layer in model.model.layers:
                layer.self_attn.rotary_emb = rotary_emb

        # Add for_inference and for_training
        model.for_training = functools.partial(FastLlamaModel.for_training, model)
        model.for_inference = functools.partial(FastLlamaModel.for_inference, model)
        m = model
        while hasattr(m, "model"):
            m.for_training = functools.partial(FastBaseModel.for_training, m)
            m.for_inference = functools.partial(FastBaseModel.for_inference, m)
            m = m.model

        # Patch generate
        is_classification = "Classification" in str(type(model))
        if not is_classification and model.generate.__name__ != "unsloth_fast_generate":
            model._old_generate = model.generate
            unsloth_fast_generate.__doc__ = model._old_generate.__doc__
            model.generate = types.MethodType(unsloth_fast_generate, model)
        # Set weight[padding_idx] = 0
        with torch.no_grad():
            for name, module in model.named_modules():
                if type(module) is torch.nn.Embedding:
                    if (
                        getattr(module, "weight", None) is not None
                        and getattr(module, "padding_idx", None) is not None
                    ):
                        if module.padding_idx < module.weight.shape[0]:
                            module.weight[module.padding_idx] = 0
        return model, tokenizer

    @staticmethod
    def post_patch(model, tokenizer):
        model, tokenizer = patch_model_and_tokenizer(
            model, tokenizer, downcast_rope = True
        )
        return model, tokenizer

    @staticmethod
    def get_peft_model(
        model,
        r = 16,
        target_modules = [
            "q_proj",
            "k_proj",
            "v_proj",
            "o_proj",
            "gate_proj",
            "up_proj",
            "down_proj",
        ],
        lora_alpha = 16,
        lora_dropout = 0.0,
        bias = "none",
        layers_to_transform = None,
        layers_pattern = None,
        use_gradient_checkpointing = "unsloth",
        random_state = 3407,
        max_seq_length = 2048,  # not used anymore
        use_rslora = False,
        modules_to_save = None,
        init_lora_weights = True,
        loftq_config = {},
        temporary_location = "_unsloth_temporary_saved_buffers",
        qat_scheme = None,
        **kwargs,
    ):
        if os.environ.get("UNSLOTH_USE_NEW_MODEL", "0") == "1":
            # Check for other PEFT args in kwargs
            for peft_arg, flag in (
                ("finetune_vision_layers", False),
                ("finetune_language_layers", True),
                ("finetune_attention_modules", True),
                ("finetune_mlp_modules", True),
            ):
                if peft_arg not in kwargs:
                    kwargs[peft_arg] = flag
            return FastBaseModel.get_peft_model(
                model = model,
                r = r,
                target_modules = target_modules,
                lora_alpha = lora_alpha,
                lora_dropout = lora_dropout,
                bias = bias,
                layers_to_transform = layers_to_transform,
                layers_pattern = layers_pattern,
                use_gradient_checkpointing = use_gradient_checkpointing,
                random_state = random_state,
                max_seq_length = max_seq_length,
                use_rslora = use_rslora,
                modules_to_save = modules_to_save,
                init_lora_weights = init_lora_weights,
                loftq_config = loftq_config,
                temporary_location = temporary_location,
                **kwargs,
            )
        if os.environ.get("UNSLOTH_ENABLE_FULL_FINETUNING", "0") == "1":
            print(
                "Unsloth: Full finetuning is enabled, so .get_peft_model has no effect"
            )
            return model
        transformers_set_seed(random_state)

        if use_gradient_checkpointing == "unsloth":
            patch_unsloth_smart_gradient_checkpointing(
                dtype = model.get_input_embeddings().weight.dtype
            )

        if type(r) is not int:
            raise TypeError(f"Unsloth: Rank of {str(r)} must be an integer.")
        if r <= 0:
            raise TypeError(f"Unsloth: Rank of {str(r)} must be larger than 0.")

        if isinstance(model, PeftModelForCausalLM) or isinstance(
            model, PeftModelForSequenceClassification
        ):
            # Check if exactly the same and then pass through!
            assert hasattr(model, "peft_config")

            peft_config = model.peft_config["default"].to_dict()
            check_parameters = [
                "r",
                "lora_alpha",
                "lora_dropout",
                "bias",
                "layers_to_transform",
                "layers_pattern",
                "use_rslora",
                "init_lora_weights",
            ]
            check_all = True
            for param in check_parameters:
                check_all = check_all and (peft_config[param] == eval(param))

            # Check save_modules
            old_target_modules = list(peft_config["target_modules"])
            modules_to_save = peft_config["modules_to_save"]
            if modules_to_save is None:
                modules_to_save = {}
            modules_to_save = list(modules_to_save)
            old_target_modules += modules_to_save

            # Combine all
            new_target_modules = list(target_modules) + list(
                modules_to_save if modules_to_save is not None else []
            )

            # Now check!
            new_target_modules = set(new_target_modules)
            check_all = check_all and (
                len(set(old_target_modules) ^ new_target_modules) == 0
            )

            check_all = check_all and (
                (loftq_config == {} or loftq_config is None)
                and (
                    peft_config["loftq_config"] == {}
                    or peft_config["loftq_config"] is None
                )
            )

            if check_all:
                # Simply pass through!
                logger.warning(
                    "Unsloth: Already have LoRA adapters! We shall skip this step."
                )

                # Offload!
                # [TODO] First offload lm_head and embed_tokens to CPU (should be disk!!)
                if "embed_tokens" in new_target_modules:
                    print(
                        "Unsloth: Training embed_tokens in mixed precision to save VRAM"
                    )

                    new_dtype = model.get_input_embeddings().modules_to_save.default.weight.dtype
                    if new_dtype == torch.float16:
                        # See https://github.com/unslothai/unsloth/pull/1200
                        # Tesla T4 must use float32 and not float16
                        new_dtype = torch.float32

                    model.get_input_embeddings().modules_to_save.default.to(
                        device = DEVICE_TYPE_TORCH, dtype = new_dtype, non_blocking = True
                    )
                    model.get_input_embeddings().modules_to_save.default.requires_grad_(
                        True
                    )

                    # [TODO] Move old embed_tokens to CPU - should be disk!
                    model.get_input_embeddings().original_module.to(
                        device = "cpu", non_blocking = True
                    )
                    model.get_input_embeddings().original_module.requires_grad_(False)

                if "lm_head" in new_target_modules:
                    print("Unsloth: Training lm_head in mixed precision to save VRAM")

                    new_dtype = model.get_output_embeddings().modules_to_save.default.weight.dtype
                    if new_dtype == torch.float16:
                        # See https://github.com/unslothai/unsloth/pull/1200
                        # Tesla T4 must use float32 and not float16
                        new_dtype = torch.float32

                    model.get_output_embeddings().modules_to_save.default.to(
                        device = DEVICE_TYPE_TORCH, dtype = new_dtype, non_blocking = True
                    )
                    model.get_output_embeddings().modules_to_save.default.requires_grad_(
                        True
                    )

                    # [TODO] Move old lm_head to CPU - should be disk!
                    model.get_output_embeddings().original_module.to(
                        device = "cpu", non_blocking = True
                    )
                    model.get_output_embeddings().original_module.requires_grad_(False)

                return model
            else:
                raise TypeError(
                    "Unsloth: Your model already has LoRA adapters. Your new parameters are different."
                )

        if loftq_config is None:
            loftq_config = {}

        signature = str(inspect.signature(LoraConfig))
        SUPPORTS_LOFTQ = "loftq_config" in signature
        SUPPORTS_RSLORA = "use_rslora" in signature

        if lora_dropout != 0:
            logger.warning_once(
                f"Unsloth: Dropout = 0 is supported for fast patching. You are using dropout = {lora_dropout}.\n"
                f"Unsloth will patch all other layers, except LoRA matrices, causing a performance hit."
            )

        if bias != "none":
            logger.warning_once(
                f"Unsloth: bias = `none` is supported for fast patching. You are using bias = {bias}.\n"
                f"Unsloth will patch all other layers, except LoRA matrices, causing a performance hit."
            )

        if not (
            type(init_lora_weights) is bool
            or init_lora_weights == "gaussian"
            or init_lora_weights == "loftq"
        ):
            raise ValueError(
                'Unsloth: `init_lora_weights` must be either [True, False, "gaussian", "loftq"].'
            )

        if init_lora_weights == "loftq":
            if not SUPPORTS_LOFTQ:
                import peft

                raise RuntimeError(
                    f"Unsloth: Your PEFT version of {peft.__version__} does not support LoftQ init.\n"
                    "Please install PEFT 0.7.2 or higher.\n"
                    "You can also install from source: `pip install git+https://github.com/huggingface/peft.git"
                )

            if loftq_config == {}:
                from peft import LoftQConfig

                logger.warning_once(
                    "Unsloth: init_lora_weights = `loftq` is set, but `loftq_config` is None.\n"
                    "We shall use `loftq_config = LoftQConfig(loftq_bits = 4, loftq_iter = 1)`."
                )
                loftq_config = LoftQConfig(loftq_bits = 4, loftq_iter = 1)

            if hasattr(model.config, "quantization_config"):
                raise ValueError(
                    "Unsloth: You are using `loftq` init, yet `load_in_4bit = True` was set.\n"
                    "Reload your model without any quantization by setting `load_in_4bit = False`."
                )

        assert type(use_rslora) is bool
        if use_rslora:
            if not SUPPORTS_RSLORA:
                # We manually check for PEFT
                import peft

                raise RuntimeError(
                    f"Unsloth: Your PEFT version of {peft.__version__} does not support `use_rslora`.\n"
                    "Please install PEFT 0.7.2 or higher.\n"
                    "You can also install from source: `pip install git+https://github.com/huggingface/peft.git"
                )

        accepted_modules = frozenset(
            (
                "q_proj",
                "k_proj",
                "v_proj",
                "o_proj",
                "gate_proj",
                "up_proj",
                "down_proj",
            ),
        )
        model.config.update({"unsloth_version": __version__})

        if type(modules_to_save) is tuple:
            modules_to_save = list(modules_to_save)

        train_lm_head = False
        train_embed_tokens = False
        final_modules = []
        for module in target_modules:
            if module == "lm_head":
                # logger.warning_once(
                #     "Unsloth: `lm_head` should be placed in `modules_to_save` and not `target_modules`. "\
                #     "Luckily, we shall do it for you!"
                # )
                train_lm_head = True
                if modules_to_save is None:
                    modules_to_save = ["lm_head"]
                else:
                    modules_to_save.append("lm_head")

            elif module == "embed_tokens":
                # logger.warning_once(
                #     "Unsloth: `embed_tokens` should be placed in `modules_to_save` and not `target_modules`. "\
                #     "Luckily, we shall do it for you!"
                # )
                train_embed_tokens = True
                if modules_to_save is None:
                    modules_to_save = ["embed_tokens"]
                else:
                    modules_to_save.append("embed_tokens")

            else:
                try:
                    assert module in accepted_modules
                    final_modules.append(module)
                except AssertionError as e:
                    final_modules.append(module)
                    print(
                        "Unsloth: You added custom modules, but Unsloth hasn't optimized for this.\n"
                        "Beware - your finetuning might be noticeably slower!"
                    )
                pass

        # Check if we added new tokens!
        if hasattr(model, "_need_to_train_embeddings"):
            if not train_lm_head or not train_embed_tokens:
                print(
                    "Unsloth: You added new tokens but did not specify if you wanted to "
                    "train the lm_head and embed_tokens.\nWe must turn it on for you."
                )
                train_lm_head = True
                train_embed_tokens = True

                if modules_to_save is None:
                    modules_to_save = ["embed_tokens"]
                else:
                    modules_to_save.append("embed_tokens")

                if modules_to_save is None:
                    modules_to_save = ["lm_head"]
                else:
                    modules_to_save.append("lm_head")

        # Check for Llama-3
        # if hasattr(model._saved_temp_tokenizer, "_using_llama3_template"):
        #     if not train_embed_tokens and not train_lm_head:
        #         raise RuntimeError("")

        # First fix untrained tokens
        # Wrong - can cause reserved tokens to pop out!!
        # if train_embed_tokens or train_lm_head:
        #     fix_untrained_tokens(model, eps = 1e-16)
        # pass

        # Check modules_to_save
        if modules_to_save is not None:
            for module in modules_to_save:
                if module == "lm_head":
                    train_lm_head = True
                elif module == "embed_tokens":
                    train_embed_tokens = True
                else:
                    raise TypeError(
                        f"Unsloth: Module = {module} is not allowed. Only 'lm_head' and 'embed_tokens' is allowed."
                    )
        if isinstance(modules_to_save, (tuple, list)):
            modules_to_save = list(set(modules_to_save))

        vllm_engine = None
        if hasattr(model, "vllm_engine"):
            # Fast inference!
            vllm_engine = model.vllm_engine
            vllm_fast_generate = model.fast_generate
            vllm_fast_generate_batches = model.fast_generate_batches

            if modules_to_save is not None:
                raise NotImplementedError(
                    "Unsloth: Currently fast inference does not work with training embeddings or lm_head."
                )

            if bias != "none":
                raise NotImplementedError(
                    "Unsloth: Currently fast inference does not work with using biases for LoRA."
                )

        # Does not get lora yet, so get name from model, not base model
        is_classification = "Classification" in str(type(model))

        arguments = dict(
            r = r,
            lora_alpha = lora_alpha,
            target_modules = final_modules,
            lora_dropout = lora_dropout,
            bias = bias,
            task_type = TaskType.CAUSAL_LM if not is_classification else TaskType.SEQ_CLS,
            layers_to_transform = layers_to_transform,
            init_lora_weights = init_lora_weights,
            loftq_config = loftq_config,
            use_rslora = use_rslora,
            modules_to_save = modules_to_save,
            **kwargs,
        )
        if not SUPPORTS_LOFTQ:
            del arguments["loftq_config"]
        if not SUPPORTS_RSLORA:
            del arguments["use_rslora"]

        _saved_temp_tokenizer = model._saved_temp_tokenizer

        lora_config = LoraConfig(**arguments)
        # First offload lm_head and embed_tokens to disk
        input_embeddings_device = model.get_input_embeddings().weight.device
        if is_classification:
            output_embeddings_device = model.score.weight.device
        else:
            output_embeddings_device = model.get_output_embeddings().weight.device

        if use_gradient_checkpointing == "unsloth":
            if train_embed_tokens:
                print("Unsloth: Offloading input_embeddings to disk to save VRAM")
                offload_input_embeddings(model, temporary_location)

            # Remove old items to save VRAM
            for _ in range(3):
                gc.collect()
                clean_gpu_cache()

            if train_lm_head:
                print("Unsloth: Offloading output_embeddings to disk to save VRAM")
                offload_output_embeddings(model, temporary_location)

            # Remove old items to save VRAM
            for _ in range(3):
                gc.collect()
                clean_gpu_cache()

        model = _get_peft_model(model, lora_config)
        # Fix LoraConfig.auto_mapping is None
        fix_lora_auto_mapping(model)

        # Apply QAT + LoRA if specified
        if qat_scheme is not None:
            print("Unsloth: Applying QAT to mitigate quantization degradation")
            model = FastLlamaModel._prepare_for_qat(model, qat_scheme)

        model._saved_temp_tokenizer = _saved_temp_tokenizer

        model = FastLlamaModel.patch_peft_model(model, use_gradient_checkpointing)

        if train_embed_tokens:
            print("Unsloth: Training embed_tokens in mixed precision to save VRAM")
            assert hasattr(model.get_input_embeddings(), "modules_to_save")

            new_dtype = (
                model.get_input_embeddings().modules_to_save.default.weight.dtype
            )
            if new_dtype == torch.float16:
                # See https://github.com/unslothai/unsloth/pull/1200
                # Tesla T4 must use float32 and not float16
                new_dtype = torch.float32

            model.get_input_embeddings().modules_to_save.default.to(
                device = DEVICE_TYPE_TORCH, dtype = new_dtype, non_blocking = True
            )
            model.get_input_embeddings().modules_to_save.default.requires_grad_(True)

        if train_lm_head:
            print("Unsloth: Training lm_head in mixed precision to save VRAM")
            assert hasattr(model.get_output_embeddings(), "modules_to_save")

            new_dtype = (
                model.get_output_embeddings().modules_to_save.default.weight.dtype
            )
            if new_dtype == torch.float16:
                # See https://github.com/unslothai/unsloth/pull/1200
                # Tesla T4 must use float32 and not float16
                new_dtype = torch.float32

            model.get_output_embeddings().modules_to_save.default.to(
                device = DEVICE_TYPE_TORCH, dtype = new_dtype, non_blocking = True
            )
            model.get_output_embeddings().modules_to_save.default.requires_grad_(True)

        # Patch tokenizer to pad to the right
        internal_model = model
        while hasattr(internal_model, "model"):
            if hasattr(internal_model, "_saved_temp_tokenizer"):
                internal_model._saved_temp_tokenizer.padding_side = "right"
            # Also set is_loaded_in_8bit to disable incorrect DDP
            internal_model.is_loaded_in_8bit = True
            internal_model = internal_model.model
        if hasattr(internal_model, "_saved_temp_tokenizer"):
            internal_model._saved_temp_tokenizer.padding_side = "right"
        # Also set is_loaded_in_8bit to disable incorrect DDP
        internal_model.is_loaded_in_8bit = True

        # Clear deleted GPU items
        for _ in range(3):
            gc.collect()
            clean_gpu_cache()

        patch_peft_fast_inference(model)

        # Add for_inference and for_training
        model.for_training = functools.partial(FastLlamaModel.for_training, model)
        model.for_inference = functools.partial(FastLlamaModel.for_inference, model)
        m = model
        while hasattr(m, "model"):
            m.for_training = functools.partial(FastBaseModel.for_training, m)
            m.for_inference = functools.partial(FastBaseModel.for_inference, m)
            m = m.model
        return model

    @staticmethod
    def patch_peft_model(
        model,
        use_gradient_checkpointing = "unsloth",
    ):
        if os.environ.get("UNSLOTH_USE_NEW_MODEL", "0") == "1":
            return FastBaseModel.patch_peft_model(
                model = model,
                use_gradient_checkpointing = use_gradient_checkpointing,
            )
        if not isinstance(model, PeftModelForCausalLM) and not isinstance(
            model, PeftModelForSequenceClassification
        ):
            raise TypeError(
                "Unsloth: Your model needs to call `.get_peft_model` first!"
            )

        # Get activation function
        model_type = model.config.model_type

        if model_type == "llama":
            apply_lora_mlp = apply_lora_mlp_swiglu
        elif model_type == "mistral":
            apply_lora_mlp = apply_lora_mlp_swiglu
        elif model_type == "qwen2":
            apply_lora_mlp = apply_lora_mlp_swiglu
        elif model_type == "gemma":
            apply_lora_mlp = apply_lora_mlp_geglu_approx
        elif model_type == "gemma2":
            apply_lora_mlp = apply_lora_mlp_geglu_approx
        elif model_type == "cohere":
            apply_lora_mlp = apply_lora_mlp_swiglu
        elif model_type == "granite":
            apply_lora_mlp = apply_lora_mlp_swiglu
        elif model_type == "qwen3":
            apply_lora_mlp = apply_lora_mlp_swiglu
        elif model_type == "falcon_h1":
            apply_lora_mlp = apply_lora_mlp_swiglu
        elif model_type == "qwen3moe":
            apply_lora_mlp = apply_lora_mlp_swiglu
        else:
            raise NotImplementedError(f"Unsloth: {model_type} is not yet implemented!")

        model = prepare_model_for_kbit_training(
            model,
            use_gradient_checkpointing = use_gradient_checkpointing,
            use_reentrant = True,
        )

        # Fix up config for transformers uploading PEFT
        for active_adapter in model.peft_config.keys():
            # Not necessary since we requires transformers >= 4.37
            if False:
                name = model.peft_config[active_adapter].base_model_name_or_path
                if name.startswith("unsloth/") and name.endswith("-bnb-4bit"):
                    name = name[: len(name) - len("-bnb-4bit")]
                    model.peft_config[active_adapter].base_model_name_or_path = name
                pass
            # Add revision to enable future fast inference paths
            # [TODO] Bugs out!see https://github.com/unslothai/unsloth/issues/492
            # model.peft_config[active_adapter].revision = f"unsloth"

        from transformers.trainer import Trainer

        if Trainer._inner_training_loop.__name__ != "_fast_inner_training_loop":
            raise RuntimeError(
                "Unsloth: Unsuccessfully patched Trainer! Please file a bug report!"
            )

        # Fix loftq issues
        # loftq_config must not = None, but rather {}
        all_configs = model.peft_config
        for key, current_config in all_configs.items():
            if (
                hasattr(current_config, "loftq_config")
                and current_config.loftq_config is None
            ):
                new_args = current_config.__dict__
                new_args["loftq_config"] = {}
                current_config = current_config.__class__(**new_args)
                all_configs[key] = current_config

        # Do patching
        n_mlp = 0
        n_qkv = 0
        n_o = 0

        active_adapter = (
            model.active_adapters[0]
            if hasattr(model, "active_adapters")
            else model.active_adapter
        )

        # Get dropout and bias
        lora_dropout = model.peft_config[active_adapter].lora_dropout
        bias = model.peft_config[active_adapter].bias

        # We also do not inplace edit QKV for Cohere!
        _apply_lora_mlp = (
            functools.partial(apply_lora_mlp, inplace = False)
            if model_type == "cohere"
            else apply_lora_mlp
        )

        if lora_dropout == 0 and bias == "none":
            for idx, layer in enumerate(model.model.model.layers):
                if model_type != "falcon_h1":
                    # LoRAMLP.apply doesn't have functionality for gate and down multipliers yet.
                    # Don't patch falcon h1 for the time being.

                    # MLP patching
                    mlp_module = layer.mlp
                    gate_proj = mlp_module.gate_proj
                    up_proj = mlp_module.up_proj
                    down_proj = mlp_module.down_proj

                    if (
                        hasattr(gate_proj, "lora_A")
                        and hasattr(up_proj, "lora_A")
                        and hasattr(down_proj, "lora_A")
                        and (getattr(gate_proj, "base_layer", gate_proj).bias is None)
                        and (getattr(up_proj, "base_layer", up_proj).bias is None)
                        and (getattr(down_proj, "base_layer", down_proj).bias is None)
                        and (
                            len(getattr(gate_proj, "lora_magnitude_vector", []) or [])
                            == 0
                        )
                        and (
                            len(getattr(up_proj, "lora_magnitude_vector", []) or [])
                            == 0
                        )
                        and (
                            len(getattr(down_proj, "lora_magnitude_vector", []) or [])
                            == 0
                        )
                    ):
                        # https://stackoverflow.com/questions/50599045/python-replacing-a-function-within-a-class-of-a-module
                        if hasattr(mlp_module, "_unsloth_forward"):
                            # then we've patched the mlp to use TiledMLP
                            mlp_module._unsloth_forward = types.MethodType(
                                _apply_lora_mlp, mlp_module
                            )
                        else:
                            mlp_module.forward = types.MethodType(
                                _apply_lora_mlp, mlp_module
                            )
                        n_mlp += 1
                    else:
                        logger.warning_once(
                            "Not an error, but Unsloth cannot patch MLP layers with our manual autograd engine since either LoRA adapters\n"
                            "are not enabled or a bias term (like in Qwen) is used."
                        )

                # QKV attention patching
                q_proj = layer.self_attn.q_proj
                k_proj = layer.self_attn.k_proj
                v_proj = layer.self_attn.v_proj
                if (
                    hasattr(q_proj, "lora_A")
                    and hasattr(k_proj, "lora_A")
                    and hasattr(v_proj, "lora_A")
                    and (getattr(q_proj, "base_layer", q_proj).bias is None)
                    and (getattr(k_proj, "base_layer", k_proj).bias is None)
                    and (getattr(v_proj, "base_layer", v_proj).bias is None)
                    and (len(getattr(q_proj, "lora_magnitude_vector", []) or []) == 0)
                    and (len(getattr(k_proj, "lora_magnitude_vector", []) or []) == 0)
                    and (len(getattr(v_proj, "lora_magnitude_vector", []) or []) == 0)
                ):
                    layer.self_attn.apply_qkv = apply_lora_qkv
                    n_qkv += 1
                else:
                    if model_type == "qwen2":
                        n_qkv += 1
                    else:
                        logger.warning_once(
                            "Not an error, but Unsloth cannot patch Attention layers with our manual autograd engine since either LoRA adapters\n"
                            "are not enabled or a bias term (like in Qwen) is used."
                        )

                # O attention patching
                o_proj = layer.self_attn.o_proj
                if (
                    hasattr(o_proj, "lora_A")
                    and (getattr(o_proj, "base_layer", o_proj).bias is None)
                    and (len(getattr(o_proj, "lora_magnitude_vector", []) or []) == 0)
                ):
                    layer.self_attn.apply_o = apply_lora_o
                    n_o += 1
                else:
                    logger.warning_once(
                        "Not an error, but Unsloth cannot patch O projection layer with our manual autograd engine since either LoRA adapters\n"
                        "are not enabled or a bias term (like in Qwen) is used."
                    )

        logger.warning_once(
            f"Unsloth {__version__} patched {len(model.model.model.layers)} layers with "
            f"{n_qkv} QKV layers, {n_o} O layers and {n_mlp} MLP layers.",
        )
        patch_saving_functions(model)

        # Patch cross entropy loss labels
        # Fixes https://github.com/unslothai/unsloth/issues/10
        max_seq_length = model.max_seq_length
        # extra_ignored_labels = torch.full((max_seq_length, 1), -100, device = "cuda:0")
        # model.model.extra_ignored_labels = extra_ignored_labels
        internal_model = model
        while hasattr(internal_model, "model"):
            internal_model.max_seq_length = max_seq_length
            internal_model = internal_model.model
        internal_model.max_seq_length = max_seq_length
        # Save to modules as well
        for module in model.modules():
            module.max_seq_length = max_seq_length

        # Patch tokenizer to pad to the right
        internal_model = model
        while hasattr(internal_model, "model"):
            if hasattr(internal_model, "_saved_temp_tokenizer"):
                internal_model._saved_temp_tokenizer.padding_side = "right"
            internal_model = internal_model.model
        if hasattr(internal_model, "_saved_temp_tokenizer"):
            internal_model._saved_temp_tokenizer.padding_side = "right"

        # Clear deleted GPU items
        for _ in range(3):
            gc.collect()
            clean_gpu_cache()

        patch_peft_fast_inference(model)

        # Add for_inference and for_training
        model.for_training = functools.partial(FastLlamaModel.for_training, model)
        model.for_inference = functools.partial(FastLlamaModel.for_inference, model)
        m = model
        while hasattr(m, "model"):
            m.for_training = functools.partial(FastBaseModel.for_training, m)
            m.for_inference = functools.partial(FastBaseModel.for_inference, m)
            m = m.model
        return model

    @staticmethod
    def for_inference(model):
        if not hasattr(model, "parameters"):
            raise TypeError(
                "Unsloth: I think you're passing a tokenizer, not the model to for_inference!"
            )

        def _for_inference(m):
            if hasattr(m, "gradient_checkpointing"):
                m.gradient_checkpointing = False
            if hasattr(m, "training"):
                m.training = False
            # Pad tokenizer to the left
            if hasattr(m, "_saved_temp_tokenizer"):
                m._saved_temp_tokenizer.padding_side = "left"
            # Set a flag for generation!
            m._flag_for_generation = True

        m = model
        while hasattr(m, "model"):
            _for_inference(m)
            m = m.model
        _for_inference(m)
        model.eval()  # to turn off training on modules deeper in

        # Since transformers 4.53, must turn off explicitly
        for module in model.modules():
            if hasattr(module, "gradient_checkpointing"):
                module.gradient_checkpointing = False

        # Also disable training for embeddings for NEFTune
        if hasattr(model, "get_input_embeddings"):
            embeddings = model.get_input_embeddings()
            if hasattr(embeddings, "training"):
                embeddings.training = False
        if hasattr(model, "get_output_embeddings"):
            embeddings = model.get_output_embeddings()
            if hasattr(embeddings, "training"):
                embeddings.training = False
        return model

    @staticmethod
    def for_training(model, use_gradient_checkpointing = True):
        if not hasattr(model, "parameters"):
            raise TypeError(
                "Unsloth: I think you're passing a tokenizer, not the model to for_training!"
            )

        # Delete all fast inference loras
        for param in model.parameters():
            if hasattr(param, "_fast_lora"):
                del param._fast_lora

        def _for_training(m):
            if hasattr(m, "gradient_checkpointing"):
                m.gradient_checkpointing = use_gradient_checkpointing
            if hasattr(m, "training"):
                m.training = True
            # Pad tokenizer to the left
            if hasattr(m, "_saved_temp_tokenizer"):
                m._saved_temp_tokenizer.padding_side = "right"
            # Set a flag for generation!
            if hasattr(m, "_flag_for_generation"):
                del m._flag_for_generation

        m = model
        while hasattr(m, "model"):
            _for_training(m)
            m = m.model
        _for_training(m)
        model.train()  # to turn on training on modules deeper in

        # Since transformers 4.53, must turn on explicitly
        for module in model.modules():
            if hasattr(module, "gradient_checkpointing"):
                module.gradient_checkpointing = use_gradient_checkpointing

        # Also re-enable training for embeddings for NEFTune
        if hasattr(model, "get_input_embeddings"):
            embeddings = model.get_input_embeddings()
            if hasattr(embeddings, "training"):
                embeddings.training = True
        if hasattr(model, "get_output_embeddings"):
            embeddings = model.get_output_embeddings()
            if hasattr(embeddings, "training"):
                embeddings.training = True
        return model


from .rl import PatchFastRL

PatchFastRL(FastLanguageModel = FastLlamaModel)<|MERGE_RESOLUTION|>--- conflicted
+++ resolved
@@ -629,14 +629,10 @@
     #     if rope_position_ids is None
     #     else inplace_rope_embedding(Q, K, cos, sin, rope_position_ids)
     # )
-<<<<<<< HEAD
     if position_ids is not None:
         cos = cos[position_ids]
         sin = sin[position_ids]
     Q, K = fast_rope_embedding(Q, K, cos, sin)
-=======
-    Q, K = fast_rope_embedding(Q, K, cos, sin, rope_position_ids)
->>>>>>> 8490f6ef
 
     if past_key_value is not None:
         K = torch.cat([past_key_value[0], K], dim = 2)
