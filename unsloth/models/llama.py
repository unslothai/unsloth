--- conflicted
+++ resolved
@@ -119,10 +119,7 @@
     n_groups   = self.num_key_value_groups
     n_kv_heads = self.num_key_value_heads
     head_dim   = self.head_dim
-<<<<<<< HEAD
-=======
     attention_size = n_heads*head_dim
->>>>>>> f946bed7
     # assert(n_kv_heads * n_groups == n_heads)
     seq_len = K1.shape[-2]
     kv_seq_len = seq_len + 1
@@ -135,11 +132,7 @@
         self.paged_attention_V = self.paged_attention[:,1]
         self.paged_attention_K[:seq_len] = K1.permute(2, 0, 1, 3)
         self.paged_attention_V[:seq_len] = V1.permute(2, 0, 1, 3)
-<<<<<<< HEAD
-        self.temp_QA = torch.empty((2, bsz, 1, hd), dtype = dtype, device = "cuda")
-=======
         self.temp_QA = torch.empty((2, bsz, 1, attention_size), dtype = dtype, device = "cuda")
->>>>>>> f946bed7
         self.temp_KV = torch.empty((2, bsz, 1, n_kv_heads*head_dim), dtype = dtype, device = "cuda")
         self.RH_Q = torch.empty((bsz, n_heads, 1, head_dim), dtype = dtype, device = "cuda")
         self.attention = torch.empty((bsz, n_heads, 1, KV_CACHE_INCREMENT+seq_len), dtype = dtype, device = "cuda")
@@ -209,22 +202,13 @@
     A[:] = torch.nn.functional.softmax(A, dim = -1, dtype = torch.float32)#.to(A.dtype)
     A = torch.matmul(A, Vnn, out = Qn)
     A = A.transpose(1, 2)
-<<<<<<< HEAD
-    A = A.reshape(bsz, 1, self.hidden_size)
-    A = fast_linear_forward(self.o_proj, A, out = self.temp_QA[1])
-=======
     A = A.reshape(bsz, 1, attention_size)
     A = fast_linear_forward(self.o_proj, A, out = self.temp_QA[1][:,:,:self.hidden_size])
->>>>>>> f946bed7
     return A, (Kn, Vn)
 pass
 
 
-<<<<<<< HEAD
-def fast_mlp_inference(self, X):
-=======
 def fast_swiglu_inference(self, X):
->>>>>>> f946bed7
     # gate = self.gate_proj(X)
     # up   = self.up_proj(X)
     bsz, _, hd = X.shape
@@ -407,11 +391,7 @@
         # Fully Connected
         residual = hidden_states
         hidden_states = fast_rms_layernorm_inference(self.post_attention_layernorm, hidden_states)
-<<<<<<< HEAD
-        hidden_states = fast_mlp_inference(self.mlp, hidden_states)
-=======
         hidden_states = fast_swiglu_inference(self.mlp, hidden_states)
->>>>>>> f946bed7
         hidden_states += residual
     else:
         residual = hidden_states
@@ -528,8 +508,6 @@
     if inputs_embeds is None:
         inputs_embeds = self.embed_tokens(input_ids)
 
-<<<<<<< HEAD
-=======
     # Mormalized from Gemma
     if self.config.model_type == "gemma":
         inputs_requires_grad = inputs_embeds.requires_grad
@@ -538,7 +516,6 @@
         if inputs_requires_grad: inputs_embeds.requires_grad_(True)
     pass
 
->>>>>>> f946bed7
     # Fix up attention mask by setting elements to 0
     # Specifically for DPO
     if self._has_no_labels and (attention_mask is not None) and (past_key_values is None):
@@ -678,11 +655,7 @@
         # Fully Connected
         residual = hidden_states
         hidden_states = fast_rms_layernorm_inference(decoder_layer.post_attention_layernorm, hidden_states)
-<<<<<<< HEAD
-        hidden_states = fast_mlp_inference(decoder_layer.mlp, hidden_states)
-=======
         hidden_states = fast_swiglu_inference(decoder_layer.mlp, hidden_states)
->>>>>>> f946bed7
         hidden_states += residual
 
         next_decoder_cache.append(present_key_value)
@@ -819,35 +792,6 @@
 # https://github.com/huggingface/transformers/pull/27931
 # https://github.com/huggingface/transformers/blob/v4.37.2/src/transformers/models/llama/modeling_llama.py
 class LlamaRotaryEmbedding(torch.nn.Module):
-<<<<<<< HEAD
-    def __init__(self, dim, max_position_embeddings=2048, base=10000, device=None):
-        super().__init__()
-
-        self.dim = dim
-        self.max_position_embeddings = max_position_embeddings
-        self.base = base
-        inv_freq = 1.0 / (self.base ** (torch.arange(0, self.dim, 2).float().to(device) / self.dim))
-        self.register_buffer("inv_freq", inv_freq, persistent=False)
-
-        # Build here to make `torch.jit.trace` work.
-        self._set_cos_sin_cache(
-            seq_len=max_position_embeddings, device=self.inv_freq.device, dtype=torch.get_default_dtype()
-        )
-    pass
-
-    def _set_cos_sin_cache(self, seq_len, device, dtype):
-        self.max_seq_len_cached = seq_len
-        t = torch.arange(self.max_seq_len_cached, device=device, dtype=self.inv_freq.dtype)
-
-        freqs = torch.outer(t, self.inv_freq)
-        # Different from paper, but it uses a different permutation in order to obtain the same calculation
-        emb = torch.cat((freqs, freqs), dim=-1)
-        self.register_buffer("cos_cached", emb.cos().to(dtype), persistent=False)
-        self.register_buffer("sin_cached", emb.sin().to(dtype), persistent=False)
-    pass
-
-    def forward(self, x, seq_len=None):
-=======
     # Fixes https://github.com/huggingface/transformers/pull/28837
     # https://github.com/microsoft/DeepSpeed/issues/4932
     # The precision of RoPE buffers is not correct, so we cast to int64.
@@ -878,7 +822,6 @@
     pass
 
     def forward(self, x, position_ids=None, seq_len=None):
->>>>>>> f946bed7
         # x: [bs, num_attention_heads, seq_len, head_size]
         if seq_len > self.max_seq_len_cached:
             self._set_cos_sin_cache(seq_len=seq_len, device=x.device, dtype=x.dtype)
@@ -893,13 +836,9 @@
 
 class LlamaLinearScalingRotaryEmbedding(LlamaRotaryEmbedding):
     """LlamaRotaryEmbedding extended with linear scaling. Credits to the Reddit user /u/kaiokendev"""
-<<<<<<< HEAD
-
-=======
     # Fixes https://github.com/huggingface/transformers/pull/28837
     # https://github.com/microsoft/DeepSpeed/issues/4932
     # The precision of RoPE buffers is not correct, so we cast to int64.
->>>>>>> f946bed7
     def __init__(self, dim, max_position_embeddings=2048, base=10000, device=None, scaling_factor=1.0):
         self.scaling_factor = scaling_factor
         super().__init__(dim, max_position_embeddings, base, device)
@@ -907,16 +846,6 @@
 
     def _set_cos_sin_cache(self, seq_len, device, dtype):
         self.max_seq_len_cached = seq_len
-<<<<<<< HEAD
-        t = torch.arange(self.max_seq_len_cached, device=device, dtype=self.inv_freq.dtype)
-        t = t / self.scaling_factor
-
-        freqs = torch.outer(t, self.inv_freq)
-        # Different from paper, but it uses a different permutation in order to obtain the same calculation
-        emb = torch.cat((freqs, freqs), dim=-1)
-        self.register_buffer("cos_cached", emb.cos().to(dtype), persistent=False)
-        self.register_buffer("sin_cached", emb.sin().to(dtype), persistent=False)
-=======
         inv_freq = 1.0 / (
             self.base ** (torch.arange(0, self.dim, 2, dtype=torch.int64, device="cpu").float() / self.dim)
         )
@@ -928,7 +857,6 @@
         emb = torch.cat((freqs, freqs), dim=-1)
         self.register_buffer("cos_cached", emb.cos().to(dtype=dtype, device=device, non_blocking=True), persistent=False)
         self.register_buffer("sin_cached", emb.sin().to(dtype=dtype, device=device, non_blocking=True), persistent=False)
->>>>>>> f946bed7
     pass
 pass
 
@@ -967,10 +895,7 @@
         device_map     = "sequential",
         rope_scaling   = None,
         fix_tokenizer  = True,
-<<<<<<< HEAD
-=======
         model_patcher  = None,
->>>>>>> f946bed7
         **kwargs,
     ):
         if model_patcher is None: model_patcher = FastLlamaModel
@@ -979,21 +904,13 @@
         max_memory = round(gpu_stats.total_memory / 1024 / 1024 / 1024, 3)
 
         statistics = \
-<<<<<<< HEAD
-           f"==((====))==  Unsloth: Fast Llama patching release {__version__}\n"\
-=======
            f"==((====))==  Unsloth: Fast {model_patcher.__name__[4:-5]} patching release {__version__}\n"\
->>>>>>> f946bed7
            f"   \\\   /|    GPU: {gpu_stats.name}. Max memory: {max_memory} GB. Platform = {platform_system}.\n"\
            f"O^O/ \_/ \\    Pytorch: {torch.__version__}. CUDA = {gpu_stats.major}.{gpu_stats.minor}. CUDA Toolkit = {torch.version.cuda}.\n"\
            f"\        /    Bfloat16 = {str(SUPPORTS_BFLOAT16).upper()}. Xformers = {xformers_version}. FA = {HAS_FLASH_ATTENTION}.\n"\
            f' "-____-"     Free Apache license: http://github.com/unslothai/unsloth'
         print(statistics)
-<<<<<<< HEAD
-        FastLlamaModel.pre_patch()
-=======
         model_patcher.pre_patch()
->>>>>>> f946bed7
 
         if dtype is None:
             dtype = torch.float16 if not SUPPORTS_BFLOAT16 else torch.bfloat16
@@ -1410,8 +1327,6 @@
                 "Unsloth: Your model needs to call `.get_peft_model` first!"
             )
         pass
-<<<<<<< HEAD
-=======
 
         # Get activation function
         model_type = model.config.model_type
@@ -1422,7 +1337,6 @@
         else:
             raise NotImplementedError(f"Unsloth: {model_type} is not yet implemented!")
         pass
->>>>>>> f946bed7
 
         model = prepare_model_for_kbit_training(
             model,
@@ -1441,8 +1355,6 @@
                 pass
             # Add revision to enable future fast inference paths
             model.peft_config[active_adapter].revision = f"unsloth"
-<<<<<<< HEAD
-=======
         pass
 
         from transformers.trainer import Trainer 
@@ -1465,7 +1377,6 @@
                 current_config = current_config.__class__(**new_args)
                 all_configs[key] = current_config
             pass
->>>>>>> f946bed7
         pass
 
         # Do patching
