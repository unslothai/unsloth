# Copyright 2023-present Daniel Han-Chen & the Unsloth team. All rights reserved.
#
# Licensed under the Apache License, Version 2.0 (the "License");
# you may not use this file except in compliance with the License.
# You may obtain a copy of the License at
#
#     http://www.apache.org/licenses/LICENSE-2.0
#
# Unless required by applicable law or agreed to in writing, software
# distributed under the License is distributed on an "AS IS" BASIS,
# WITHOUT WARRANTIES OR CONDITIONS OF ANY KIND, either express or implied.
# See the License for the specific language governing permissions and
# limitations under the License.

import torch
import gc
import math
import functools
from typing import Optional, Tuple, List, Union, Any, Dict
from ._utils import *
from ._utils import patch_unsloth_smart_gradient_checkpointing
from ._utils import __version__
from torch.nn.functional import scaled_dot_product_attention
from transformers import __version__ as transformers_version
from unsloth_zoo.utils import Version, _get_dtype
from unsloth_zoo.peft_utils import SKIP_QUANTIZATION_MODULES
transformers_version = Version(transformers_version)
# Transformers moved rotary embeddings out of all attention layers
IS_ATTENTION_REFACTOR = transformers_version > Version("4.47.1")
try:
    from transformers.modeling_layers import GradientCheckpointingLayer
except:
    GradientCheckpointingLayer = type(None)

from transformers.models.llama.modeling_llama import (
    logger,
    BaseModelOutputWithPast,
    CausalLMOutputWithPast,
)
from transformers.modeling_attn_mask_utils import (
    _prepare_4d_causal_attention_mask_for_sdpa,
)
from ..kernels import *
from ..tokenizer_utils import *
if HAS_FLASH_ATTENTION:
    from flash_attn import flash_attn_func
from .vision import FastBaseModel

# Final patching code
from transformers.models.llama.modeling_llama import (
    LlamaAttention,
    LlamaDecoderLayer,
    LlamaModel,
    LlamaForCausalLM,
)

# For Pytorch 2.1.1
try:
    from transformers.models.llama.modeling_llama import (
        LlamaSdpaAttention,
        LlamaFlashAttention2,
    )
except:
    LlamaSdpaAttention   = LlamaAttention
    LlamaFlashAttention2 = LlamaAttention
pass

from transformers import AutoTokenizer, AutoModelForCausalLM, AutoModelForSequenceClassification, BitsAndBytesConfig, AutoConfig
from transformers.models.auto.modeling_auto import MODEL_FOR_CAUSAL_LM_MAPPING
from transformers import set_seed as transformers_set_seed
from peft import LoraConfig, TaskType, get_peft_model as _get_peft_model
from peft import PeftModelForCausalLM
from ..save import patch_saving_functions
import re, os, inspect, math, sys
import types
try:
    from huggingface_hub.utils import get_token
except:
    # Old HF Hub versions <= 0.0.25
    from huggingface_hub.utils._token import get_token
pass
from triton import __version__ as triton_version
HAS_XFORMERS = xformers is not None
BlockDiagonalCausalMask = xformers.attn_bias.BlockDiagonalCausalMask if HAS_XFORMERS else None


def original_apply_qkv(self, X: torch.Tensor) -> Tuple[torch.Tensor, torch.Tensor, torch.Tensor]:
    """
    Applies the Q, K, V projections to the input tensor X.
    
    This function is designed to be bound as a method to attention modules.
    
    Args:
        self: The attention module containing q_proj, k_proj, and v_proj layers
        X (`torch.Tensor`): Input tensor of shape (batch_size, seq_len, hidden_size)
    
    Returns:
        Tuple[`torch.Tensor`, `torch.Tensor`, `torch.Tensor`]: Tuple containing Q, K, V tensors
    """
    Q = self.q_proj(X)
    K = self.k_proj(X)
    V = self.v_proj(X)
    return Q, K, V
pass


def original_apply_o(self, X: torch.Tensor) -> torch.Tensor:
    """
    Applies the output projection to the input tensor X.
    
    This function is designed to be bound as a method to attention modules.
    
    Args:
        self: The attention module containing o_proj layer
        X (`torch.Tensor`): Input tensor of shape (batch_size, seq_len, hidden_size)
    
    Returns:
        `torch.Tensor`: Output tensor after projection
    """
    O = self.o_proj(X)
    return O
pass

from math import sqrt as math_sqrt
KV_CACHE_INCREMENT = 512 # KV Cache update size
torch_nn_functional_softmax = torch.nn.functional.softmax
# SDPA has GQA internally
SDPA_HAS_GQA = "enable_gqa" in scaled_dot_product_attention.__doc__

# Fix new HF's inference code
def _fast_prepare_inputs_for_generation(self, input_ids: torch.LongTensor, attention_mask: Optional[torch.Tensor]=None, **kwargs,) -> Dict[str, Union[torch.Tensor, Optional[torch.Tensor]]]:
    """
    Prepares inputs for generation by handling past_key_values and attention_mask.
    
    Args:
        input_ids (`torch.LongTensor`): Input token IDs
        attention_mask (`torch.Tensor`, optional): Attention mask
        **kwargs: Additional arguments
    
    Returns:
        Dict[str, Union[torch.Tensor, Optional[torch.Tensor]]]: Dictionary of prepared inputs
    """
    past_key_values = kwargs.get("past_key_values", None)
    if past_key_values is not None:
        # Check for uninitialized DynamicCache
        if len(past_key_values) == 0:
            past_key_values = None
            kwargs["past_key_values"] = None
        else:
            bs, cache_length = input_ids.shape
            input_ids = input_ids[:,[-1]]
            
            # Get to the base model
            base_model = self
            if hasattr(base_model, 'base_model_prefix'):
                base_model = getattr(base_model, base_model.base_model_prefix)
                
            if hasattr(base_model, "_prepare_4d_causal_attention_mask_with_cache_position"):
                def needs_device_kw(fn) -> bool:
                    try:
                        sig = inspect.signature(inspect.unwrap(fn))
                        return "device" in sig.parameters
                    except:
                        # transformers <= 4.51.3 includes device arg but > 4.51.3 does not
                        return transformers_version < Version("4.52.0")

                kwargs = {
                    "sequence_length": 1,
                    "target_length": cache_length,
                    "dtype": self.dtype,
                    "cache_position": torch.arange(cache_length, cache_length+1, device=input_ids.device),
                    "batch_size": bs,
                    "config": self.config,
                    "past_key_values": past_key_values,
                }
                try:
                    if needs_device_kw(base_model._prepare_4d_causal_attention_mask_with_cache_position):
                        kwargs["device"] = input_ids.device
                except:
                    print(f"Unsloth: Could not inspect signature of {base_model._prepare_4d_causal_attention_mask_with_cache_position}")

                attention_mask = base_model._prepare_4d_causal_attention_mask_with_cache_position(
                    attention_mask,
                    **kwargs,
                )
            else:
                attention_mask = attention_mask[:,[-1]]
                logger.warning_once(
                    f"{self.__class__.__name__} has no `_prepare_4d_causal_attention_mask_with_cache_position` method "
                    "defined in its base modeling class. Compiled forward passes will be sub-optimal. If you're "
                    "writing code, see Llama for an example implementation. If you're a user, please report this "
                    "issue on GitHub."
                )

    if "cache_position" in kwargs:
        kwargs["position_ids"] = kwargs["cache_position"]
    return { "input_ids" : input_ids, "attention_mask": attention_mask, **kwargs, }
pass


def fix_prepare_inputs_for_generation(module: LlamaForCausalLM) -> None:
    """
    Patches the prepare_inputs_for_generation method of a LlamaForCausalLM model.
    
    Args:
        module (`LlamaForCausalLM`): Model to patch
    
    Returns:
        None
    """
    # Fix prepare_inputs_for_generation
    if hasattr(module, "prepare_inputs_for_generation"):
        module.prepare_inputs_for_generation = _fast_prepare_inputs_for_generation
    pass
pass

torch_matmul = torch.matmul
def LlamaAttention_fast_forward_inference(
    self,
    hidden_states:  torch.Tensor,
    past_key_value: Optional[Tuple[torch.Tensor]],
    position_ids: torch.LongTensor,
    do_prefill: bool                       = False,
    attention_mask: Optional[torch.Tensor] = None,
) -> Tuple[torch.Tensor, Tuple[torch.Tensor, torch.Tensor]]:
    """
        https://github.com/huggingface/transformers/blob/main/src/transformers/models/llama/modeling_llama.py#L406
        Fast inference using KV cache.
        QK^T can be computed in 4 chunks

        [Q, q] @ [K, k].T where q, k are the new tokens.
        [QK^T, Qk^T]
        [qK^T, qk^T]

        Since the attention mask wipes Qk^T, we just get
        [QK^T,    0]
        [qK^T, qk^T]

        Since softmax is row-wise, we get
        softmax([QK^T,    0])
        softmax([qK^T, qk^T])

        We then multiply by   [V]
                              [v]
        softmax([QK^T,    0]) [softmax(QK^T)V] *
        softmax([qK^T, qk^T]) [softmax([qK^T, qk^T]) @ [V, v]]

        But notice * [softmax(QK^T)V] is just the last attention.
        We just need to compute the last final row.

        This means we can pass in a row of Q, but we need to
        remember K and V, which are called the KV cache.
    """
    Xn = hidden_states
    bsz, _, hd = hidden_states.size()
    K1, V1 = past_key_value
    dtype = Xn.dtype

    n_heads    = self.config.num_attention_heads
    n_groups   = self.num_key_value_groups
    n_kv_heads = self.config.num_key_value_heads
    head_dim   = self.head_dim
    # assert(n_kv_heads * n_groups == n_heads)

    hidden_size = self.config.hidden_size
    attention_size = n_heads*head_dim
    seq_len = K1.shape[-2]
    kv_seq_len = seq_len + 1

    # Prefill phase
    # if not hasattr(self, "paged_attention"):
    device = hidden_states.device
    if do_prefill:
        self.paged_attention = torch.empty((KV_CACHE_INCREMENT+seq_len+1, 2, bsz, n_kv_heads, head_dim), dtype = dtype, device = device)
        self.paged_attention_K = self.paged_attention[:,0]
        self.paged_attention_V = self.paged_attention[:,1]
        self.paged_attention_K[:seq_len] = K1.permute(2, 0, 1, 3)
        self.paged_attention_V[:seq_len] = V1.permute(2, 0, 1, 3)
        self.temp_QA = torch.empty((2, bsz, 1, attention_size), dtype = dtype, device = device)
        self.temp_KV = torch.empty((2, bsz, 1, n_kv_heads*head_dim), dtype = dtype, device = device)
        self.RH_Q = torch.empty((bsz, n_heads, 1, head_dim), dtype = dtype, device = device)
        
        # Mistral Nemo 12b has weird dimensions
        if attention_size != hidden_size:
            self.temp_O = torch.empty((1, bsz, hidden_size), dtype = dtype, device = device)
        else:
            self.temp_O = self.temp_QA[1][:,:,:hidden_size]
        pass
        
        self.attention = torch.empty((bsz, n_heads, 1, KV_CACHE_INCREMENT+seq_len), dtype = dtype, device = device)
        self.scalar = 1.0 / math_sqrt(self.head_dim)
        self.half_head_dim = head_dim // 2
    elif kv_seq_len >= self.paged_attention.shape[0]:
        self.paged_attention.resize_((self.paged_attention.shape[0]+KV_CACHE_INCREMENT, 2, bsz, n_kv_heads, head_dim))
        self.paged_attention_K = self.paged_attention[:,0]
        self.paged_attention_V = self.paged_attention[:,1]
        self.attention.resize_((bsz, n_heads, 1, self.attention.shape[-1]+KV_CACHE_INCREMENT))
    pass

    Qn = fast_linear_forward(self.q_proj, Xn, out = self.temp_QA[0])
    Kn = fast_linear_forward(self.k_proj, Xn, out = self.temp_KV[0])
    Vn = fast_linear_forward(self.v_proj, Xn, out = self.temp_KV[1])
    Qn = Qn.view(bsz, 1, n_heads,    head_dim).transpose(1, 2)
    Kn = Kn.view(bsz, 1, n_kv_heads, head_dim).transpose(1, 2)
    Vn = Vn.view(bsz, 1, n_kv_heads, head_dim).transpose(1, 2)

    # cos, sin = self.rotary_emb(Vn, seq_len = kv_seq_len)
    # Qn, Kn = inplace_rope_embedding(Qn, Kn, cos, sin, position_ids)

    # Need to do it prior 2 steps before hitting full on short KV cache
    # or else error
    self.rotary_emb.extend_rope_embedding(Vn, seq_len + 2)
    cos, sin = self.rotary_emb.get_cached(kv_seq_len)
    cos = cos[position_ids].unsqueeze(1)
    sin = sin[position_ids].unsqueeze(1)
    h = self.half_head_dim

    RH_Q = self.RH_Q
    RH_Q[:,:,:,:h] = Qn[:,:,:,h:]
    RH_Q[:,:,:,h:] = Qn[:,:,:,:h]
    RH_Q[:,:,:,:h].neg_() # torch.neg(RH_Q[:,:,:,:h], out = RH_Q[:,:,:,:h])
    Qn *= cos
    Qn.addcmul_(RH_Q, sin)

    RH_K = RH_Q[:,:n_kv_heads,:,:] # torch.empty((n_kv_heads, 1, head_dim), dtype = dtype, device = "cuda:0")
    RH_K[:,:,:,:h] = Kn[:,:,:,h:]
    RH_K[:,:,:,h:] = Kn[:,:,:,:h]
    RH_K[:,:,:,:h].neg_() #torch.neg(RH_K[:,:,:,:h], out = RH_K[:,:,:,:h])
    Kn *= cos
    Kn.addcmul_(RH_K, sin)
    
    # New KV cache
    # Kn = torch.cat([K1, Kn], dim = 2)
    # Vn = torch.cat([V1, Vn], dim = 2)
    self.paged_attention_K[seq_len] = Kn.permute(2, 0, 1, 3)
    self.paged_attention_V[seq_len] = Vn.permute(2, 0, 1, 3)
    Kn = self.paged_attention_K[:kv_seq_len].permute(1, 2, 0, 3)
    Vn = self.paged_attention_V[:kv_seq_len].permute(1, 2, 0, 3)

    # Handle sliding windows
    sliding_window = getattr(self.config, "sliding_window", None)
    if sliding_window is not None and kv_seq_len > sliding_window:
        # From https://github.com/huggingface/transformers/blob/main/src/transformers/models/mistral/modeling_mistral.py#L193
        slicing_tokens = 1 - sliding_window
        Knn = Kn[:, :, slicing_tokens:, :]#.contiguous()
        Vnn = Vn[:, :, slicing_tokens:, :]#.contiguous()
    else:
        Knn, Vnn = Kn, Vn
    pass

    # Grouped query attention
    _, _, cached_len, _ = Knn.shape
    if bsz == 1 or not SDPA_HAS_GQA and n_groups != 1:
        Knn = Knn[:, :, None, :, :].expand(bsz, n_kv_heads, n_groups, cached_len, head_dim)
        Vnn = Vnn[:, :, None, :, :].expand(bsz, n_kv_heads, n_groups, cached_len, head_dim)
        Knn = Knn.reshape(bsz, n_heads, cached_len, head_dim)
        Vnn = Vnn.reshape(bsz, n_heads, cached_len, head_dim)
    pass
    # else:
    #     Knn, Vnn = Knn, Vnn
    # pass

    # Attention
    if bsz == 1:
        Qn *= self.scalar # See https://github.com/ggerganov/llama.cpp/issues/7805#issuecomment-2153349963
        # It seems like doing (Q * scalar) @ K is better than (Q @ K) * scalar to stop overflows
        A = torch_matmul(Qn, Knn.transpose(2, 3), out = self.attention[:,:,:,:cached_len])
        # if attention_mask is not None: A += attention_mask # Must add attention_mask for batched
        A[:] = torch_nn_functional_softmax(A, dim = -1, dtype = torch.float32)#.to(A.dtype)
        A = torch_matmul(A, Vnn, out = Qn)
    else:
        if SDPA_HAS_GQA:
            A = scaled_dot_product_attention(Qn, Knn, Vnn, attn_mask = attention_mask, is_causal = False, enable_gqa = True)
        else:
            A = scaled_dot_product_attention(Qn, Knn, Vnn, attn_mask = attention_mask, is_causal = False)
    pass
    A = A.transpose(1, 2)
    A = A.reshape(bsz, 1, attention_size)
    A = fast_linear_forward(self.o_proj, A, out = self.temp_O)
    return A, (Kn, Vn)
pass


torch_nn_functional_silu = torch.nn.functional.silu
def fast_swiglu_inference(self, X: torch.Tensor, temp_gate: Optional[torch.Tensor] = None, temp_up: Optional[torch.Tensor] = None) -> torch.Tensor:
    """
    Performs fast inference for SwiGLU activation.
    
    Args:
        X (`torch.Tensor`): Input tensor
        temp_gate (`torch.Tensor`, optional): Temporary buffer for gate computation
        temp_up (`torch.Tensor`, optional): Temporary buffer for up projection
    
    Returns:
        `torch.Tensor`: Output tensor after SwiGLU
    """
    # gate = self.gate_proj(X)
    # up   = self.up_proj(X)
    bsz, _, hd = X.shape
    # mlp_size = self.config.intermediate_size
    # temp = torch.empty((2, bsz, 1, mlp_size), dtype = X.dtype, device = "cuda:0")

    gate = fast_linear_forward(self.gate_proj, X, out = temp_gate)
    up   = fast_linear_forward(self.  up_proj, X, out = temp_up)
    gate = torch_nn_functional_silu(gate, inplace = True)
    gate *= up

    # X = self.down_proj(gate)
    down = fast_linear_forward(self.down_proj, gate, out = up[:,:,:hd])
    return down
pass

torch_square = torch.square
torch_mean   = torch.mean
def fast_rms_layernorm_inference(self, X: torch.Tensor, XX: Optional[torch.Tensor] = None, XX2: Optional[torch.Tensor] = None, variance: Optional[torch.Tensor] = None) -> torch.Tensor:
    """
    Performs fast RMS layer normalization during inference.
    
    Args:
        X (`torch.Tensor`): Input tensor
        XX (`torch.Tensor`, optional): Temporary buffer
        XX2 (`torch.Tensor`, optional): Temporary buffer
        variance (`torch.Tensor`, optional): Variance buffer
    
    Returns:
        `torch.Tensor`: Normalized output tensor
    """
    old_dtype = X.dtype
    if XX is None:
        XX = X.to(torch.float32)
        variance = XX.square().mean(-1, keepdim = True)
    else:
        XX.copy_(X)
        torch_mean(torch_square(XX, out = XX2), -1, keepdim = True, out = variance)
    pass
    variance += self.variance_epsilon
    XX *= variance.rsqrt_()

    if XX is None: X = XX.to(old_dtype)
    else: X.copy_(XX)

    X *= self.weight
    return X
pass


def fast_rms_layernorm_inference_gemma(self, X: torch.Tensor, out_weight: Optional[torch.Tensor] = None) -> torch.Tensor:
    """
    Gemma-specific fast RMS layer normalization during inference.
    
    Args:
        X (`torch.Tensor`): Input tensor
        out_weight (`torch.Tensor`, optional): Output weight buffer
    
    Returns:
        `torch.Tensor`: Normalized output tensor
    """
    XX = X.to(torch.float32)
    variance = XX.square().mean(-1, keepdim = True)
    variance += self.variance_epsilon
    XX *= variance.rsqrt_()

    if out_weight is None:
        out_weight = self.weight + 1.0
    else:
        out_weight[:] = self.weight
        out_weight += 1.0
    pass

    XX *= out_weight
    return XX.to(X.dtype)
pass


# Normal layernorm with mean removal
@torch.compile(fullgraph = False, dynamic = True, options = torch_compile_options)
def fast_layernorm_compiled(layernorm: torch.nn.Module, X: torch.Tensor) -> torch.Tensor:
    """
    Compiled version of layer normalization with mean removal.
    
    Args:
        layernorm (`torch.nn.Module`): LayerNorm/RMSNorm module with variance_epsilon and weight attributes
        X (`torch.Tensor`): Input tensor
    
    Returns:
        `torch.Tensor`: Normalized output tensor
    """
    old_dtype = X.dtype
    X = X.float()
    mean = X.mean(-1, keepdim = True)
    Xbar = X - mean
    X = Xbar * torch.rsqrt(Xbar.square().mean(-1, keepdim = True) + \
        layernorm.variance_epsilon) * \
        layernorm.weight.float()
    return X.to(old_dtype)
pass


# https://github.com/huggingface/transformers/blob/main/src/transformers/models/llama/modeling_llama.py#L320
def LlamaAttention_fast_forward(
    self,
    hidden_states:       torch.Tensor,
    causal_mask:         Optional[BlockDiagonalCausalMask]           = None,
    attention_mask:      Optional[torch.Tensor]                      = None,
    position_ids:        Optional[torch.LongTensor]                  = None,
    past_key_value:      Optional[Tuple[torch.Tensor]]               = None,
    output_attentions:   bool                                        = False,
    use_cache:           bool                                        = False,
    padding_mask:        Optional[torch.LongTensor]                  = None,
    position_embeddings: Optional[Tuple[torch.Tensor, torch.Tensor]] = None,
    *args, **kwargs,
) -> Tuple[torch.Tensor, Optional[torch.Tensor], Optional[Tuple[torch.Tensor]]]:
    """
    Fast forward pass for LlamaAttention with support for various attention implementations.
    
    Args:
        hidden_states (`torch.Tensor`): Input hidden states
        causal_mask (`BlockDiagonalCausalMask`, optional): Causal attention mask
        attention_mask (`torch.Tensor`, optional): Attention mask
        position_ids (`torch.LongTensor`, optional): Position IDs
        past_key_value (`Tuple[torch.Tensor]`, optional): Past key-value cache
        output_attentions (`bool`): Whether to output attention weights
        use_cache (`bool`): Whether to use cache
        padding_mask (`torch.LongTensor`, optional): Padding mask
        position_embeddings (`Tuple[torch.Tensor, torch.Tensor]`, optional): Position embeddings
    
    Returns:
        Tuple[`torch.Tensor`, Optional[`torch.Tensor`], Optional[Tuple[`torch.Tensor`]]]: Attention output, weights, and cache
    """
    
    # Clear inference
    if hasattr(self, "paged_attention"):
        del self.paged_attention_K
        del self.paged_attention_V
        del self.paged_attention
        del self.temp_QA
        del self.temp_KV
        del self.RH_Q
        del self.attention
    pass

    bsz, q_len, _ = hidden_states.size()

    n_heads    = self.config.num_attention_heads
    n_groups   = self.num_key_value_groups
    n_kv_heads = self.config.num_key_value_heads
    head_dim   = self.head_dim
    assert(n_kv_heads * n_groups == n_heads)

    Q, K, V = self.apply_qkv(self, hidden_states)
    Q = Q.view(bsz, q_len, n_heads,    head_dim).transpose(1, 2)
    K = K.view(bsz, q_len, n_kv_heads, head_dim).transpose(1, 2)
    V = V.view(bsz, q_len, n_kv_heads, head_dim).transpose(1, 2)

    kv_seq_len = K.shape[-2]
    if past_key_value is not None:
        kv_seq_len += past_key_value[0].shape[-2]

    if position_embeddings:
        cos, sin = position_embeddings
    else:
        # Extend RoPE dynamically to fit in VRA
        rotary_emb = self.rotary_emb
        rotary_emb.extend_rope_embedding(V, seq_len = kv_seq_len)

        if position_ids is None:
            # Useful for LongRoPE
            cos, sin = rotary_emb.get_cached(kv_seq_len)
        else:
            cos, sin = rotary_emb(V, seq_len = kv_seq_len)

    # Q, K = (
    #     fast_rope_embedding(Q, K, cos, sin)
    #     if position_ids is None
    #     else inplace_rope_embedding(Q, K, cos, sin, position_ids)
    # )
    Q, K = fast_rope_embedding(Q, K, cos, sin)

    if past_key_value is not None:
        K = torch.cat([past_key_value[0], K], dim = 2)
        V = torch.cat([past_key_value[1], V], dim = 2)
    pass
    past_key_value = (K, V) if use_cache else None

    # Attention module
    if (not HAS_FLASH_ATTENTION and HAS_XFORMERS and attention_mask is None):
        # Xformers memory efficient attention
        # Also has Flash Attention v2 dispatching
        Q = Q.transpose(1, 2)
        K = K.transpose(1, 2)
        V = V.transpose(1, 2)

        # Group query attention
        if n_groups != 1:
            K = K  .view(bsz, kv_seq_len, n_kv_heads,        1, head_dim)
            V = V  .view(bsz, kv_seq_len, n_kv_heads,        1, head_dim)
            K = K.expand(bsz, kv_seq_len, n_kv_heads, n_groups, head_dim)
            V = V.expand(bsz, kv_seq_len, n_kv_heads, n_groups, head_dim)
            if hidden_states.requires_grad:
                K = K.reshape(bsz, kv_seq_len, n_heads, head_dim)
                V = V.reshape(bsz, kv_seq_len, n_heads, head_dim)
            else:
                Q = Q.view(bsz, q_len, n_kv_heads, n_groups, head_dim)
        pass
        A = xformers_attention(Q, K, V, attn_bias = causal_mask)
        A = A.view(bsz, q_len, n_heads, head_dim)

    elif HAS_FLASH_ATTENTION and attention_mask is None:
        Q = Q.transpose(1, 2)
        K = K.transpose(1, 2)
        V = V.transpose(1, 2)
        A = flash_attn_func(Q, K, V, causal = True)
    else:
        # Grouped query attention
        if SDPA_HAS_GQA:
            # Needs (batch_size, n_heads, seq_len, head_dim)
            # is_casual and attention_mask must not be both set!
            A = scaled_dot_product_attention(Q, K, V, attn_mask = attention_mask, is_causal = False, enable_gqa = n_groups != 1)
            # Go back to (batch_size, seq_len, n_heads, head_dim)
            A = A.transpose(1, 2)#.contiguous()
        else:
            if n_groups != 1:
                K = K[:, :, None, :, :].expand(bsz, n_kv_heads, n_groups, kv_seq_len, head_dim)
                V = V[:, :, None, :, :].expand(bsz, n_kv_heads, n_groups, kv_seq_len, head_dim)
                K = K.reshape(bsz, n_heads, kv_seq_len, head_dim)
                V = V.reshape(bsz, n_heads, kv_seq_len, head_dim)
            pass
            # Must be contiguous or else results are False!
            # https://github.com/pytorch/pytorch/issues/112577
            Q, K, V = Q.contiguous(), K.contiguous(), V.contiguous()
            # Needs (batch_size, n_heads, seq_len, head_dim)
            # is_casual and attention_mask must not be both set!
            A = scaled_dot_product_attention(Q, K, V, attn_mask = attention_mask, is_causal = False)
            # Go back to (batch_size, seq_len, n_heads, head_dim)
            A = A.transpose(1, 2).contiguous()
        pass
    pass
    attn_output = A.reshape(bsz, q_len, n_heads*head_dim)
    attn_output = self.apply_o(self, attn_output)
    attn_weights = None
    return attn_output, attn_weights, past_key_value
pass


# https://github.com/huggingface/transformers/blob/main/src/transformers/models/llama/modeling_llama.py#L590
def LlamaDecoderLayer_fast_forward(
    self,
    hidden_states:       torch.Tensor,
    causal_mask: Optional[BlockDiagonalCausalMask]                   = None,
    attention_mask:      Optional[torch.Tensor]                      = None,
    position_ids:        Optional[torch.LongTensor]                  = None,
    past_key_value:      Optional[Tuple[torch.Tensor]]               = None,
    output_attentions:   Optional[bool]                              = False,
    use_cache:           Optional[bool]                              = False,
    padding_mask:        Optional[torch.LongTensor]                  = None,
    position_embeddings: Optional[Tuple[torch.Tensor, torch.Tensor]] = None,
    *args, **kwargs,
) -> Tuple[torch.FloatTensor, Optional[Tuple[torch.FloatTensor, torch.FloatTensor]]]:
    """
    Args:
        hidden_states (`torch.FloatTensor`): input to the layer of shape `(batch, seq_len, embed_dim)`
        attention_mask (`torch.FloatTensor`, *optional*): attention mask of size
            `(batch, 1, tgt_len, src_len)` where padding elements are indicated by very large negative values.
        output_attentions (`bool`, *optional*):
            Whether or not to return the attentions tensors of all attention layers. See `attentions` under
            returned tensors for more detail.
        use_cache (`bool`, *optional*):
            If set to `True`, `past_key_values` key value states are returned and can be used to speed up decoding
            (see `past_key_values`).
        past_key_value (`Tuple(torch.FloatTensor)`, *optional*): cached past key and value projection states
    """
    if use_cache and hasattr(self, "_flag_for_generation"):
        residual = hidden_states
        hidden_states = fast_rms_layernorm_inference(self.input_layernorm, hidden_states)
        hidden_states, self_attn_weights, present_key_value = self.self_attn(
            hidden_states       = hidden_states,
            causal_mask         = causal_mask,
            attention_mask      = attention_mask,
            position_ids        = position_ids,
            past_key_value      = past_key_value,
            output_attentions   = output_attentions,
            use_cache           = use_cache,
            padding_mask        = padding_mask,
            position_embeddings = position_embeddings,
        )
        hidden_states += residual

        # Fully Connected
        residual = hidden_states
        hidden_states = fast_rms_layernorm_inference(self.post_attention_layernorm, hidden_states)
        hidden_states = fast_swiglu_inference(self.mlp, hidden_states)
        hidden_states += residual
    else:
        residual = hidden_states
        hidden_states = fast_rms_layernorm(self.input_layernorm, hidden_states)
        hidden_states, self_attn_weights, present_key_value = self.self_attn(
            hidden_states       = hidden_states,
            causal_mask         = causal_mask,
            attention_mask      = attention_mask,
            position_ids        = position_ids,
            past_key_value      = past_key_value,
            output_attentions   = output_attentions,
            use_cache           = use_cache,
            padding_mask        = padding_mask,
            position_embeddings = position_embeddings,
        )
        hidden_states = residual + hidden_states

        # Fully Connected
        residual = hidden_states
        hidden_states = fast_rms_layernorm(self.post_attention_layernorm, hidden_states)
        hidden_states = self.mlp(hidden_states)
        hidden_states = residual + hidden_states
    pass

    outputs = (hidden_states,)
    if output_attentions: outputs += (self_attn_weights,)
    if use_cache: outputs += (present_key_value,)
    return outputs
pass


# https://github.com/unslothai/unsloth/issues/404#issuecomment-2323473452
__DTYPE_MAP = {
    "float32": torch.float32,
    torch.float32: torch.float32,
    "float16": torch.float16,
    torch.float16: torch.float16,
    "bfloat16": torch.bfloat16,
    torch.bfloat16: torch.bfloat16,
}

# https://github.com/huggingface/transformers/blob/main/src/transformers/models/llama/modeling_llama.py#L825
def LlamaModel_fast_forward(
    self,
    input_ids:            torch.LongTensor,
    causal_mask:          Optional[BlockDiagonalCausalMask] = None,
    attention_mask:       Optional[torch.Tensor]            = None,
    position_ids:         Optional[torch.LongTensor]        = None,
    past_key_values:      Optional[List[torch.FloatTensor]] = None,
    inputs_embeds:        Optional[torch.FloatTensor]       = None,
    use_cache:            Optional[bool]                    = None,
    output_attentions:    Optional[bool]                    = None,
    output_hidden_states: Optional[bool]                    = None,
    return_dict:          Optional[bool]                    = None,
    *args, **kwargs,
) -> Union[Tuple, BaseModelOutputWithPast]:
    """
    Fast forward pass for LlamaModel with various optimizations.
    
    Args:
        input_ids (`torch.LongTensor`): Input token IDs
        causal_mask (`BlockDiagonalCausalMask`, optional): Causal attention mask
        attention_mask (`torch.Tensor`, optional): Attention mask
        position_ids (`torch.LongTensor`, optional): Position IDs
        past_key_values (`List[torch.FloatTensor]`, optional): Past key-value cache
        inputs_embeds (`torch.FloatTensor`, optional): Input embeddings
        use_cache (`Optional[bool]`): Whether to use cache
        output_attentions (`Optional[bool]`): Whether to output attention weights
        output_hidden_states (`Optional[bool]`): Whether to output hidden states
        return_dict (`Optional[bool]`): Whether to return a dict
    
    Returns:
        Union[Tuple, BaseModelOutputWithPast]: Model outputs
    """
    
    output_attentions = output_attentions if output_attentions is not None else self.config.output_attentions
    assert(output_attentions is False)
    output_hidden_states = (
        output_hidden_states if output_hidden_states is not None else self.config.output_hidden_states
    )
    use_cache = use_cache if use_cache is not None else self.config.use_cache

    return_dict = return_dict if return_dict is not None else self.config.use_return_dict

    # retrieve input_ids and inputs_embeds
    if input_ids is not None and inputs_embeds is not None:
        raise ValueError("Unsloth: You cannot specify both decoder_input_ids and decoder_inputs_embeds at the same time")
    elif input_ids is not None:
        batch_size, seq_length = input_ids.shape
    elif inputs_embeds is not None:
        batch_size, seq_length, _ = inputs_embeds.shape
    else:
        raise ValueError("Unsloth: You have to specify either decoder_input_ids or decoder_inputs_embeds")

    seq_length_with_past = seq_length

    # Fix out of bounds tokenization
    if hasattr(self, "max_seq_length"):
        if seq_length > self.max_seq_length:
            logger.warning_once(
                f"Unsloth: Input IDs of length {seq_length} > the model's max sequence length of {self.max_seq_length}.\n"\
                "We shall truncate it ourselves. It's imperative if you correct this issue first."
            )
        if input_ids is not None:
            input_ids = input_ids[:,:self.max_seq_length]
        elif inputs_embeds is not None:
            inputs_embeds = inputs_embeds[:,:self.max_seq_length,:]
        pass
    pass
    
    past_key_values_length = 0

    if past_key_values is not None:
        past_key_values_length = past_key_values[0][0].shape[2]
        seq_length_with_past = seq_length_with_past + past_key_values_length
    pass

    # We already handle KV cache position_ids ourselves.
    if False:#(past_key_values_length != 0):
        position_ids = torch.arange(
            past_key_values_length, seq_length + past_key_values_length,
            dtype  = torch.int32,
            device = "cuda:0",
        )
        position_ids = position_ids.unsqueeze(0).view(-1, seq_length)
    elif position_ids is not None:
        position_ids = position_ids.view(-1, seq_length).to(torch.int32)#.long()
    else:
        position_ids = None
    pass

    if position_ids is not None:
        if position_ids.shape[0] != batch_size:
            position_ids = position_ids.repeat((batch_size, 1))
    pass

    # Embed positions
    if inputs_embeds is None:
        inputs_embeds = self.embed_tokens(input_ids)

    inputs_embeds = inputs_embeds.to(_get_dtype(self.config.torch_dtype))

    # Normalized from Gemma
    IS_GEMMA   = self.config.model_type.startswith("gemma")
    IS_GEMMA2  = self.config.model_type.startswith("gemma2")
    IS_COHERE  = self.config.model_type.startswith("cohere")
    IS_GRANITE = self.config.model_type.startswith("granite")

    train_embed_tokens = self.embed_tokens.weight.requires_grad

    if IS_GEMMA:
        # Match Gemma exactly by casting to bfloat16 / float16
        # inputs_embeds *= math_sqrt(self.config.hidden_size)
        # Ie 3072**0.5 = 55.5000 in bfloat16, whilst 55.4256 in float32
        # &  2048**0.5 = 45.2500 in bfloat16, whilst 45.2548 in float32
        normalizer = torch.tensor(math_sqrt(self.config.hidden_size), dtype = inputs_embeds.dtype)

        if train_embed_tokens:
            # Careful we must not do an inplace op!
            inputs_embeds = inputs_embeds * normalizer
        else:
            inputs_requires_grad = inputs_embeds.requires_grad
            if not inputs_embeds.is_leaf:
                inputs_embeds = inputs_embeds.detach()
                inputs_requires_grad = True
            elif inputs_requires_grad:
                inputs_embeds.requires_grad_(False)
            pass
            inputs_embeds *= normalizer
            # inputs_embeds *= math_sqrt(self.config.hidden_size)
            if inputs_requires_grad: inputs_embeds.requires_grad_(True)
        pass
    pass

    # Fix up attention mask by setting elements to 0
    # Specifically for DPO
    if getattr(self, "_has_no_labels", False) is True and (attention_mask is not None) and (past_key_values is None) and \
        (not train_embed_tokens):
        # Careful for inference the attention_mask is size (1, kv_seq_len)
        # Whilst the input_embeds is size (1, 1, 4096)
        inputs_requires_grad = inputs_embeds.requires_grad
        if not inputs_embeds.is_leaf:
            inputs_embeds = inputs_embeds.detach()
            inputs_requires_grad = True
        elif inputs_requires_grad:
            inputs_embeds.requires_grad_(False)
        pass
        attention_mask = attention_mask[:,:self.max_seq_length] # Must resize!
        inputs_embeds *= attention_mask.unsqueeze(0).transpose(0, 1).transpose(1, 2)
        if inputs_requires_grad: inputs_embeds.requires_grad_(True)
    pass

    # Ignore attention_mask
    if attention_mask is None:
        padding_mask = None
    elif self.training:
    # elif attention_mask is None:
        attention_mask = None
        padding_mask = None
    else:
        # if 0 in attention_mask:
        #     padding_mask = attention_mask
        # else:
        padding_mask = None

        attention_mask = _prepare_4d_causal_attention_mask_for_sdpa(
            attention_mask,
            (batch_size, seq_length),
            inputs_embeds,
            past_key_values_length,
            sliding_window = getattr(self.config, "sliding_window", None),
        )
        # Must NOT convert to bool - weirdly this causes stuff to error out!
        # if attention_mask is not None:
        #     attention_mask = attention_mask.to(torch.bool)
    pass

    hidden_states = inputs_embeds
    if IS_GRANITE: #granite has embedding multiplier
        hidden_states = self.embedding_multiplier * hidden_states

    if past_key_values is None and self.training:
        use_cache = False
        # if use_cache:
        #     logger.warning_once(
        #         "Unsloth: `use_cache=True` is incompatible with gradient checkpointing. Setting `use_cache=False`"
        #     )
        #     use_cache = False
    pass

    # decoder layers
    all_hidden_states = () if output_hidden_states else None
    all_self_attns = () if output_attentions else None
    next_decoder_cache = () if use_cache else None

    # Gradient checkpointing methods (ie sqrt)
    if hasattr(self, "_gradient_checkpointing_boundaries"):
        boundaries = self._gradient_checkpointing_boundaries
    else:
        boundaries = None
    pass

    # Check checkpointing method
    gradient_checkpointing = False

    if (self.gradient_checkpointing and self.training and not use_cache):
        gradient_checkpointing = True
    pass

    # Gemma2 has alternating SWA and global attn
    use_static_mask  = True
    dynamic_SWA_mask = None
    dynamic_GA_mask  = None
    if IS_GEMMA2:
        if HAS_FLASH_ATTENTION_SOFTCAPPING and attention_mask is None:
            self.SWA_mask = True
            self.GA_mask  = False
        elif attention_mask is not None:
            # Fixes https://github.com/unslothai/unsloth/issues/853
            # Unsloth needs a 2D mask, not a [2, 1, n, n] mask!

            # https://github.com/pytorch/pytorch/issues/103749
            # Need to convert to float and not using bool
            attention_mask = (1.0 - attention_mask.float()) * torch.finfo(inputs_embeds.dtype).min
            dynamic_SWA_mask = _prepare_4d_causal_attention_mask_for_sdpa(
                attention_mask,
                (batch_size, seq_length),
                inputs_embeds,
                past_key_values_length,
                sliding_window = self.config.sliding_window,
            )[0][0]
            dynamic_GA_mask = _prepare_4d_causal_attention_mask_for_sdpa(
                attention_mask,
                (batch_size, seq_length),
                inputs_embeds,
                past_key_values_length,
                sliding_window = None,
            )[0][0]
            use_static_mask = False

        elif not hasattr(self, "SWA_mask"):
            if HAS_FLEX_ATTENTION:
                # Use Flex Attention instead!
                self.SWA_mask = create_flex_attention_sliding_window_mask(self.max_seq_length, self.config.sliding_window)
                self.GA_mask  = create_flex_attention_causal_mask(self.max_seq_length)
            else:
                n = self.max_seq_length # self.config.max_position_embeddings
                # masked_fill is making stuff slower!
                # self. GA_mask = create_boolean_mask(n = n, sliding_window = 0)
                # self.SWA_mask = create_boolean_mask(n = n, sliding_window = self.config.sliding_window)
                from transformers.modeling_attn_mask_utils import AttentionMaskConverter
                self.SWA_mask = AttentionMaskConverter(
                    is_causal = True,
                    sliding_window = self.config.sliding_window,
                )\
                    .to_causal_4d(1, n, n, dtype = inputs_embeds.dtype, device = "cuda",)\
                    .squeeze(0).squeeze(0)

                self.GA_mask = AttentionMaskConverter(
                    is_causal = True,
                )\
                    .to_causal_4d(1, n, n, dtype = inputs_embeds.dtype, device = "cuda",)\
                    .squeeze(0).squeeze(0)
            pass
        pass
    pass

    if (IS_ATTENTION_REFACTOR and (hasattr(self, "rotary_emb") or not hasattr(self.layers[0].self_attn, "rotary_emb"))) or IS_GRANITE:
        # Transformers main has made it mandatory to pass position_embeddings
        # https://github.com/huggingface/transformers/pull/34858
        # Also, transformers 4.45.0 supports granite but with the attention refactor (it always had the refactor)
        # unsloth's check for granite too has "version >= 4.45.0 (rightly so)".
        # so let granite always use the attention refactor implementation.
        position_embeddings = self.rotary_emb(hidden_states, position_ids, self.config.max_position_embeddings)
    else:
        position_embeddings = None

    # Go through every layer!
    for idx, decoder_layer in enumerate(self.layers):

        if output_hidden_states: all_hidden_states += (hidden_states,)
        past_key_value = past_key_values[idx] if past_key_values is not None else None

        mask = causal_mask
        if IS_GEMMA2:
            if (idx % 2 == 0):
                mask = self.SWA_mask if use_static_mask else dynamic_SWA_mask
            else:
                mask = self. GA_mask if use_static_mask else dynamic_GA_mask
        pass

        try:
            is_gradient_checkpointing_layer = isinstance(decoder_layer, GradientCheckpointingLayer)
        except:
            is_gradient_checkpointing_layer = False

        if gradient_checkpointing and not is_gradient_checkpointing_layer:
            def create_custom_forward(module):
                def custom_forward(*inputs):
                    return module(*inputs, past_key_value, output_attentions, padding_mask = padding_mask, position_embeddings = position_embeddings)
                return custom_forward
            pass
            layer_outputs = torch.utils.checkpoint.checkpoint(
                create_custom_forward(decoder_layer),
                hidden_states,
                mask,
                attention_mask,
                position_ids,
                use_reentrant = True,
                preserve_rng_state = False,
            )
            hidden_states = layer_outputs[0]

        else:
            layer_outputs = decoder_layer(
                hidden_states,
                causal_mask=mask,
                attention_mask      = attention_mask,
                position_ids        = position_ids,
                past_key_value      = past_key_value,
                output_attentions   = output_attentions,
                use_cache           = use_cache,
                padding_mask        = padding_mask,
                position_embeddings = position_embeddings,
            )
            hidden_states = layer_outputs[0]
        pass

        if use_cache: next_decoder_cache += (layer_outputs[2 if output_attentions else 1],)
        if output_attentions: all_self_attns += (layer_outputs[1],)
    pass

    # Final layernorm
    if use_cache:
        hidden_states = \
            (fast_rms_layernorm_inference_gemma if IS_GEMMA else fast_rms_layernorm_inference)\
            (self.norm, hidden_states)
    elif IS_COHERE:
        hidden_states = self.norm(hidden_states)
    else:
        hidden_states = fast_rms_layernorm(self.norm, hidden_states, gemma = IS_GEMMA)
    pass

    if output_hidden_states: all_hidden_states += (hidden_states,)
    next_cache = next_decoder_cache if use_cache else None

    if not return_dict:
        return tuple(v for v in [hidden_states, next_cache, all_hidden_states, all_self_attns] if v is not None)
    return BaseModelOutputWithPast(
        last_hidden_state=hidden_states,
        past_key_values=next_cache,
        hidden_states=all_hidden_states,
        attentions=all_self_attns,
    )
pass


# https://github.com/huggingface/transformers/blob/main/src/transformers/models/llama/modeling_llama.py#L825
def _LlamaModel_fast_forward_inference(attention_fast_forward_inference: Callable=LlamaAttention_fast_forward_inference, mlp_fast_forward_inference: Callable=fast_swiglu_inference) -> Callable:
    """
    Creates a custom fast forward function for LlamaModel inference.
    
    Args:
        attention_fast_forward_inference (`Callable`): Attention forward function
        mlp_fast_forward_inference (`Callable`): MLP forward function
    
    Returns:
        `Callable`: Custom fast forward function
    """
    # This makes the attention and MLP customisable.
    # Now for models like qwen3 or cohere which use custom attention operations, we can use this function
    def LlamaModel_fast_forward_inference_custom(
        self,
        input_ids,
        past_key_values,
        position_ids,
        attention_mask = None,
    ):
        input_ids = input_ids[:,:self.max_seq_length]
        bsz, q_len = input_ids.shape
        hd = self.config.hidden_size
        mlp_size = self.config.intermediate_size

        X = self.model.embed_tokens(input_ids)
        X = X.to(_get_dtype(self.config.torch_dtype))
        bsz, q_len, hd = X.shape
        assert(q_len == 1)
        # Get saved buffers to reduce memory movement
        residual = torch.empty((bsz, q_len, hd), dtype = torch.float32, device = "cuda:0")
        _XX = torch.empty((2, bsz, q_len, hd), dtype = torch.float32, device = "cuda:0")
        XX, XX2 = _XX[0], _XX[1]
        variance = torch.empty((bsz, q_len, 1), dtype = torch.float32, device = "cuda:0")
        temp_mlp = torch.empty((2, bsz, 1, mlp_size), dtype = X.dtype, device = "cuda:0")
        temp_gate, temp_up = temp_mlp[0], temp_mlp[1]

        seq_len = past_key_values[0][0].shape[-2]
        if bsz != 1:
            attention_mask = _prepare_4d_causal_attention_mask_for_sdpa(
                attention_mask,
                (bsz, q_len),
                X,
                seq_len,
                sliding_window = getattr(self.config, "sliding_window", None),
            )
        else:
            attention_mask = None
        pass

        next_decoder_cache = []

        for idx, decoder_layer in enumerate(self.model.layers):
            residual.copy_(X) # residual = X
            X = fast_rms_layernorm_inference(
                decoder_layer.input_layernorm,
                X,
                XX = XX,
                XX2 = XX2,
                variance = variance,
            )
            X, present_key_value = attention_fast_forward_inference(
                decoder_layer.self_attn,
                hidden_states = X,
                past_key_value = past_key_values[idx],
                position_ids = position_ids,
                attention_mask = attention_mask,
                do_prefill = not hasattr(decoder_layer.self_attn, "paged_attention"),
            )
            X += residual

            residual.copy_(X) # residual = X
            X = fast_rms_layernorm_inference(
                decoder_layer.post_attention_layernorm,
                X,
                XX = XX,
                XX2 = XX2,
                variance = variance,
            )
            X = mlp_fast_forward_inference(
                decoder_layer.mlp,
                X,
                temp_gate = temp_gate,
                temp_up = temp_up,
            )
            X += residual

            next_decoder_cache.append(present_key_value)
        pass
        X = fast_rms_layernorm_inference(
            self.model.norm,
            X,
            XX = XX,
            XX2 = XX2,
            variance = variance,
        )

        return BaseModelOutputWithPast(
            last_hidden_state = X,
            past_key_values = next_decoder_cache,
            hidden_states = [],
            attentions = [],
        )
    pass
    return LlamaModel_fast_forward_inference_custom

# For ensuring backwards compatibility, we create LlamaModel_fast_forward_inference that is consumed by other models
LlamaModel_fast_forward_inference = _LlamaModel_fast_forward_inference()

def CausalLM_fast_forward(fast_forward_inference: Callable) -> Callable:
    """
    Creates a fast forward function for CausalLM.
    
    Args:
        fast_forward_inference (`Callable`): Base forward function
    
    Returns:
        `Callable`: Fast forward function for CausalLM
    """
    def _CausalLM_fast_forward(
        self,
        input_ids: torch.LongTensor                        = None,
        causal_mask: Optional[BlockDiagonalCausalMask]     = None,
        attention_mask: Optional[torch.Tensor]             = None,
        position_ids: Optional[torch.LongTensor]           = None,
        past_key_values: Optional[List[torch.FloatTensor]] = None,
        inputs_embeds: Optional[torch.FloatTensor]         = None,
        labels: Optional[torch.LongTensor]                 = None,
        use_cache: Optional[bool]                          = None,
        output_attentions: Optional[bool]                  = None,
        output_hidden_states: Optional[bool]               = None,
        return_dict: Optional[bool]                        = None,
        num_logits_to_keep: Optional[int]                  = 0,
        logits_to_keep: Optional[int]                      = 0,
        *args, **kwargs,
    ) -> Union[Tuple, CausalLMOutputWithPast]:
        if past_key_values is not None:
            outputs = fast_forward_inference(
                self,
                input_ids,
                past_key_values,
                position_ids = position_ids,
                attention_mask = attention_mask,
            )
        else:
            causal_mask = xformers.attn_bias.LowerTriangularMask() if HAS_XFORMERS else None

            output_attentions = output_attentions if output_attentions is not None else self.config.output_attentions
            output_hidden_states = (
                output_hidden_states if output_hidden_states is not None else self.config.output_hidden_states
            )
            return_dict = return_dict if return_dict is not None else self.config.use_return_dict
            # decoder outputs consists of (dec_features, layer_state, dec_hidden, dec_attn)
            self.model._has_no_labels = labels is None
            outputs = self.model(
                input_ids = input_ids,
                causal_mask = causal_mask,
                attention_mask = attention_mask,
                position_ids = position_ids,
                past_key_values = past_key_values,
                inputs_embeds = inputs_embeds,
                use_cache = use_cache,
                output_attentions = output_attentions,
                output_hidden_states = output_hidden_states,
                return_dict = return_dict,
            )
        pass
        hidden_states = outputs[0]

        bsz, q_len, hd = hidden_states.shape
        lm_head = self.lm_head.weight
        lm_head_device = lm_head.device

        logit_softcapping = getattr(self.config, "final_logit_softcapping", 0)
        logit_scaling     = getattr(self.config, "logit_scale", 0)
        dtype = lm_head.dtype
        num_logits_to_keep = max(num_logits_to_keep, logits_to_keep)
        
        # Move items to same device as lm_head
        hidden_states = hidden_states.to(lm_head_device)
        if labels is not None: labels = labels.to(lm_head_device)

        # Output last hidden states without logits if asked
        if os.environ.get("UNSLOTH_RETURN_HIDDEN_STATES", "0") == "1":
            if num_logits_to_keep != 0:
                hidden_states = hidden_states[:, -num_logits_to_keep:, :]
            return CausalLMOutputWithPast(
                loss = None,
                logits = hidden_states,
                past_key_values = outputs.past_key_values,
                hidden_states = outputs.hidden_states,
                attentions=  outputs.attentions,
            )
        pass

        if bsz == 1 and q_len == 1:
            logits = torch.mv(lm_head, hidden_states.ravel().to(dtype))
            logits = logits.unsqueeze(0).unsqueeze(0)
        elif num_logits_to_keep != 0:
            logits = self.lm_head(hidden_states[:, -num_logits_to_keep:, :].to(dtype))
        else:
            RETURN_LOGITS = os.environ.get("UNSLOTH_RETURN_LOGITS", "0") == "1"
            # < 1024 Normal Unsloth uses less VRAM!
            if bsz*q_len <= 1024: RETURN_LOGITS = True
            
            if not RETURN_LOGITS and HAS_CUT_CROSS_ENTROPY and labels is not None:

                n_items = kwargs.get("num_items_in_batch", None) or kwargs.get("n_items", None)
                loss = fused_linear_cross_entropy(
                    hidden_states      = hidden_states,
                    lm_weight          = lm_head,
                    labels             = labels,
                    num_items_in_batch = n_items,
                    logit_softcapping  = logit_softcapping,
                )
                if not return_dict:
                    output = (logits,) + outputs[1:]
                    return (loss,) + output if loss is not None else output

                output = CausalLMOutputWithPast(
                    loss=loss,
                    logits=EMPTY_LOGITS,
                    past_key_values=outputs.past_key_values,
                    hidden_states=outputs.hidden_states,
                    attentions=outputs.attentions,
                )
                return output
            pass
            logits = self.lm_head(hidden_states.to(dtype))
        pass

        logits = logits.to(_get_dtype(self.config.torch_dtype))
        loss = None
        logit_softcapping = getattr(self.config, "final_logit_softcapping", 0)
        logit_scaling     = getattr(self.config, "logit_scale", 0)
        if self.config.model_type == "granite":
            # granite uses logit_scaling as key and they divide by the scale unlike cohere
            # notice that for granite, logits_scale is 16 and for cohere it is 0.125 (aka 1/8) in their respective configs
            # granite: https://github.com/huggingface/transformers/blob/4d1d0f29a493098e6bc6b904b82e29cb331827f5/src/transformers/models/granite/modeling_granite.py#L1103
            # cohere: https://github.com/huggingface/transformers/blob/4d1d0f29a493098e6bc6b904b82e29cb331827f5/src/transformers/models/cohere/modeling_cohere.py#L1176
            logit_scaling = 1 / getattr(self.config, "logits_scaling", 1)

        if labels is not None:
            shift_logits = logits
            # if not hasattr(self, "extra_ignored_labels"):
            #     # Fixes https://github.com/unslothai/unsloth/issues/10
            #     self.extra_ignored_labels = torch.full((self.max_seq_length, 1), -100, device = "cuda:0")
            # pass
            shift_labels = torch.empty_like(labels)
            shift_labels[..., :-1] = labels[..., 1:]
            shift_labels[..., -1] = -100
            # shift_labels = torch.hstack((labels[..., 1:], self.extra_ignored_labels[:labels.shape[0]]))
            loss = fast_cross_entropy_loss(
                logits = shift_logits,
                labels = shift_labels,
                logit_softcapping = logit_softcapping,
                logit_scaling     = logit_scaling,
                n_items           = kwargs.get("num_items_in_batch", None) or kwargs.get("n_items", None),
            )
        else:
            if logit_scaling != 0:
                if logits.requires_grad:
                    logits = logit_scaling * logits
                else:
                    logits *= logit_scaling
                pass
            pass
            if logit_softcapping != 0:
                if logits.requires_grad:
                    logits = (1.0 / logit_softcapping) * logits
                    logits = torch.tanh(logits)
                    logits = logit_softcapping * logits
                else:
                    logits *= (1.0 / logit_softcapping)
                    torch.tanh(logits, out = logits)
                    logits *= logit_softcapping
                pass
            pass
        pass

        if not return_dict:
            output = (logits,) + outputs[1:]
            return (loss,) + output if loss is not None else output
        return CausalLMOutputWithPast(
            loss = loss,
            logits = logits,
            past_key_values = outputs.past_key_values,
            hidden_states = outputs.hidden_states,
            attentions=  outputs.attentions,
        )
    pass
    return _CausalLM_fast_forward
pass


@torch._disable_dynamo
def PeftModel_fast_forward(
    self,
    input_ids: Optional[torch.LongTensor]          = None,
    causal_mask: Optional[BlockDiagonalCausalMask] = None,
    attention_mask: Optional[torch.Tensor]         = None,
    inputs_embeds: Optional[torch.FloatTensor]     = None,
    labels: Optional[torch.LongTensor]             = None,
    output_attentions: Optional[bool]              = None,
    output_hidden_states: Optional[bool]           = None,
    return_dict: Optional[bool]                    = None,
    task_ids: Optional[torch.LongTensor]           = None,
    num_logits_to_keep: int                        = 0,
    logits_to_keep: int                            = 0,
    **kwargs,
<<<<<<< HEAD
) -> Union[Tuple, CausalLMOutputWithPast]:
    """
    Fast forward pass for PeftModelForCausalLM.
    
    Args:
        input_ids (`torch.LongTensor`, optional): Input token IDs
        causal_mask (`BlockDiagonalCausalMask`, optional): Causal attention mask
        attention_mask (`torch.Tensor`, optional): Attention mask
        inputs_embeds (`torch.FloatTensor`, optional): Input embeddings
        labels (`torch.LongTensor`, optional): Target labels
        output_attentions (`Optional[bool]`): Whether to output attention weights
        output_hidden_states (`Optional[bool]`): Whether to output hidden states
        return_dict (`Optional[bool]`): Whether to return a dict
        task_ids (`torch.LongTensor`, optional): Task IDs
        num_logits_to_keep (`int`): Number of logits to keep
        logits_to_keep (`int`): Number of logits to keep
        **kwargs: Additional arguments
    
    Returns:
        Union[Tuple, CausalLMOutputWithPast]: Model outputs
    """
    return self.base_model(
        input_ids = input_ids,
        causal_mask = causal_mask,
        attention_mask = attention_mask,
        inputs_embeds = inputs_embeds,
        labels = labels,
        output_attentions = output_attentions,
        output_hidden_states = output_hidden_states,
        return_dict = return_dict,
        num_logits_to_keep = num_logits_to_keep,
        logits_to_keep = logits_to_keep,
        **kwargs,
    )
=======
):
    is_classification =  "Classification" in str(type( self.base_model.model))
    if is_classification: 
        #causal_mask = causal_mask,
        return self.base_model(
            input_ids = input_ids,
            attention_mask = attention_mask, 
            inputs_embeds = inputs_embeds, 
            labels = labels, 
            output_attentions = output_attentions,
            output_hidden_states = output_hidden_states, 
            return_dict = return_dict, 
            **kwargs,
            )
    else:
        return self.base_model(
            input_ids = input_ids,
            causal_mask = causal_mask,
            attention_mask = attention_mask,
            inputs_embeds = inputs_embeds,
            labels = labels,
            output_attentions = output_attentions,
            output_hidden_states = output_hidden_states,
            return_dict = return_dict,
            num_logits_to_keep = num_logits_to_keep,
            logits_to_keep = logits_to_keep,
            **kwargs,
        )
>>>>>>> 33c30488
pass


# Solves https://github.com/unslothai/unsloth/issues/168
# Static KV Cache was introduced in 4.38.0, causing training to be much slower.
# Inferene can now be CUDAGraphed, but we shall retain the old rotary embeddings.
# https://github.com/huggingface/transformers/pull/27931
# https://github.com/huggingface/transformers/blob/v4.37.2/src/transformers/models/llama/modeling_llama.py
class LlamaRotaryEmbedding(torch.nn.Module):
    """
    Implements rotary positional embeddings for Llama models.
    
    Args:
        dim (`int`, optional): Dimension of embeddings
        max_position_embeddings (`int`): Maximum sequence length
        base (`int`): Base for frequency computation
        device (`str`, optional): Device to use
        config (`Any`, optional): Model config
    
    Methods:
        _set_cos_sin_cache: Sets cosine/sine cache
        forward: Forward pass
        get_cached: Gets cached embeddings
        extend_rope_embedding: Extends RoPE embeddings
    """
    # Fixes https://github.com/huggingface/transformers/pull/28837
    # https://github.com/microsoft/DeepSpeed/issues/4932
    # The precision of RoPE buffers is not correct, so we cast to int64.
    def __init__(self, dim: Optional[int] = None, max_position_embeddings: int=2048, base: int=10000, device: Optional[str]=None,
        config: Optional[Any] = None, # [TODO] Hack to pass in config - need to remove later
    ):
        super().__init__()
        if config is not None:
            # [TODO] Hack to pass in config - need to remove later
            base = config.rope_theta
            partial_rotary_factor = config.partial_rotary_factor if hasattr(config, "partial_rotary_factor") else 1.0
            dim = getattr(config, "head_dim", None)
            if dim is None: dim = int((config.hidden_size // config.num_attention_heads))
            device = "cuda"
            max_position_embeddings = config.max_position_embeddings
        pass

        self.dim = dim
        self.max_position_embeddings = max_position_embeddings
        self.base = base
        # Dynamic RoPE we first set it to a max of 4 * 8192 tokens then we iteratively grow this
        self.current_rope_size = min(4 * 8192, self.max_position_embeddings)

        # Build here to make `torch.jit.trace` work.
        self._set_cos_sin_cache(seq_len=self.current_rope_size, device=device, dtype=torch.get_default_dtype())
    pass

    def _set_cos_sin_cache(self, seq_len: int, device: str, dtype: torch.dtype) -> None:
        """
        Sets up cosine and sine cache for rotary embeddings.
        
        Args:
            seq_len (`int`): Sequence length
            device (`str`): Device to use
            dtype (`torch.dtype`): Data type
        
        Returns:
            None
        """
        # Note: on the original Llama codebase, these tensors are created on the target device (and not on CPU) and
        # in FP32. They are applied (multiplied) in FP32 as well.
        self.current_rope_size = seq_len
        inv_freq = 1.0 / (
            self.base ** (torch.arange(0, self.dim, 2, dtype=torch.int64, device="cpu").float() / self.dim)
        )
        t = torch.arange(self.current_rope_size, device="cpu", dtype=torch.int64).float()

        freqs = torch.outer(t, inv_freq)
        # Different from paper, but it uses a different permutation in order to obtain the same calculation
        emb = torch.cat((freqs, freqs), dim=-1)
        self.register_buffer("cos_cached", emb.cos().to(dtype=dtype, device=device, non_blocking=True), persistent=False)
        self.register_buffer("sin_cached", emb.sin().to(dtype=dtype, device=device, non_blocking=True), persistent=False)
    pass

    def forward(self, x: torch.Tensor, position_ids: Optional[torch.LongTensor]=None, seq_len: Optional[int]=None) -> Tuple[torch.Tensor, torch.Tensor]:
        """
        Forward pass for rotary embeddings.
        
        Args:
            x (`torch.Tensor`): Input tensor
            position_ids (`torch.LongTensor`, optional): Position IDs
            seq_len (`Optional[int]`): Sequence length
        
        Returns:
            Tuple[`torch.Tensor`, `torch.Tensor`]: Cosine and sine embeddings
        """
        # x: [bs, num_attention_heads, seq_len, head_size]
        if seq_len > self.current_rope_size:
            self._set_cos_sin_cache(seq_len=seq_len, device=x.device, dtype=x.dtype)

        return (
            self.cos_cached[:seq_len].to(dtype = x.dtype),
            self.sin_cached[:seq_len].to(dtype = x.dtype),
        )
    pass

    def get_cached(self, seq_len: Optional[int] = None) -> Tuple[torch.Tensor, torch.Tensor]:
        """
        Gets cached cosine and sine embeddings.
        
        Args:
            seq_len (`Optional[int]`): Sequence length
        
        Returns:
            Tuple[`torch.Tensor`, `torch.Tensor`]: Cached cosine and sine embeddings
        """
        return self.cos_cached, self.sin_cached
    pass

    def extend_rope_embedding(self, x: torch.Tensor, seq_len: int) -> None:
        """
        Extends RoPE embeddings to handle longer sequences.
        
        Args:
            x (`torch.Tensor`): Input tensor
            seq_len (`int`): New sequence length
        
        Returns:
            None
        """
        if seq_len <= self.current_rope_size: return
        # Iteratively grow by increments of 8192
        self.current_rope_size = ((seq_len // 8192) + ((seq_len % 8192) != 0)) * 8192
        self._set_cos_sin_cache(self.current_rope_size, device = "cuda", dtype = x.dtype)
    pass
pass


class LlamaLinearScalingRotaryEmbedding(LlamaRotaryEmbedding):
    """LlamaRotaryEmbedding extended with linear scaling. Credits to the Reddit user /u/kaiokendev"""
    # Fixes https://github.com/huggingface/transformers/pull/28837
    # https://github.com/microsoft/DeepSpeed/issues/4932
    # The precision of RoPE buffers is not correct, so we cast to int64.
    def __init__(self, dim: Optional[int] = None, max_position_embeddings: int=2048, base: int=10000, device: Optional[str]=None, scaling_factor: float=1.0,
        config: Optional[Any] = None, # [TODO] Hack to pass in config - need to remove later
    ):
        self.scaling_factor = scaling_factor
        super().__init__(dim = dim, max_position_embeddings = max_position_embeddings, base = base, device = device, config = config)
    pass

    def _set_cos_sin_cache(self, seq_len: int, device: str, dtype: torch.dtype) -> None:
        """
        Sets up cosine and sine cache with linear scaling.
        
        Args:
            seq_len (`int`): Sequence length
            device (`str`): Device to use
            dtype (`torch.dtype`): Data type
        
        Returns:
            None
        """
        self.current_rope_size = seq_len
        inv_freq = 1.0 / (
            self.base ** (torch.arange(0, self.dim, 2, dtype=torch.int64, device="cpu").float() / self.dim)
        )
        t = torch.arange(self.current_rope_size, device="cpu", dtype=torch.int64).float()
        t = t / self.scaling_factor

        freqs = torch.outer(t, inv_freq)
        # Different from paper, but it uses a different permutation in order to obtain the same calculation
        emb = torch.cat((freqs, freqs), dim=-1)
        self.register_buffer("cos_cached", emb.cos().to(dtype=dtype, device=device, non_blocking=True), persistent=False)
        self.register_buffer("sin_cached", emb.sin().to(dtype=dtype, device=device, non_blocking=True), persistent=False)
    pass
pass


# See https://github.com/vllm-project/vllm/blob/main/vllm/model_executor/layers/rotary_embedding.py#L736
# For Llama 3.1
class LlamaExtendedRotaryEmbedding(torch.nn.Module):
    """
    Extended rotary embeddings with custom scaling.
    
    Args:
        dim (`int`, optional): Dimension of embeddings
        max_position_embeddings (`int`): Maximum sequence length
        base (`int`): Base for frequency computation
        device (`str`, optional): Device to use
        config (`Any`, optional): Model config
    
    Methods:
        _set_cos_sin_cache: Sets cosine/sine cache
        apply_scaling: Applies frequency scaling
        forward: Forward pass
        get_cached: Gets cached embeddings
        extend_rope_embedding: Extends RoPE embeddings
    """
    def __init__(self, dim: Optional[int] = None, max_position_embeddings: int=2048, base: int=10000, device: Optional[str]=None,
        config: Optional[Any] = None, # [TODO] Hack to pass in config - need to remove later
    ):
        super().__init__()
        if config is not None:
            # [TODO] Hack to pass in config - need to remove later
            base = config.rope_theta
            partial_rotary_factor = config.partial_rotary_factor if hasattr(config, "partial_rotary_factor") else 1.0
            dim = int((config.hidden_size // config.num_attention_heads))
            device = "cuda"
            max_position_embeddings = config.max_position_embeddings
        pass

        self.dim = dim
        self.max_position_embeddings = max_position_embeddings
        self.base = base
        # Dynamic RoPE we first set it to a max of 4 * 8192 tokens then we iteratively grow this
        self.current_rope_size = min(4 * 8192, self.max_position_embeddings)

        # Normal Llama-3 RoPE
        inv_freq = 1.0 / (
            self.base ** (torch.arange(0, self.dim, 2, dtype=torch.int64, device="cpu").float() / self.dim)
        )
        inv_freq = self.apply_scaling(inv_freq)
        self.register_buffer("inv_freq", inv_freq, persistent = False)

        # Build here to make `torch.jit.trace` work.
        self._set_cos_sin_cache(seq_len=self.current_rope_size, device=device, dtype=torch.get_default_dtype())
    pass

    def _set_cos_sin_cache(self, seq_len: int, device: str, dtype: torch.dtype) -> None:
        """
        Sets up cosine and sine cache with extended scaling.
        
        Args:
            seq_len (`int`): Sequence length
            device (`str`): Device to use
            dtype (`torch.dtype`): Data type
        
        Returns:
            None
        """
        # Note: on the original Llama codebase, these tensors are created on the target device (and not on CPU) and
        # in FP32. They are applied (multiplied) in FP32 as well.
        self.current_rope_size = seq_len
        
        t = torch.arange(self.current_rope_size, device=self.inv_freq.device, dtype=torch.int64).float()

        freqs = torch.outer(t, self.inv_freq)
        # Different from paper, but it uses a different permutation in order to obtain the same calculation
        emb = torch.cat((freqs, freqs), dim=-1)
        self.register_buffer("cos_cached", emb.cos().to(dtype=dtype, device=device, non_blocking=True), persistent=False)
        self.register_buffer("sin_cached", emb.sin().to(dtype=dtype, device=device, non_blocking=True), persistent=False)
    pass

    # From https://github.com/meta-llama/llama-models/blob/main/models/llama3_1/api/model.py#L41
    def apply_scaling(self, freqs: torch.Tensor) -> torch.Tensor:
        """
        Applies custom frequency scaling.
        
        Args:
            freqs (`torch.Tensor`): Input frequencies
        
        Returns:
            `torch.Tensor`: Scaled frequencies
        """
        # Values obtained from grid search
        scale_factor = 8
        low_freq_factor = 1
        high_freq_factor = 4
        old_context_len = 8192  # original llama3 length

        low_freq_wavelen = old_context_len / low_freq_factor
        high_freq_wavelen = old_context_len / high_freq_factor
        new_freqs = []
        for freq in freqs:
            wavelen = 2 * math.pi / freq
            if wavelen < high_freq_wavelen:
                new_freqs.append(freq)
            elif wavelen > low_freq_wavelen:
                new_freqs.append(freq / scale_factor)
            else:
                assert low_freq_wavelen != high_freq_wavelen
                smooth = (old_context_len / wavelen - low_freq_factor) / (
                    high_freq_factor - low_freq_factor
                )
                new_freqs.append((1 - smooth) * freq / scale_factor + smooth * freq)
        return torch.tensor(new_freqs, dtype=freqs.dtype, device=freqs.device)
    pass

    def forward(self, x: torch.Tensor, position_ids: Optional[torch.LongTensor]=None, seq_len: Optional[int]=None) -> Tuple[torch.Tensor, torch.Tensor]:
        """
        Forward pass for extended rotary embeddings.
        
        Args:
            x (`torch.Tensor`): Input tensor
            position_ids (`torch.LongTensor`, optional): Position IDs
            seq_len (`Optional[int]`): Sequence length
        
        Returns:
            Tuple[`torch.Tensor`, `torch.Tensor`]: Cosine and sine embeddings
        """
        # x: [bs, num_attention_heads, seq_len, head_size]
        if seq_len > self.current_rope_size:
            self._set_cos_sin_cache(seq_len=seq_len, device=x.device, dtype=x.dtype)

        return (
            self.cos_cached[:seq_len].to(dtype = x.dtype),
            self.sin_cached[:seq_len].to(dtype = x.dtype),
        )
    pass

    def get_cached(self, seq_len: Optional[int] = None) -> Tuple[torch.Tensor, torch.Tensor]:
        """
        Gets cached cosine and sine embeddings.
        
        Args:
            seq_len (`Optional[int]`): Sequence length
        
        Returns:
            Tuple[`torch.Tensor`, `torch.Tensor`]: Cached cosine and sine embeddings
        """
        return self.cos_cached, self.sin_cached
    pass

    def extend_rope_embedding(self, x: torch.Tensor, seq_len: int) -> None:
        """
        Extends RoPE embeddings to handle longer sequences.
        
        Args:
            x (`torch.Tensor`): Input tensor
            seq_len (`int`): New sequence length
        
        Returns:
            None
        """
        if seq_len <= self.current_rope_size: return
        # Iteratively grow by increments of 8192
        self.current_rope_size = ((seq_len // 8192) + ((seq_len % 8192) != 0)) * 8192
        self._set_cos_sin_cache(self.current_rope_size, device = "cuda", dtype = x.dtype)
    pass
pass


class LongRopeRotaryEmbedding(torch.nn.Module):
    """
    Long RoPE embeddings for handling very long sequences.
    
    Args:
        dim (`int`, optional): Dimension of embeddings
        max_position_embeddings (`int`): Maximum sequence length
        original_max_position_embeddings (`int`): Original max length
        base (`int`): Base for frequency computation
        short_factor (`Optional[float]`): Scaling for short sequences
        long_factor (`Optional[float]`): Scaling for long sequences
        device (`str`, optional): Device to use
        config (`Any`, optional): Model config
    
    Methods:
        _set_cos_sin_cache: Sets cosine/sine cache
        forward: Forward pass
        get_cached: Gets cached embeddings
        extend_rope_embedding: Extends RoPE embeddings
    """
    # For Phi 3.5 128K https://huggingface.co/microsoft/Phi-3.5-mini-instruct/blob/main/modeling_phi3.py
    def __init__(self,
        dim: Optional[int]                    = None,
        max_position_embeddings: int          = 131072,
        original_max_position_embeddings: int = 4096,
        base: int                             = 10000,
        short_factor: Optional[float]         = None,
        long_factor: Optional[float]          = None,
        device: Optional[str]                 = None,
        config: Optional[Any]                 = None, # [TODO] Hack to pass in config - need to remove later
    ):
        super().__init__()
        assert(short_factor is not None)
        assert(long_factor  is not None)
        assert(type(original_max_position_embeddings) is int)

        if config is not None:
            # [TODO] Hack to pass in config - need to remove later
            base = config.rope_theta
            partial_rotary_factor = config.partial_rotary_factor if hasattr(config, "partial_rotary_factor") else 1.0
            dim = int((config.hidden_size // config.num_attention_heads))
            device = "cuda"
            max_position_embeddings = config.max_position_embeddings
        pass

        self.dim = dim
        self.max_position_embeddings = max_position_embeddings
        self.original_max_position_embeddings = original_max_position_embeddings
        self.base = base
        # Dynamic RoPE we first set it to a max of 4 * 8192 tokens then we iteratively grow this
        self.current_rope_size = min(original_max_position_embeddings, self.max_position_embeddings)

        # Long RoPE similar to RoPE except short sequences have 1 cos / sin
        # and long sequences have another cos / sin
        inv_freq_shape = torch.arange(0, self.dim, 2, dtype=torch.int64, device="cpu").float() / self.dim
        short_factor = torch.tensor(short_factor, device = "cpu", dtype = torch.float32)
        long_factor  = torch.tensor(long_factor,  device = "cpu", dtype = torch.float32)
        short_inv_freq = 1.0 / (short_factor * self.base**inv_freq_shape)
        long_inv_freq  = 1.0 / (long_factor  * self.base**inv_freq_shape)

        # Phi-3 Scale factor
        scale = self.max_position_embeddings / self.original_max_position_embeddings
        if scale <= 1.0:
            scaling_factor = 1.0
        else:
            scaling_factor = math.sqrt(1 + math.log(scale) / math.log(self.original_max_position_embeddings))
        pass
        self.scaling_factor = scaling_factor

        # Short and long inv_freq
        self.register_buffer("short_inv_freq", short_inv_freq, persistent = False)
        self.register_buffer("long_inv_freq",  long_inv_freq,  persistent = False)
        # Build here to make `torch.jit.trace` work.
        # self._set_cos_sin_cache(seq_len=self.current_rope_size, device=device, dtype=torch.get_default_dtype())

        # Short sequences
        dtype = torch.bfloat16 if is_bfloat16_supported() else torch.float16
        t = torch.arange(original_max_position_embeddings, device=self.short_inv_freq.device, dtype=torch.int64).float()
        freqs = torch.outer(t, self.short_inv_freq)
        emb = torch.cat((freqs, freqs), dim=-1)
        cos_cached = (emb.cos() * self.scaling_factor).to(dtype=dtype, device=device, non_blocking=True)
        sin_cached = (emb.sin() * self.scaling_factor).to(dtype=dtype, device=device, non_blocking=True)
        self.register_buffer("short_cos_cached", cos_cached, persistent=False)
        self.register_buffer("short_sin_cached", sin_cached, persistent=False)
    pass

    def _set_cos_sin_cache(self, seq_len: int, device: str, dtype: torch.dtype) -> None:
        """
        Sets up cosine and sine cache for long sequences.
        
        Args:
            seq_len (`int`): Sequence length
            device (`str`): Device to use
            dtype (`torch.dtype`): Data type
        
        Returns:
            None
        """
        # Note: on the original Llama codebase, these tensors are created on the target device (and not on CPU) and
        # in FP32. They are applied (multiplied) in FP32 as well.
        self.current_rope_size = seq_len
        
        t = torch.arange(self.current_rope_size, device=self.long_inv_freq.device, dtype=torch.int64).float()
        # Long sequences
        freqs = torch.outer(t, self.long_inv_freq)
        emb = torch.cat((freqs, freqs), dim=-1)
        cos_cached = (emb.cos() * self.scaling_factor).to(dtype=dtype, device=device, non_blocking=True)
        sin_cached = (emb.sin() * self.scaling_factor).to(dtype=dtype, device=device, non_blocking=True)
        self.register_buffer("long_cos_cached", cos_cached, persistent=False)
        self.register_buffer("long_sin_cached", sin_cached, persistent=False)
    pass

    def forward(self, x: torch.Tensor, position_ids: Optional[torch.LongTensor]=None, seq_len: Optional[int]=None) -> Tuple[torch.Tensor, torch.Tensor]:
        """
        Forward pass for long RoPE embeddings.
        
        Args:
            x (`torch.Tensor`): Input tensor
            position_ids (`torch.LongTensor`, optional): Position IDs
            seq_len (`Optional[int]`): Sequence length
        
        Returns:
            Tuple[`torch.Tensor`, `torch.Tensor`]: Cosine and sine embeddings
        """
        # x: [bs, num_attention_heads, seq_len, head_size]
        if seq_len > self.current_rope_size:
            self._set_cos_sin_cache(seq_len=seq_len, device=x.device, dtype=x.dtype)

        if seq_len < self.original_max_position_embeddings:
            return (
                self.short_cos_cached[:seq_len].to(dtype = x.dtype),
                self.short_sin_cached[:seq_len].to(dtype = x.dtype),
            )
        else:
            return (
                self.long_cos_cached[:seq_len].to(dtype = x.dtype),
                self.long_sin_cached[:seq_len].to(dtype = x.dtype),
            )
        pass
    pass

    def get_cached(self, seq_len: Optional[int] = None) -> Tuple[torch.Tensor, torch.Tensor]:
        """
        Gets cached cosine and sine embeddings.
        
        Args:
            seq_len (`Optional[int]`): Sequence length
        
        Returns:
            Tuple[`torch.Tensor`, `torch.Tensor`]: Cached cosine and sine embeddings
        """
        if seq_len < self.original_max_position_embeddings:
            return self.short_cos_cached, self.short_sin_cached
        return self.long_cos_cached, self.long_sin_cached
    pass

    def extend_rope_embedding(self, x: torch.Tensor, seq_len: int) -> None:
        """
        Extends RoPE embeddings to handle longer sequences.
        
        Args:
            x (`torch.Tensor`): Input tensor
            seq_len (`int`): New sequence length
        
        Returns:
            None
        """
        if seq_len <= self.current_rope_size: return
        # Iteratively grow by increments of 8192
        self.current_rope_size = ((seq_len // 8192) + ((seq_len % 8192) != 0)) * 8192
        self._set_cos_sin_cache(self.current_rope_size, device = "cuda", dtype = x.dtype)
    pass
pass


def unsloth_fast_generate(
    self,
    *args,
    **kwargs,
):
    """
    Optimized generate function for Unsloth models.
    
    Args:
        *args: Positional arguments
        **kwargs: Keyword arguments
    
    Returns:
        Model generation outputs
    """
    FastLlamaModel.for_inference(self)

    dtype = _get_dtype(self.config.torch_dtype)

    if hasattr(self, "config") and hasattr(self.config, "max_position_embeddings"):
        if "input_ids" in kwargs and kwargs["input_ids"] is not None and "max_new_tokens" in kwargs:
            if kwargs["input_ids"].shape[-1] + kwargs["max_new_tokens"] > self.config.max_position_embeddings:
                raise ValueError(
                    f'Unsloth: input length {kwargs["input_ids"].shape[-1]} + max_new_tokens {kwargs["max_new_tokens"]} exceeds the maximum sequence length of {self.config.max_position_embeddings}!\n'\
                    'You will need to do long context extension by increasing the `max_seq_length` in `FastLanguageModel.from_pretrained`.'
                )
    pass

    # Must patch accelerate for Xformers
    # if accelerate_new_send_to_device is not None:
    #     import accelerate.utils.operations
    #     accelerate.utils.operations.send_to_device = accelerate_new_send_to_device
    # pass

    # For newer HF
    kwargs["cache_implementation"] = "dynamic"
    # For num_logits_to_keep
    num_logits_to_keep = kwargs.get("num_logits_to_keep", None)
    logits_to_keep     = kwargs.get("logits_to_keep",     None)
    if num_logits_to_keep is None and logits_to_keep is None:
        kwargs["num_logits_to_keep"] = 1

    # Remove token_type_ids
    kwargs.pop("token_type_ids", None)

    # Check pad_token
    model_eos_token_id = getattr(self.config, "eos_token_id", None)
    if model_eos_token_id is not None and hasattr(model_eos_token_id, "__iter__"):
        model_eos_token_id = model_eos_token_id[0]

    kwargs["pad_token_id"] = kwargs.pop("pad_token_id", model_eos_token_id)

    # Mixed precision autocast
    with torch.inference_mode(), torch.autocast(device_type = "cuda", dtype = dtype):
        output = self._old_generate(*args, **kwargs)
    pass

    # Return accelerate back
    # if accelerate_new_send_to_device is not None:
    #     accelerate.utils.operations.send_to_device = accelerate_old_send_to_device
    # pass

    FastLlamaModel.for_training(self)

    return output
pass


class FastLlamaModel:
    """
    Provides optimized implementations for Llama models.
    
    Methods:
        pre_patch: Applies initial patches
        from_pretrained: Loads pretrained model
        post_patch: Applies post-load patches
        get_peft_model: Gets PEFT model
        patch_peft_model: Patches PEFT model
        for_inference: Configures model for inference
        for_training: Configures model for training
    """

    @staticmethod
    def pre_patch() -> None:
        """
        Applies initial optimizations before model loading.
        
        Returns:
            None
        """
        init_name, function = patch_llama_rope_scaling(
            model_name           = "llama",
            rope_module          = LlamaRotaryEmbedding,
            scaled_rope_module   = LlamaLinearScalingRotaryEmbedding,
            extended_rope_module = LlamaExtendedRotaryEmbedding,
            attention_module     = LlamaAttention,
            longrope_module      = LongRopeRotaryEmbedding,
        )
        if init_name is not None:
            exec(function, globals())
            LlamaAttention.__init__  = eval(init_name)
        pass
        LlamaAttention      .forward = LlamaAttention_fast_forward
        LlamaSdpaAttention  .forward = LlamaAttention_fast_forward
        LlamaFlashAttention2.forward = LlamaAttention_fast_forward
        LlamaDecoderLayer   .forward = LlamaDecoderLayer_fast_forward
        LlamaModel          .forward = LlamaModel_fast_forward
        LlamaForCausalLM    .forward = CausalLM_fast_forward(LlamaModel_fast_forward_inference)
        PeftModelForCausalLM.forward = PeftModel_fast_forward
        fix_prepare_inputs_for_generation(LlamaForCausalLM)

        # Solves https://github.com/unslothai/unsloth/issues/168
        # Static KV Cache was introduced in 4.38.0, causing training to be much slower.
        # Inferene can now be CUDAGraphed, but we shall retain the old rotary embeddings.
        # https://github.com/huggingface/transformers/pull/27931
        # https://github.com/huggingface/transformers/blob/v4.37.2/src/transformers/models/llama/modeling_llama.py
        import transformers.models.llama.modeling_llama
        transformers.models.llama.modeling_llama.LlamaRotaryEmbedding = LlamaRotaryEmbedding
        transformers.models.llama.modeling_llama.LlamaLinearScalingRotaryEmbedding = LlamaLinearScalingRotaryEmbedding
        return
    pass


    @staticmethod
    def from_pretrained(
<<<<<<< HEAD
        model_name: str                        = "unsloth/llama-3-8b-bnb-4bit",
        max_seq_length: Optional[int]          = None,
        dtype: Optional[torch.dtype]           = None,
        load_in_4bit: bool                     = True,
        token: Optional[str]                   = None,
        device_map: str                        = "sequential",
        rope_scaling: Optional[Dict[str, Any]] = None,
        fix_tokenizer: bool                    = True,
        model_patcher: Optional[Any]           = None,
        tokenizer_name: Optional[str]          = None,
        trust_remote_code: bool                = False,

        fast_inference: bool                   = False, # uses vLLM
        gpu_memory_utilization: float          = 0.5,
        float8_kv_cache: bool                  = False,
        random_state: int                      = 3407,
        max_lora_rank: int                     = 16,
        disable_log_stats: bool                = False,
=======
        model_name         = "unsloth/llama-3-8b-bnb-4bit",
        max_seq_length     = None,
        dtype              = None,
        load_in_4bit       = True,
        token              = None,
        device_map         = "sequential",
        rope_scaling       = None,
        fix_tokenizer      = True,
        model_patcher      = None,
        tokenizer_name     = None,
        trust_remote_code  = False,
        revision           = None,

        fast_inference    = False, # uses vLLM
        gpu_memory_utilization = 0.5,
        float8_kv_cache   = False,
        random_state      = 3407,
        max_lora_rank     = 16,
        disable_log_stats = False,
        unsloth_vllm_standby = False,
        num_labels =  None, 
>>>>>>> 33c30488
        **kwargs,
    ) -> Tuple[Any, Any]:
        """
        Loads a pretrained model with optimizations.
        
        Args:
            model_name (`str`): Model identifier
            max_seq_length (`Optional[int]`): Max sequence length
            dtype (`Optional[torch.dtype]`): Data type
            load_in_4bit (`bool`): Whether to load in 4bit
            token (`Optional[str]`): Hugging Face token
            device_map (`str`): Device mapping
            rope_scaling (`Optional[Dict[str, Any]]`): RoPE scaling config
            fix_tokenizer (`bool`): Whether to fix tokenizer
            model_patcher (`Optional[Any]`): Model patcher
            tokenizer_name (`Optional[str]`): Tokenizer name
            trust_remote_code (`bool`): Trust remote code
            fast_inference (`bool`): Use fast inference
            gpu_memory_utilization (`float`): GPU memory utilization
            float8_kv_cache (`bool`): Use float8 KV cache
            random_state (`int`): Random seed
            max_lora_rank (`int`): Max LoRA rank
            disable_log_stats (`bool`): Disable logging
            **kwargs: Additional arguments
        
        Returns:
            Tuple[`Any`, `Any`]: Model and tokenizer
        """
        os.environ["UNSLOTH_USE_NEW_MODEL"] = "0"
        if trust_remote_code:
            if fast_inference:
                raise NotImplementedError("Unsloth: Fast inference does not support `trust_remote_code` yet.")
            print(
                "Unsloth: WARNING `trust_remote_code` is True.\n"\
                "Are you certain you want to do remote code execution?"
            )
        pass
        if fast_inference:
            if not is_vLLM_available():
                print("Unsloth: vLLM is not installed! Will use Unsloth inference!")
                fast_inference = False
            major_version, minor_version = torch.cuda.get_device_capability()
            if major_version < 7:
                print("Unsloth: vLLM does not work on older GPUs - will switch to Unsloth inference!")
                fast_inference = False
            if unsloth_vllm_standby and os.environ.get("UNSLOTH_VLLM_STANDBY", "0") == "0":
                raise RuntimeError("Unsloth: `unsloth_vllm_standby` is True, but  environment variable `UNSLOTH_VLLM_STANDBY` is not set to 1!")
        pass

        if token is None: token = get_token()
        if model_patcher is None: model_patcher = FastLlamaModel
        SUPPORTS_BFLOAT16 = is_bfloat16_supported()
        gpu_stats = torch.cuda.get_device_properties(0)
        max_memory = round(gpu_stats.total_memory / 1024 / 1024 / 1024, 3)

        from importlib.metadata import version as importlib_version
        try:    vllm_version = f" vLLM: {importlib_version('vllm')}."
        except: vllm_version = ""

        statistics = \
           f"==((====))==  Unsloth {__version__}: Fast {model_patcher.__name__[4:-5]} patching. Transformers: {transformers_version}.{vllm_version}\n"\
           f"   {chr(92)}{chr(92)}   /|    {gpu_stats.name}. Num GPUs = {torch.cuda.device_count()}. Max memory: {max_memory} GB. Platform: {platform_system}.\n"\
           f"O^O/ {chr(92)}_/ {chr(92)}    Torch: {torch.__version__}. CUDA: {gpu_stats.major}.{gpu_stats.minor}. CUDA Toolkit: {torch.version.cuda}. Triton: {triton_version}\n"\
           f"{chr(92)}        /    Bfloat16 = {str(SUPPORTS_BFLOAT16).upper()}. FA [Xformers = {xformers_version}. FA2 = {HAS_FLASH_ATTENTION}]\n"\
           f' "-____-"     Free license: http://github.com/unslothai/unsloth'
        print(statistics)

        # Warn about fast transfers
        if "HF_HUB_ENABLE_HF_TRANSFER" in os.environ:
            old_hf_transfer = os.environ["HF_HUB_ENABLE_HF_TRANSFER"]
            if old_hf_transfer in ("False", "false"): old_hf_transfer = "0"
            if old_hf_transfer in ("True",  "true" ): old_hf_transfer = "1"
        else:
            old_hf_transfer = "0"
        if old_hf_transfer == "1":
            print("Unsloth: Fast downloading is enabled - ignore downloading bars which are red colored!")
        pass
        if old_hf_transfer != "0": os.environ["HF_HUB_ENABLE_HF_TRANSFER"] = "1"

        model_patcher.pre_patch()
        get_statistics() # For debugging - we use a download counter to see if environments are not breaking 

        if dtype is None:
            dtype = torch.float16 if not SUPPORTS_BFLOAT16 else torch.bfloat16
        elif dtype == torch.bfloat16 and not SUPPORTS_BFLOAT16:
            logger.warning_once("Device does not support bfloat16. Will change to float16.")
            dtype = torch.float16
        # elif dtype == torch.float16 and SUPPORTS_BFLOAT16:
        #     logger.warning_once("Device supports bfloat16 but you selected float16. Will change to bfloat16.")
        #     dtype = torch.bfloat16

        assert(dtype == torch.float16 or dtype == torch.bfloat16 or dtype == torch.float32)

        # RoPE Scaling
        model_config = AutoConfig.from_pretrained(
            model_name,
            token = token,
            attn_implementation = "sdpa",
        )
        model_max_seq_length = model_config.max_position_embeddings

        # Check if RoPE Scaling is even allowed
        model_function = MODEL_FOR_CAUSAL_LM_MAPPING[model_config.__class__]
        has_rope_scaling = False
        try:
            with open(inspect.getfile(model_function), "r") as file:
                has_rope_scaling = "self.config.rope_scaling" in file.read()
        except: pass
        has_rope_scaling = True

        # If max_seq_length is not specified, use maximum from config
        if max_seq_length is None:
            max_seq_length = model_max_seq_length
        pass

        if (rope_scaling is None) and (max_seq_length > model_max_seq_length):

            rope_scaling = max_seq_length / model_max_seq_length

            if fast_inference:
                raise NotImplementedError("Unsloth: Fast inference does not yet work with RoPE Scaling.")

            logger.warning_once(
                f"Unsloth: {model_name} can only handle sequence lengths of at most "\
                f"{model_max_seq_length}.\nBut with kaiokendev's RoPE scaling of "\
                f"{round(rope_scaling, 3)}, it can be magically be extended to "\
                f"{max_seq_length}!"
            )

            # Warn RoPE scaling isn't allowed
            if not has_rope_scaling:
                raise RuntimeError(
                    f"However, {model_name} doesn't support RoPE Scaling!\n"\
                    "Please file a feature request at https://github.com/unslothai/unsloth."
                )
            pass

            rope_scaling = {"type": "linear", "factor": rope_scaling,}

            # Add to kwargs
            kwargs["rope_scaling"] = rope_scaling
        pass

        bnb_config = None
        if load_in_4bit:
            bnb_config = BitsAndBytesConfig(
                load_in_4bit              = True,
                bnb_4bit_use_double_quant = True,
                bnb_4bit_quant_type       = "nf4",
                bnb_4bit_compute_dtype    = dtype,
                llm_int8_skip_modules     = SKIP_QUANTIZATION_MODULES.copy(),
            )
        pass

        # https://huggingface.co/togethercomputer/LLaMA-2-7B-32K/discussions/12
        # RoPE Scaling's max_position_embeddings must be updated
        max_position_embeddings = max(max_seq_length, model_max_seq_length)
        kwargs.pop("attn_implementation", None); # No need since we auto call it

        # Cannot be None, since HF now checks for the config
        if load_in_4bit: kwargs["quantization_config"] = bnb_config
        
        if num_labels is not None:
            model = AutoModelForSequenceClassification.from_pretrained(
                model_name,
                device_map              = device_map,
                torch_dtype             = dtype,
                num_labels              = num_labels,
                #quantization_config     = bnb_config,
                token                   = token,
                max_position_embeddings = max_position_embeddings,
                trust_remote_code       = trust_remote_code,
                attn_implementation     = "eager",
                **kwargs,
            )
        elif not fast_inference:
            model = AutoModelForCausalLM.from_pretrained(
                model_name,
                device_map              = device_map,
                torch_dtype             = dtype,
                # quantization_config     = bnb_config,
                token                   = token,
                max_position_embeddings = max_position_embeddings,
                trust_remote_code       = trust_remote_code,
                attn_implementation     = "eager",
                **kwargs,
            )
            model.fast_generate = model.generate
            model.fast_generate_batches = None
        else:
            from unsloth_zoo.vllm_utils import (
                load_vllm,
                get_vllm_state_dict,
                convert_vllm_to_huggingface,
                generate_batches,
            )
            allowed_args = inspect.getfullargspec(load_vllm).args
            load_vllm_kwargs = dict(
                model_name             = model_name,
                config                 = model_config,
                gpu_memory_utilization = gpu_memory_utilization,
                max_seq_length         = max_seq_length,
                dtype                  = dtype,
                float8_kv_cache        = float8_kv_cache,
                enable_lora            = True,
                max_lora_rank          = max_lora_rank,
                disable_log_stats      = disable_log_stats,
                use_bitsandbytes       = load_in_4bit,
                unsloth_vllm_standby   = unsloth_vllm_standby,
            )
            for allowed_arg in allowed_args:
                if allowed_arg not in load_vllm_kwargs and allowed_arg in kwargs:
                    load_vllm_kwargs[allowed_arg] = kwargs[allowed_arg]
            pass

            # Load vLLM first
            llm = load_vllm(**load_vllm_kwargs)

            # Convert to HF format
            _, quant_state_dict = get_vllm_state_dict(llm, config = model_config)
            model = convert_vllm_to_huggingface(quant_state_dict, model_config, dtype, bnb_config)
            model.vllm_engine = llm
            model.fast_generate = model.vllm_engine.generate
            model.fast_generate_batches = functools.partial(generate_batches, model.vllm_engine)
        pass
        # Return old flag
        os.environ["HF_HUB_ENABLE_HF_TRANSFER"] = old_hf_transfer

        # Counteract saved tokenizers
        tokenizer_name = model_name if tokenizer_name is None else tokenizer_name
        tokenizer = load_correct_tokenizer(
            tokenizer_name    = tokenizer_name,
            model_max_length  = max_position_embeddings,
            padding_side      = "right",
            token             = token,
            trust_remote_code = trust_remote_code,
            fix_tokenizer     = fix_tokenizer,
        )

        model, tokenizer = patch_tokenizer(model, tokenizer)
        model, tokenizer = model_patcher.post_patch(model, tokenizer)

        # Patch up QKV / O and MLP
        for idx, layer in enumerate(model.model.layers):
            layer.self_attn.apply_qkv = original_apply_qkv
            layer.self_attn.apply_o   = original_apply_o
        pass

        # Patch Trainer
        from transformers.trainer import Trainer
        try:
            if Trainer._inner_training_loop.__name__ != "_fast_inner_training_loop":
                inner_training_loop = inspect.getsource(Trainer._inner_training_loop)
                Trainer._original_training_loop = inner_training_loop
            else:
                inner_training_loop = Trainer._original_training_loop
        except:
            raise RuntimeError('Unsloth: Unsuccessfully patched inner_training_loop')
        pass
        
        import transformers.trainer
        items_in_trainer = dir(transformers.trainer)
        good_items = []
        for item in items_in_trainer:
            if item in inner_training_loop: good_items.append(item)
        pass
        exec("from transformers.trainer import (" + ", ".join(x for x in good_items) + ")", globals())

        start = re.search(r'logger\.info\([\"\'].+?Running training', inner_training_loop).span(0)[0]
        end = inner_training_loop.find("\n\n", start)
        original_debug = inner_training_loop[start:end]
        spaces = re.search(r'\n([\s\t]{1,})', original_debug).group(0)[1:]
        front_spaces = re.match(r'([\s\t]{1,})', inner_training_loop).group(0)

        # Cannot use \\ since it will cause a SyntaxWarning in Python 3.12
        # Instead use chr(92) == \\
        debug_info = """debug_info = \\
        f"==((====))==  Unsloth - 2x faster free finetuning | Num GPUs used = {len(set(p.device for p in model.parameters()))}\\n"\\
        f"   {chr(92)}{chr(92)}   /|    Num examples = {num_examples:,} | Num Epochs = {num_train_epochs:,} | Total steps = {max_steps:,}\\n"\\
        f"O^O/ {chr(92)}_/ {chr(92)}    Batch size per device = {self._train_batch_size:,} | Gradient accumulation steps = {args.gradient_accumulation_steps}\\n"\\
        f"{chr(92)}        /    Data Parallel GPUs = {args.world_size} | Total batch size ({self._train_batch_size} x {args.gradient_accumulation_steps} x {args.world_size}) = {total_train_batch_size:,}\\n"\\
        f' "-____-"     Trainable parameters = {get_model_param_count(model, trainable_only=True):,}/{get_model_param_count(model):,} ({get_model_param_count(model, trainable_only=True)/get_model_param_count(model)*100:.2f}% trained)'
        logger.warning(debug_info)
        import gc
        for _ in range(3):
            gc.collect()
            torch.cuda.empty_cache()"""

        debug_info = debug_info.split('\n')
        debug_info = "\n".join([debug_info[0]] + [spaces + x[8:] for x in debug_info[1:]])
        inner_training_loop = inner_training_loop.replace(original_debug, debug_info)

        debug_info = """n_total_devices = total_train_batch_size // \\
            args.gradient_accumulation_steps // self._train_batch_size
        if n_total_devices > 1:
            logger.warning_once('Unsloth is running with multi GPUs - the effective batch size is multiplied by ' + str(n_total_devices))
        debug_info ="""
        debug_info = debug_info.split('\n')
        debug_info = "\n".join([debug_info[0]] + [spaces + x[8:] for x in debug_info[1:]])
        inner_training_loop = inner_training_loop.replace("debug_info =", debug_info, 1)

        front_spaces = re.match(r"[\t\s]{1,}", inner_training_loop).group(0)
        inner_training_loop = re.sub(r"^" + front_spaces, "", inner_training_loop, flags = re.MULTILINE)
        inner_training_loop = inner_training_loop.replace(
            "train_dataloader = tpu_spmd_dataloader(train_dataloader)",
            "raise RuntimeError('Unsloth: TPUs are not yet supported!')"
        )
        inner_training_loop = inner_training_loop.replace(
            "_inner_training_loop",
            "_fast_inner_training_loop", 1,
        )
        inner_training_loop = inner_training_loop.replace(
            "is_torch_tpu_available()",
            "False",
        )
        exec(inner_training_loop, globals())
        Trainer._inner_training_loop = _fast_inner_training_loop

        # Save max_seq_length
        model.max_seq_length = max_seq_length
        m = model
        while hasattr(m, "model"):
            m.max_seq_length = max_seq_length
            m = m.model
        pass
        m.max_seq_length = max_seq_length

        # We check the tokenizer first for errors
        if fix_tokenizer:
            tokenizer = check_tokenizer(
                model            = model,
                tokenizer        = tokenizer,
                model_name       = model_name,
                model_max_length = max_position_embeddings,
                padding_side     = "right",
                token            = token,
            )
        pass
        patch_saving_functions(tokenizer)

        # Fix up config for transformers uploading PEFT
        # Not necessary anymore since we require transformers>=4.37!
        if False:
            name = model.config._name_or_path
            if name.startswith("unsloth/") and name.endswith("-bnb-4bit"):
                name = name[:len(name) - len("-bnb-4bit")]
                model.config.update({"_name_or_path" : name})
            pass
        pass

        # Log Unsloth version for future fastpaths for inference
        model.config.update({"unsloth_version" : __version__})

        # Add save modules
        patch_saving_functions(model)
        Trainer._inner_training_loop = _fast_inner_training_loop

        # Fix gradient accumulation
        patch_gradient_accumulation_fix(Trainer)

        # Save tokenizer for inference purposes
        tokenizer.padding_side = "left" # Force inference
        internal_model = model
        while hasattr(internal_model, "model"):
            internal_model._saved_temp_tokenizer = tokenizer
            # Also set is_loaded_in_8bit to disable incorrect DDP
            internal_model.is_loaded_in_8bit = True

            internal_model = internal_model.model
        pass
        internal_model._saved_temp_tokenizer = tokenizer
        # Also set is_loaded_in_8bit to disable incorrect DDP
        internal_model.is_loaded_in_8bit = True

        # For transformers > 4.47.1, we need to add rotary_emb to all attention layers
        if IS_ATTENTION_REFACTOR or hasattr(model.model, "rotary_emb"):
            rotary_emb = model.model.rotary_emb
            for layer in model.model.layers:
                layer.self_attn.rotary_emb = rotary_emb
        pass

        # Add for_inference and for_training
        model.for_training  = functools.partial(FastLlamaModel.for_training,  model)
        model.for_inference = functools.partial(FastLlamaModel.for_inference, model)

        # Patch generate
        if model.generate.__name__ != "unsloth_fast_generate":
            model._old_generate = model.generate
            unsloth_fast_generate.__doc__ = model._old_generate.__doc__
            model.generate = types.MethodType(unsloth_fast_generate, model)
        pass
        return model, tokenizer
    pass


    @staticmethod
    def post_patch(model, tokenizer) -> Tuple[Any, Any]:
        """
        Applies post-load optimizations.
        
        Args:
            model (`Any`): Model to patch
            tokenizer (`Any`): Tokenizer
        
        Returns:
            Tuple[`Any`, `Any`]: Patched model and tokenizer
        """
        model, tokenizer = patch_model_and_tokenizer(model, tokenizer, downcast_rope = True)
        return model, tokenizer
    pass


    @staticmethod
    def get_peft_model(
        model,
        r: int                                   = 16,
        target_modules: List[str]                = ["q_proj", "k_proj", "v_proj", "o_proj",
                               "gate_proj", "up_proj", "down_proj"],
        lora_alpha: int                          = 16,
        lora_dropout: float                      = 0,
        bias: str                                = "none",
        layers_to_transform: Optional[List[int]] = None,
        layers_pattern: Optional[str]            = None,
        use_gradient_checkpointing: bool         = True,
        random_state: int                        = 3407,
        max_seq_length: int                      = 2048, # not used anymore
        use_rslora: bool                         = False,
        modules_to_save: Optional[List[str]]     = None,
        init_lora_weights: Union[bool, str]      = True,
        loftq_config: Dict[str, Any]             = {},
        temporary_location: str                  = "_unsloth_temporary_saved_buffers",
        **kwargs,
    ):
        """
        Creates a PEFT model with optimizations.
        
        Args:
            model (`Any`): Base model
            r (`int`): LoRA rank
            target_modules (`List[str]`): Target modules
            lora_alpha (`int`): LoRA alpha
            lora_dropout (`float`): LoRA dropout
            bias (`str`): Bias type
            layers_to_transform (`Optional[List[int]]`): Layers to transform
            layers_pattern (`Optional[str]`): Layers pattern
            use_gradient_checkpointing (`bool`): Use gradient checkpointing
            random_state (`int`): Random seed
            max_seq_length (`int`): Max sequence length
            use_rslora (`bool`): Use RS-LoRA
            modules_to_save (`Optional[List[str]]`): Modules to save
            init_lora_weights (`Union[bool, str]`): LoRA weight init
            loftq_config (`Dict[str, Any]`): LoftQ config
            temporary_location (`str`): Temporary save location
            **kwargs: Additional arguments
        
        Returns:
            PEFT model
        """
        if os.environ.get("UNSLOTH_USE_NEW_MODEL", "0") == "1":
            # Check for other PEFT args in kwargs
            for (peft_arg, flag) in (
                ("finetune_vision_layers", False),
                ("finetune_language_layers", True),
                ("finetune_attention_modules", True),
                ("finetune_mlp_modules", True),
            ):
                if peft_arg not in kwargs: kwargs[peft_arg] = flag
            return FastBaseModel.get_peft_model(
                model                      = model,
                r                          = r,
                target_modules             = target_modules,
                lora_alpha                 = lora_alpha,
                lora_dropout               = lora_dropout,
                bias                       = bias,
                layers_to_transform        = layers_to_transform,
                layers_pattern             = layers_pattern,
                use_gradient_checkpointing = use_gradient_checkpointing,
                random_state               = random_state,
                max_seq_length             = max_seq_length,
                use_rslora                 = use_rslora,
                modules_to_save            = modules_to_save,
                init_lora_weights          = init_lora_weights,
                loftq_config               = loftq_config,
                temporary_location         = temporary_location,
                **kwargs,
            )
        pass
        if os.environ.get("UNSLOTH_ENABLE_FULL_FINETUNING", "0") == "1":
            print("Unsloth: Full finetuning is enabled, so .get_peft_model has no effect")
            return model
        pass
        transformers_set_seed(random_state)

        if use_gradient_checkpointing == "unsloth":
            patch_unsloth_smart_gradient_checkpointing(dtype = model.get_input_embeddings().weight.dtype)

        if type(r) is not int:
            raise TypeError(f"Unsloth: Rank of {str(r)} must be an integer.")
        if r <= 0:
            raise TypeError(f"Unsloth: Rank of {str(r)} must be larger than 0.")

        if isinstance(model, PeftModelForCausalLM):
            # Check if exactly the same and then pass through!
            assert(hasattr(model, "peft_config"))

            peft_config = model.peft_config["default"].to_dict()
            check_parameters = [
                "r", "lora_alpha", "lora_dropout",
                "bias", "layers_to_transform", "layers_pattern",
                "use_rslora", "init_lora_weights",
            ]
            check_all = True
            for param in check_parameters:
                check_all = check_all and (peft_config[param] == eval(param))
            pass

            # Check save_modules
            old_target_modules = list(peft_config["target_modules"])
            modules_to_save = peft_config["modules_to_save"]
            if modules_to_save is None: modules_to_save = {}
            modules_to_save = list(modules_to_save)
            old_target_modules += modules_to_save

            # Combine all
            new_target_modules = list(target_modules) + \
                list(modules_to_save if modules_to_save is not None else [])

            # Now check!
            new_target_modules = set(new_target_modules)
            check_all = check_all and (
                len(set(old_target_modules) ^ new_target_modules) == 0
            )

            check_all = check_all and (
                (loftq_config == {} or loftq_config is None) and \
                (peft_config["loftq_config"] == {} or peft_config["loftq_config"] is None)
            )

            if check_all:
                # Simply pass through!
                logger.warning(
                    "Unsloth: Already have LoRA adapters! We shall skip this step."
                )

                # Offload!
                # [TODO] First offload lm_head and embed_tokens to CPU (should be disk!!)
                if "embed_tokens" in new_target_modules:
                    print("Unsloth: Training embed_tokens in mixed precision to save VRAM")

                    new_dtype = model.get_input_embeddings().modules_to_save.default.weight.dtype
                    if new_dtype == torch.float16:
                        # See https://github.com/unslothai/unsloth/pull/1200
                        # Tesla T4 must use float32 and not float16
                        new_dtype = torch.float32
                    pass

                    model.get_input_embeddings().modules_to_save.default\
                        .to(device = "cuda", dtype = new_dtype, non_blocking = True)
                    model.get_input_embeddings().modules_to_save.default.requires_grad_(True)

                    # [TODO] Move old embed_tokens to CPU - should be disk!
                    model.get_input_embeddings().original_module\
                        .to(device = "cpu", non_blocking = True)
                    model.get_input_embeddings().original_module.requires_grad_(False)
                pass

                if "lm_head" in new_target_modules:
                    print("Unsloth: Training lm_head in mixed precision to save VRAM")

                    new_dtype = model.get_output_embeddings().modules_to_save.default.weight.dtype
                    if new_dtype == torch.float16:
                        # See https://github.com/unslothai/unsloth/pull/1200
                        # Tesla T4 must use float32 and not float16
                        new_dtype = torch.float32
                    pass

                    model.get_output_embeddings().modules_to_save.default\
                        .to(device = "cuda", dtype = new_dtype, non_blocking = True)
                    model.get_output_embeddings().modules_to_save.default.requires_grad_(True)

                    # [TODO] Move old lm_head to CPU - should be disk!
                    model.get_output_embeddings().original_module\
                        .to(device = "cpu", non_blocking = True)
                    model.get_output_embeddings().original_module.requires_grad_(False)
                pass

                return model
            else:
                raise TypeError(
                    "Unsloth: Your model already has LoRA adapters. Your new parameters are different."
                )
            pass
        pass

        if loftq_config is None: loftq_config = {}

        signature = str(inspect.signature(LoraConfig))
        SUPPORTS_LOFTQ  = "loftq_config" in signature
        SUPPORTS_RSLORA = "use_rslora"   in signature

        if lora_dropout != 0:
            logger.warning_once(
                f"Unsloth: Dropout = 0 is supported for fast patching. You are using dropout = {lora_dropout}.\n"\
                f"Unsloth will patch all other layers, except LoRA matrices, causing a performance hit."
            )
        pass

        if bias != "none":
            logger.warning_once(
                f"Unsloth: bias = `none` is supported for fast patching. You are using bias = {bias}.\n"\
                f"Unsloth will patch all other layers, except LoRA matrices, causing a performance hit."
            )
        pass

        if not (type(init_lora_weights) is bool or \
            init_lora_weights == "gaussian" or init_lora_weights == "loftq"):
            raise ValueError(
                'Unsloth: `init_lora_weights` must be either [True, False, "gaussian", "loftq"].'
            )
        pass

        if init_lora_weights == "loftq":

            if not SUPPORTS_LOFTQ:
                import peft
                raise RuntimeError(
                    f"Unsloth: Your PEFT version of {peft.__version__} does not support LoftQ init.\n"\
                    "Please install PEFT 0.7.2 or higher.\n"\
                    "You can also install from source: `pip install git+https://github.com/huggingface/peft.git"
                )
            pass

            if loftq_config == {}:
                from peft import LoftQConfig
                logger.warning_once(
                    "Unsloth: init_lora_weights = `loftq` is set, but `loftq_config` is None.\n"\
                    "We shall use `loftq_config = LoftQConfig(loftq_bits = 4, loftq_iter = 1)`."
                )
                loftq_config = LoftQConfig(loftq_bits = 4, loftq_iter = 1)
            pass
            
            if hasattr(model.config, "quantization_config"):
                raise ValueError(
                    "Unsloth: You are using `loftq` init, yet `load_in_4bit = True` was set.\n"\
                    "Reload your model without any quantization by setting `load_in_4bit = False`."
                )
            pass
        pass

        assert(type(use_rslora) is bool)
        if use_rslora:
            if not SUPPORTS_RSLORA:
                # We manually check for PEFT
                import peft
                raise RuntimeError(
                    f"Unsloth: Your PEFT version of {peft.__version__} does not support `use_rslora`.\n"\
                    "Please install PEFT 0.7.2 or higher.\n"\
                    "You can also install from source: `pip install git+https://github.com/huggingface/peft.git"
                )
            pass
        pass

        accepted_modules = frozenset(("q_proj", "k_proj", "v_proj", "o_proj",
                                      "gate_proj", "up_proj", "down_proj",),)
        model.config.update({"unsloth_version" : __version__})

        if type(modules_to_save) is tuple:
            modules_to_save = list(modules_to_save)
        pass

        train_lm_head = False
        train_embed_tokens = False
        final_modules = []
        for module in target_modules:
            if module == "lm_head":
                # logger.warning_once(
                #     "Unsloth: `lm_head` should be placed in `modules_to_save` and not `target_modules`. "\
                #     "Luckily, we shall do it for you!"
                # )
                train_lm_head = True
                if modules_to_save is None: modules_to_save = ["lm_head"]
                else: modules_to_save.append("lm_head")

            elif module == "embed_tokens":
                # logger.warning_once(
                #     "Unsloth: `embed_tokens` should be placed in `modules_to_save` and not `target_modules`. "\
                #     "Luckily, we shall do it for you!"
                # )
                train_embed_tokens = True
                if modules_to_save is None: modules_to_save = ["embed_tokens"]
                else: modules_to_save.append("embed_tokens")

            else:
                try:
                    assert(module in accepted_modules)
                    final_modules.append(module)
                except AssertionError as e:
                    final_modules.append(module)
                    print(
                        "Unsloth: You added custom modules, but Unsloth hasn't optimized for this.\n"\
                        "Beware - your finetuning might be noticeably slower!"
                    )
                pass
            pass
        pass

        # Check if we added new tokens!
        if hasattr(model, "_need_to_train_embeddings"):
            if not train_lm_head or not train_embed_tokens:
                print(
                    "Unsloth: You added new tokens but did not specify if you wanted to "\
                    "train the lm_head and embed_tokens.\nWe must turn it on for you."
                )
                train_lm_head = True
                train_embed_tokens = True

                if modules_to_save is None: modules_to_save = ["embed_tokens"]
                else: modules_to_save.append("embed_tokens")

                if modules_to_save is None: modules_to_save = ["lm_head"]
                else: modules_to_save.append("lm_head")
            pass
        pass

        # Check for Llama-3
        # if hasattr(model._saved_temp_tokenizer, "_using_llama3_template"):
        #     if not train_embed_tokens and not train_lm_head:
        #         raise RuntimeError("")

        # First fix untrained tokens
        # Wrong - can cause reserved tokens to pop out!!
        # if train_embed_tokens or train_lm_head:
        #     fix_untrained_tokens(model, eps = 1e-16)
        # pass

        # Check modules_to_save
        if modules_to_save is not None:
            for module in modules_to_save:
                if module == "lm_head":
                    train_lm_head = True
                elif module == "embed_tokens":
                    train_embed_tokens = True
                else:
                    raise TypeError(
                        f"Unsloth: Module = {module} is not allowed. Only 'lm_head' and 'embed_tokens' is allowed."
                    )
            pass
        pass
        if isinstance(modules_to_save, (tuple, list)):
            modules_to_save = list(set(modules_to_save))
        pass

        vllm_engine = None
        if hasattr(model, "vllm_engine"):
            # Fast inference!
            vllm_engine = model.vllm_engine
            vllm_fast_generate = model.fast_generate
            vllm_fast_generate_batches = model.fast_generate_batches

            if modules_to_save is not None:
                raise NotImplementedError("Unsloth: Currently fast inference does not work with training embeddings or lm_head.")

            if bias != "none":
                raise NotImplementedError("Unsloth: Currently fast inference does not work with using biases for LoRA.")
        pass

        #does not get lora yet, so get name from model, not base model

        is_classification =  "Classification" in str(type(model))
        # Get LoRA
        # if not is_classification else TaskType.SEQ_CLS

        arguments = dict(
            r                   = r,
            lora_alpha          = lora_alpha,
            target_modules      = final_modules,
            lora_dropout        = lora_dropout,
            bias                = bias,
            task_type           = TaskType.CAUSAL_LM,
            layers_to_transform = layers_to_transform,
            init_lora_weights   = init_lora_weights,
            loftq_config        = loftq_config,
            use_rslora          = use_rslora,
            modules_to_save     = modules_to_save,
            **kwargs,
        )
        if not SUPPORTS_LOFTQ:  del arguments["loftq_config"]
        if not SUPPORTS_RSLORA: del arguments["use_rslora"]

        _saved_temp_tokenizer = model._saved_temp_tokenizer

        lora_config = LoraConfig(**arguments)

        # First offload lm_head and embed_tokens to disk
        input_embeddings_device  = model.get_input_embeddings().weight.device
        if is_classification:
             output_embeddings_device = model.score.weight.device
        else: 
            output_embeddings_device = model.get_output_embeddings().weight.device

        if use_gradient_checkpointing == "unsloth":
            if train_embed_tokens:
                print("Unsloth: Offloading input_embeddings to disk to save VRAM")
                offload_input_embeddings(model, temporary_location)
            pass

            # Remove old items to save VRAM
            for _ in range(3):
                gc.collect()
                torch.cuda.empty_cache()
            pass

            if train_lm_head:
                print("Unsloth: Offloading output_embeddings to disk to save VRAM")
                offload_output_embeddings(model, temporary_location)
            pass

            # Remove old items to save VRAM
            for _ in range(3):
                gc.collect()
                torch.cuda.empty_cache()
            pass
        pass

        model = _get_peft_model(model, lora_config)

        model._saved_temp_tokenizer = _saved_temp_tokenizer

        model = FastLlamaModel.patch_peft_model(model, use_gradient_checkpointing)

        if train_embed_tokens:
            print("Unsloth: Training embed_tokens in mixed precision to save VRAM")
            assert(hasattr(model.get_input_embeddings(), "modules_to_save"))

            new_dtype = model.get_input_embeddings().modules_to_save.default.weight.dtype
            if new_dtype == torch.float16:
                # See https://github.com/unslothai/unsloth/pull/1200
                # Tesla T4 must use float32 and not float16
                new_dtype = torch.float32
            pass

            model.get_input_embeddings().modules_to_save.default\
                .to(device = "cuda", dtype = new_dtype, non_blocking = True)
            model.get_input_embeddings().modules_to_save.default.requires_grad_(True)
        pass

        if train_lm_head:
            print("Unsloth: Training lm_head in mixed precision to save VRAM")
            assert(hasattr(model.get_output_embeddings(), "modules_to_save"))

            new_dtype = model.get_output_embeddings().modules_to_save.default.weight.dtype
            if new_dtype == torch.float16:
                # See https://github.com/unslothai/unsloth/pull/1200
                # Tesla T4 must use float32 and not float16
                new_dtype = torch.float32
            pass

            model.get_output_embeddings().modules_to_save.default\
                .to(device = "cuda", dtype = new_dtype, non_blocking = True)
            model.get_output_embeddings().modules_to_save.default.requires_grad_(True)
        pass

        # Patch tokenizer to pad to the right
        internal_model = model
        while hasattr(internal_model, "model"):
            if hasattr(internal_model, "_saved_temp_tokenizer"):
                internal_model._saved_temp_tokenizer.padding_side = "right"
            pass
            # Also set is_loaded_in_8bit to disable incorrect DDP
            internal_model.is_loaded_in_8bit = True
            internal_model = internal_model.model
        pass
        if hasattr(internal_model, "_saved_temp_tokenizer"):
            internal_model._saved_temp_tokenizer.padding_side = "right"
        pass
        # Also set is_loaded_in_8bit to disable incorrect DDP
        internal_model.is_loaded_in_8bit = True

        # Clear deleted GPU items
        for _ in range(3):
            gc.collect()
            torch.cuda.empty_cache()
        pass

        # Patch for fast inference
        if vllm_engine is not None:
            model.vllm_engine = vllm_engine
            model.fast_generate = vllm_fast_generate
            model.fast_generate_batches = vllm_fast_generate_batches

            # Also saving and loading LoRA
            from unsloth_zoo.vllm_utils import save_lora, load_lora
            model.save_lora = functools.partial(save_lora, model)
            model.load_lora = functools.partial(load_lora, model)
        pass

        # Add for_inference and for_training
        model.for_training  = functools.partial(FastLlamaModel.for_training,  model)
        model.for_inference = functools.partial(FastLlamaModel.for_inference, model)
        return model
    pass


    @staticmethod
    def patch_peft_model(
        model,
        use_gradient_checkpointing: bool = True,
    ):
        """
        Patches a PEFT model with optimizations.
        
        Args:
            model (`Any`): PEFT model
            use_gradient_checkpointing (`bool`): Use gradient checkpointing
        
        Returns:
            Patched PEFT model
        """
        if os.environ.get("UNSLOTH_USE_NEW_MODEL", "0") == "1":
            return FastBaseModel.patch_peft_model(
                model = model,
                use_gradient_checkpointing = use_gradient_checkpointing,
            )
        pass
        if not isinstance(model, PeftModelForCausalLM):
            raise TypeError(
                "Unsloth: Your model needs to call `.get_peft_model` first!"
            )
        pass

        # Get activation function
        model_type = model.config.model_type

        if   model_type == "llama":   apply_lora_mlp = apply_lora_mlp_swiglu
        elif model_type == "mistral": apply_lora_mlp = apply_lora_mlp_swiglu
        elif model_type == "qwen2":   apply_lora_mlp = apply_lora_mlp_swiglu
        elif model_type == "gemma":   apply_lora_mlp = apply_lora_mlp_geglu_approx
        elif model_type == "gemma2":  apply_lora_mlp = apply_lora_mlp_geglu_approx
        elif model_type == "cohere":  apply_lora_mlp = apply_lora_mlp_swiglu
        elif model_type == "granite": apply_lora_mlp = apply_lora_mlp_swiglu
        elif model_type == "qwen3":   apply_lora_mlp = apply_lora_mlp_swiglu
        elif model_type == "qwen3moe":   apply_lora_mlp = apply_lora_mlp_swiglu
        else:
            raise NotImplementedError(f"Unsloth: {model_type} is not yet implemented!")
        pass

        model = prepare_model_for_kbit_training(
            model,
            use_gradient_checkpointing = use_gradient_checkpointing,
            use_reentrant = True,
        )

        # Fix up config for transformers uploading PEFT
        for active_adapter in model.peft_config.keys():
            # Not necessary since we requires transformers >= 4.37
            if False:
                name = model.peft_config[active_adapter].base_model_name_or_path
                if name.startswith("unsloth/") and name.endswith("-bnb-4bit"):
                    name = name[:len(name) - len("-bnb-4bit")]
                    model.peft_config[active_adapter].base_model_name_or_path = name
                pass
            # Add revision to enable future fast inference paths
            # [TODO] Bugs out!see https://github.com/unslothai/unsloth/issues/492
            # model.peft_config[active_adapter].revision = f"unsloth"
        pass

        from transformers.trainer import Trainer 
        if Trainer._inner_training_loop.__name__ != "_fast_inner_training_loop":
            raise RuntimeError("Unsloth: Unsuccessfully patched Trainer! Please file a bug report!")
        pass

        # Fix loftq issues
        # loftq_config must not = None, but rather {}
        all_configs = model.peft_config
        for key, current_config in all_configs.items():
            if hasattr(current_config, "loftq_config") and current_config.loftq_config is None:
                new_args = current_config.__dict__
                new_args["loftq_config"] = {}
                current_config = current_config.__class__(**new_args)
                all_configs[key] = current_config
            pass
        pass

        # Do patching
        n_mlp = 0
        n_qkv = 0
        n_o   = 0

        active_adapter = model.active_adapters[0] if \
            hasattr(model, "active_adapters") else model.active_adapter

        # Get dropout and bias
        lora_dropout = model.peft_config[active_adapter].lora_dropout
        bias         = model.peft_config[active_adapter].bias

        # We also do not inplace edit QKV for Cohere!
        _apply_lora_mlp = \
            functools.partial(apply_lora_mlp, inplace = False) \
            if model_type == "cohere" else \
            apply_lora_mlp
        pass

        if lora_dropout == 0 and bias == "none":
            for idx, layer in enumerate(model.model.model.layers):

                # MLP patching
                gate_proj = layer.mlp.gate_proj
                up_proj   = layer.mlp.  up_proj
                down_proj = layer.mlp.down_proj

                if  hasattr(gate_proj, "lora_A") and \
                    hasattr(  up_proj, "lora_A") and \
                    hasattr(down_proj, "lora_A") and \
                    (getattr(gate_proj, "base_layer", gate_proj).bias is None) and \
                    (getattr(  up_proj, "base_layer",   up_proj).bias is None) and \
                    (getattr(down_proj, "base_layer", down_proj).bias is None) and \
                    (len(getattr(gate_proj, "lora_magnitude_vector", []) or []) == 0) and \
                    (len(getattr(  up_proj, "lora_magnitude_vector", []) or []) == 0) and \
                    (len(getattr(down_proj, "lora_magnitude_vector", []) or []) == 0):

                    # https://stackoverflow.com/questions/50599045/python-replacing-a-function-within-a-class-of-a-module
                    layer.mlp.forward = types.MethodType(_apply_lora_mlp, layer.mlp)
                    n_mlp += 1
                else:
                    logger.warning_once(
                        "Not an error, but Unsloth cannot patch MLP layers with our manual autograd engine since either LoRA adapters\n"\
                        "are not enabled or a bias term (like in Qwen) is used."
                    )
                pass

                # QKV attention patching
                q_proj = layer.self_attn.q_proj
                k_proj = layer.self_attn.k_proj
                v_proj = layer.self_attn.v_proj
                if  hasattr(q_proj, "lora_A") and \
                    hasattr(k_proj, "lora_A") and \
                    hasattr(v_proj, "lora_A") and \
                    (getattr(q_proj, "base_layer", q_proj).bias is None) and \
                    (getattr(k_proj, "base_layer", k_proj).bias is None) and \
                    (getattr(v_proj, "base_layer", v_proj).bias is None) and \
                    (len(getattr(q_proj, "lora_magnitude_vector", []) or []) == 0) and \
                    (len(getattr(k_proj, "lora_magnitude_vector", []) or []) == 0) and \
                    (len(getattr(v_proj, "lora_magnitude_vector", []) or []) == 0):

                    layer.self_attn.apply_qkv = apply_lora_qkv
                    n_qkv += 1
                else:
                    if model_type == "qwen2": n_qkv += 1
                    else:
                        logger.warning_once(
                            "Not an error, but Unsloth cannot patch Attention layers with our manual autograd engine since either LoRA adapters\n"\
                            "are not enabled or a bias term (like in Qwen) is used."
                        )
                    pass
                pass

                # O attention patching
                o_proj = layer.self_attn.o_proj
                if hasattr(o_proj, "lora_A") and \
                    (getattr(o_proj, "base_layer", o_proj).bias is None) and \
                    (len(getattr(o_proj, "lora_magnitude_vector", []) or []) == 0):

                    layer.self_attn.apply_o = apply_lora_o
                    n_o += 1
                else:
                    logger.warning_once(
                        "Not an error, but Unsloth cannot patch O projection layer with our manual autograd engine since either LoRA adapters\n"\
                        "are not enabled or a bias term (like in Qwen) is used."
                    )
                pass
            pass
        pass

        logger.warning_once(
            f"Unsloth {__version__} patched {len(model.model.model.layers)} layers with "\
            f"{n_qkv} QKV layers, {n_o} O layers and {n_mlp} MLP layers.",
        )
        patch_saving_functions(model)

        # Patch cross entropy loss labels
        # Fixes https://github.com/unslothai/unsloth/issues/10
        max_seq_length = model.max_seq_length
        # extra_ignored_labels = torch.full((max_seq_length, 1), -100, device = "cuda:0")
        # model.model.extra_ignored_labels = extra_ignored_labels
        internal_model = model
        while hasattr(internal_model, "model"):
            internal_model.max_seq_length = max_seq_length
            internal_model = internal_model.model
        pass
        internal_model.max_seq_length = max_seq_length        

        # Patch tokenizer to pad to the right
        internal_model = model
        while hasattr(internal_model, "model"):
            if hasattr(internal_model, "_saved_temp_tokenizer"):
                internal_model._saved_temp_tokenizer.padding_side = "right"
            pass
            internal_model = internal_model.model
        pass
        if hasattr(internal_model, "_saved_temp_tokenizer"):
            internal_model._saved_temp_tokenizer.padding_side = "right"
        pass

        # Clear deleted GPU items
        for _ in range(3):
            gc.collect()
            torch.cuda.empty_cache()
        pass

        # Patch for fast inference
        vllm_engine = getattr(model.model, "vllm_engine", None)
        if vllm_engine is not None:
            model.vllm_engine = model.model.vllm_engine
            model.fast_generate = model.model.fast_generate
            model.fast_generate_batches = model.model.fast_generate_batches

            # Also saving and loading LoRA
            from unsloth_zoo.vllm_utils import save_lora, load_lora
            model.save_lora = functools.partial(save_lora, model)
            model.load_lora = functools.partial(load_lora, model)
        pass

        # Add for_inference and for_training
        model.for_training  = functools.partial(FastLlamaModel.for_training,  model)
        model.for_inference = functools.partial(FastLlamaModel.for_inference, model)
        return model
    pass


    @staticmethod
    def for_inference(model):
        """
        Configures model for inference mode.
        
        Args:
            model (`Any`): Model to configure
        
        Returns:
            Model in inference mode
        """
        if not hasattr(model, "parameters"):
            raise TypeError("Unsloth: I think you're passing a tokenizer, not the model to for_inference!")

        def _for_inference(m):
            if hasattr(m, "gradient_checkpointing"): m.gradient_checkpointing = False
            if hasattr(m, "training"): m.training = False
            # Pad tokenizer to the left
            if hasattr(m, "_saved_temp_tokenizer"): m._saved_temp_tokenizer.padding_side = "left"
            # Set a flag for generation!
            m._flag_for_generation = True
        pass
        m = model
        while hasattr(m, "model"):
            _for_inference(m)
            m = m.model
        _for_inference(m)

        # Also disable training for embeddings for NEFTune
        if hasattr(model, "get_input_embeddings"):
            embeddings = model.get_input_embeddings()
            if hasattr(embeddings, "training"): embeddings.training = False
        pass
        if hasattr(model, "get_output_embeddings"):
            embeddings = model.get_output_embeddings()
            if hasattr(embeddings, "training"): embeddings.training = False
        pass
        return model
    pass


    @staticmethod
    def for_training(model, use_gradient_checkpointing: bool = True):
        """
        Configures model for training mode.
        
        Args:
            model (`Any`): Model to configure
            use_gradient_checkpointing (`bool`): Use gradient checkpointing
        
        Returns:
            Model in training mode
        """
        if not hasattr(model, "parameters"):
            raise TypeError("Unsloth: I think you're passing a tokenizer, not the model to for_training!")

        # Delete all fast inference loras
        for param in model.parameters():
            if hasattr(param, "_fast_lora"):
                del param._fast_lora
        pass

        def _for_training(m):
            if hasattr(m, "gradient_checkpointing"): m.gradient_checkpointing = use_gradient_checkpointing
            if hasattr(m, "training"): m.training = True
            # Pad tokenizer to the left
            if hasattr(m, "_saved_temp_tokenizer"): m._saved_temp_tokenizer.padding_side = "right"
            # Set a flag for generation!
            if hasattr(m, "_flag_for_generation"): del m._flag_for_generation
        pass
        m = model
        while hasattr(m, "model"):
            _for_training(m)
            m = m.model
        _for_training(m)

        # Also re-enable training for embeddings for NEFTune
        if hasattr(model, "get_input_embeddings"):
            embeddings = model.get_input_embeddings()
            if hasattr(embeddings, "training"): embeddings.training = True
        pass
        if hasattr(model, "get_output_embeddings"):
            embeddings = model.get_output_embeddings()
            if hasattr(embeddings, "training"): embeddings.training = True
        pass
        return model
    pass
pass

from .rl import PatchFastRL
PatchFastRL(FastLanguageModel = FastLlamaModel)<|MERGE_RESOLUTION|>--- conflicted
+++ resolved
@@ -1397,7 +1397,6 @@
     num_logits_to_keep: int                        = 0,
     logits_to_keep: int                            = 0,
     **kwargs,
-<<<<<<< HEAD
 ) -> Union[Tuple, CausalLMOutputWithPast]:
     """
     Fast forward pass for PeftModelForCausalLM.
@@ -1419,21 +1418,6 @@
     Returns:
         Union[Tuple, CausalLMOutputWithPast]: Model outputs
     """
-    return self.base_model(
-        input_ids = input_ids,
-        causal_mask = causal_mask,
-        attention_mask = attention_mask,
-        inputs_embeds = inputs_embeds,
-        labels = labels,
-        output_attentions = output_attentions,
-        output_hidden_states = output_hidden_states,
-        return_dict = return_dict,
-        num_logits_to_keep = num_logits_to_keep,
-        logits_to_keep = logits_to_keep,
-        **kwargs,
-    )
-=======
-):
     is_classification =  "Classification" in str(type( self.base_model.model))
     if is_classification: 
         #causal_mask = causal_mask,
@@ -1461,7 +1445,6 @@
             logits_to_keep = logits_to_keep,
             **kwargs,
         )
->>>>>>> 33c30488
 pass
 
 
@@ -2099,7 +2082,6 @@
 
     @staticmethod
     def from_pretrained(
-<<<<<<< HEAD
         model_name: str                        = "unsloth/llama-3-8b-bnb-4bit",
         max_seq_length: Optional[int]          = None,
         dtype: Optional[torch.dtype]           = None,
@@ -2111,6 +2093,7 @@
         model_patcher: Optional[Any]           = None,
         tokenizer_name: Optional[str]          = None,
         trust_remote_code: bool                = False,
+        revision: Optional[str]                = None,
 
         fast_inference: bool                   = False, # uses vLLM
         gpu_memory_utilization: float          = 0.5,
@@ -2118,29 +2101,8 @@
         random_state: int                      = 3407,
         max_lora_rank: int                     = 16,
         disable_log_stats: bool                = False,
-=======
-        model_name         = "unsloth/llama-3-8b-bnb-4bit",
-        max_seq_length     = None,
-        dtype              = None,
-        load_in_4bit       = True,
-        token              = None,
-        device_map         = "sequential",
-        rope_scaling       = None,
-        fix_tokenizer      = True,
-        model_patcher      = None,
-        tokenizer_name     = None,
-        trust_remote_code  = False,
-        revision           = None,
-
-        fast_inference    = False, # uses vLLM
-        gpu_memory_utilization = 0.5,
-        float8_kv_cache   = False,
-        random_state      = 3407,
-        max_lora_rank     = 16,
-        disable_log_stats = False,
-        unsloth_vllm_standby = False,
-        num_labels =  None, 
->>>>>>> 33c30488
+        unsloth_vllm_standby: bool             = False,
+        num_labels: int                        = None, 
         **kwargs,
     ) -> Tuple[Any, Any]:
         """
@@ -2158,12 +2120,15 @@
             model_patcher (`Optional[Any]`): Model patcher
             tokenizer_name (`Optional[str]`): Tokenizer name
             trust_remote_code (`bool`): Trust remote code
+            revision (`Optional[str]`): Model revision/version to load
             fast_inference (`bool`): Use fast inference
             gpu_memory_utilization (`float`): GPU memory utilization
             float8_kv_cache (`bool`): Use float8 KV cache
             random_state (`int`): Random seed
             max_lora_rank (`int`): Max LoRA rank
             disable_log_stats (`bool`): Disable logging
+            unsloth_vllm_standby (`bool`): Enable vLLM standby mode
+            num_labels (`int`): Number of labels for sequence classification tasks
             **kwargs: Additional arguments
         
         Returns:
