--- conflicted
+++ resolved
@@ -796,11 +796,7 @@
     # Ignore attention_mask
     if attention_mask is None:
         padding_mask = None
-<<<<<<< HEAD
-    elif self.training and os.environ.get("UNSLOTH_KEEP_PADDING", "0") != '1':
-=======
     elif self.training:
->>>>>>> 0eb61fbe
         attention_mask = None
         padding_mask = None
     else:
@@ -1971,10 +1967,7 @@
         # Cannot be None, since HF now checks for the config
         if load_in_4bit: kwargs["quantization_config"] = bnb_config
 
-<<<<<<< HEAD
-=======
         raise_handler = RaiseUninitialized()
->>>>>>> 0eb61fbe
         if num_labels is not None:
             model = AutoModelForSequenceClassification.from_pretrained(
                 model_name,
@@ -2549,16 +2542,8 @@
                 raise NotImplementedError("Unsloth: Currently fast inference does not work with using biases for LoRA.")
         pass
 
-<<<<<<< HEAD
         #does not get lora yet, so get name from model, not base model
-
-        is_classification =  "Classification" in str(type(model))
-        # Get LoRA
-        #
-=======
-        #d oes not get lora yet, so get name from model, not base model
         is_classification = "Classification" in str(type(model))
->>>>>>> 0eb61fbe
 
         arguments = dict(
             r                   = r,
@@ -2783,42 +2768,6 @@
         if lora_dropout == 0 and bias == "none":
             for idx, layer in enumerate(model.model.model.layers):
 
-<<<<<<< HEAD
-                # Determine MLP module name (falcon_h1 has feed_forward, llama style has mlp)
-                if hasattr(layer, "mlp"):
-                    mlp_module_name = "mlp"
-                elif hasattr(layer, "feed_forward"):
-                    mlp_module_name = "feed_forward"
-                else:
-                    logger.warning_once(f"Unsloth: No MLP module found in layer {idx} so skipping peft mlp patching")
-                    continue
-
-                mlp_module = getattr(layer, mlp_module_name)
-
-                # MLP patching
-                gate_proj = mlp_module.gate_proj
-                up_proj   = mlp_module.  up_proj
-                down_proj = mlp_module.down_proj
-
-                if  hasattr(gate_proj, "lora_A") and \
-                    hasattr(  up_proj, "lora_A") and \
-                    hasattr(down_proj, "lora_A") and \
-                    (getattr(gate_proj, "base_layer", gate_proj).bias is None) and \
-                    (getattr(  up_proj, "base_layer",   up_proj).bias is None) and \
-                    (getattr(down_proj, "base_layer", down_proj).bias is None) and \
-                    (len(getattr(gate_proj, "lora_magnitude_vector", []) or []) == 0) and \
-                    (len(getattr(  up_proj, "lora_magnitude_vector", []) or []) == 0) and \
-                    (len(getattr(down_proj, "lora_magnitude_vector", []) or []) == 0):
-
-                    # https://stackoverflow.com/questions/50599045/python-replacing-a-function-within-a-class-of-a-module
-                    mlp_module.forward = types.MethodType(_apply_lora_mlp, mlp_module)
-                    n_mlp += 1
-                else:
-                    logger.warning_once(
-                        "Not an error, but Unsloth cannot patch MLP layers with our manual autograd engine since either LoRA adapters\n"\
-                        "are not enabled or a bias term (like in Qwen) is used."
-                    )
-=======
                 if model_type != "falcon_h1":
                     # LoRAMLP.apply doesn't have functionality for gate and down mutlipliers yet.
                     # Don't patch falcon h1 for the time being.
@@ -2848,7 +2797,6 @@
                             "are not enabled or a bias term (like in Qwen) is used."
                         )
                     pass
->>>>>>> 0eb61fbe
                 pass
 
                 # QKV attention patching
