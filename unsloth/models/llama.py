# Copyright 2023-present Daniel Han-Chen & the Unsloth team. All rights reserved.
#
# Licensed under the Apache License, Version 2.0 (the "License");
# you may not use this file except in compliance with the License.
# You may obtain a copy of the License at
#
#     http://www.apache.org/licenses/LICENSE-2.0
#
# Unless required by applicable law or agreed to in writing, software
# distributed under the License is distributed on an "AS IS" BASIS,
# WITHOUT WARRANTIES OR CONDITIONS OF ANY KIND, either express or implied.
# See the License for the specific language governing permissions and
# limitations under the License.

import torch
import gc
import math
import functools
from typing import Optional, Tuple, List, Union, Any, Dict
from ._utils import *
from ._utils import patch_unsloth_smart_gradient_checkpointing
from ._utils import __version__
from torch.nn.functional import scaled_dot_product_attention
from transformers import __version__ as transformers_version
from unsloth_zoo.utils import Version, _get_dtype
from unsloth_zoo.peft_utils import SKIP_QUANTIZATION_MODULES
from unsloth import DEVICE_TYPE

transformers_version = Version(transformers_version)
# Transformers moved rotary embeddings out of all attention layers
IS_ATTENTION_REFACTOR = transformers_version > Version("4.47.1")
try:
    from transformers.modeling_layers import GradientCheckpointingLayer
except:
    GradientCheckpointingLayer = type(None)

from transformers.models.llama.modeling_llama import (
    logger,
    BaseModelOutputWithPast,
    CausalLMOutputWithPast,
)
from transformers.modeling_attn_mask_utils import (
    _prepare_4d_causal_attention_mask_for_sdpa,
)
from ..kernels import *
from ..tokenizer_utils import *
if HAS_FLASH_ATTENTION:
    from flash_attn import flash_attn_func
from .vision import FastBaseModel

# Final patching code
from transformers.models.llama.modeling_llama import (
    LlamaAttention,
    LlamaDecoderLayer,
    LlamaModel,
    LlamaForCausalLM,
)

# For Pytorch 2.1.1
try:
    from transformers.models.llama.modeling_llama import (
        LlamaSdpaAttention,
        LlamaFlashAttention2,
    )
except:
    LlamaSdpaAttention   = LlamaAttention
    LlamaFlashAttention2 = LlamaAttention
pass

from transformers import AutoTokenizer, AutoModelForCausalLM, AutoModelForSequenceClassification, BitsAndBytesConfig, AutoConfig
from transformers.models.auto.modeling_auto import MODEL_FOR_CAUSAL_LM_MAPPING
from transformers import set_seed as transformers_set_seed
from peft import LoraConfig, TaskType, get_peft_model as _get_peft_model
from peft import PeftModelForCausalLM, PeftModelForSequenceClassification
from ..save import patch_saving_functions
import re, os, inspect, math, sys
import types
try:
    from huggingface_hub.utils import get_token
except:
    # Old HF Hub versions <= 0.0.25
    from huggingface_hub.utils._token import get_token
pass
from triton import __version__ as triton_version
HAS_XFORMERS = xformers is not None
BlockDiagonalCausalMask = xformers.attn_bias.BlockDiagonalCausalMask if HAS_XFORMERS else None


def original_apply_qkv(self, X: torch.Tensor) -> Tuple[torch.Tensor, torch.Tensor, torch.Tensor]:
    """
    Applies the Q, K, V projections to the input tensor X.
    
    This function is designed to be bound as a method to attention modules.
    
    Args:
        self: The attention module containing q_proj, k_proj, and v_proj layers
        X (`torch.Tensor`): Input tensor of shape (batch_size, seq_len, hidden_size)
    
    Returns:
        Tuple[`torch.Tensor`, `torch.Tensor`, `torch.Tensor`]: Tuple containing Q, K, V tensors
    """
    Q = self.q_proj(X)
    K = self.k_proj(X)
    V = self.v_proj(X)
    return Q, K, V
pass


def original_apply_o(self, X: torch.Tensor) -> torch.Tensor:
    """
    Applies the output projection to the input tensor X.
    
    This function is designed to be bound as a method to attention modules.
    
    Args:
        self: The attention module containing o_proj layer
        X (`torch.Tensor`): Input tensor of shape (batch_size, seq_len, hidden_size)
    
    Returns:
        `torch.Tensor`: Output tensor after projection
    """
    O = self.o_proj(X)
    return O
pass

from math import sqrt as math_sqrt
KV_CACHE_INCREMENT = 512 # KV Cache update size
torch_nn_functional_softmax = torch.nn.functional.softmax
# SDPA has GQA internally
SDPA_HAS_GQA = "enable_gqa" in scaled_dot_product_attention.__doc__

# Fix new HF's inference code
def _fast_prepare_inputs_for_generation(self, input_ids: torch.LongTensor, attention_mask: Optional[torch.Tensor]=None, **kwargs,) -> Dict[str, Union[torch.Tensor, Optional[torch.Tensor]]]:
    """
    Prepares inputs for generation by handling past_key_values and attention_mask.
    
    Args:
        input_ids (`torch.LongTensor`): Input token IDs
        attention_mask (`torch.Tensor`, optional): Attention mask
        **kwargs: Additional arguments
    
    Returns:
        Dict[str, Union[torch.Tensor, Optional[torch.Tensor]]]: Dictionary of prepared inputs
    """
    past_key_values = kwargs.get("past_key_values", None)
    if past_key_values is not None:
        # Check for uninitialized DynamicCache
        if len(past_key_values) == 0:
            past_key_values = None
            kwargs["past_key_values"] = None
        else:
            bs, cache_length = input_ids.shape
            input_ids = input_ids[:,[-1]]
            
            # Get to the base model
            base_model = self
            if hasattr(base_model, 'base_model_prefix'):
                base_model = getattr(base_model, base_model.base_model_prefix)
                
            if hasattr(base_model, "_prepare_4d_causal_attention_mask_with_cache_position"):
                def needs_device_kw(fn) -> bool:
                    try:
                        sig = inspect.signature(inspect.unwrap(fn))
                        return "device" in sig.parameters
                    except:
                        # transformers <= 4.51.3 includes device arg but > 4.51.3 does not
                        return transformers_version < Version("4.52.0")

                kwargs = {
                    "sequence_length": 1,
                    "target_length": cache_length,
                    "dtype": self.dtype,
                    "cache_position": torch.arange(cache_length, cache_length+1, device=input_ids.device),
                    "batch_size": bs,
                    "config": self.config,
                    "past_key_values": past_key_values,
                }
                try:
                    if needs_device_kw(base_model._prepare_4d_causal_attention_mask_with_cache_position):
                        kwargs["device"] = input_ids.device
                except:
                    print(f"Unsloth: Could not inspect signature of {base_model._prepare_4d_causal_attention_mask_with_cache_position}")

                attention_mask = base_model._prepare_4d_causal_attention_mask_with_cache_position(
                    attention_mask,
                    **kwargs,
                )
            else:
                attention_mask = attention_mask[:,[-1]]
                if transformers_version <= Version("4.52.4"):
                    logger.warning_once(
                        f"{self.__class__.__name__} has no `_prepare_4d_causal_attention_mask_with_cache_position` method "
                        "defined in its base modeling class. Compiled forward passes will be sub-optimal. If you're "
                        "writing code, see Llama for an example implementation. If you're a user, please report this "
                        "issue on GitHub."
                    )

    if "cache_position" in kwargs:
        kwargs["position_ids"] = kwargs["cache_position"]
    return { "input_ids" : input_ids, "attention_mask": attention_mask, **kwargs, }
pass


def fix_prepare_inputs_for_generation(module: LlamaForCausalLM) -> None:
    """
    Patches the prepare_inputs_for_generation method of a LlamaForCausalLM model.
    
    Args:
        module (`LlamaForCausalLM`): Model to patch
    
    Returns:
        None
    """
    # Fix prepare_inputs_for_generation
    if hasattr(module, "prepare_inputs_for_generation"):
        module.prepare_inputs_for_generation = _fast_prepare_inputs_for_generation
    pass
pass

torch_matmul = torch.matmul
def LlamaAttention_fast_forward_inference(
    self,
    hidden_states:  torch.Tensor,
    past_key_value: Optional[Tuple[torch.Tensor]],
    position_ids: torch.LongTensor,
    do_prefill: bool                       = False,
    attention_mask: Optional[torch.Tensor] = None,
) -> Tuple[torch.Tensor, Tuple[torch.Tensor, torch.Tensor]]:
    """
        https://github.com/huggingface/transformers/blob/main/src/transformers/models/llama/modeling_llama.py#L406
        Fast inference using KV cache.
        QK^T can be computed in 4 chunks

        [Q, q] @ [K, k].T where q, k are the new tokens.
        [QK^T, Qk^T]
        [qK^T, qk^T]

        Since the attention mask wipes Qk^T, we just get
        [QK^T,    0]
        [qK^T, qk^T]

        Since softmax is row-wise, we get
        softmax([QK^T,    0])
        softmax([qK^T, qk^T])

        We then multiply by   [V]
                              [v]
        softmax([QK^T,    0]) [softmax(QK^T)V] *
        softmax([qK^T, qk^T]) [softmax([qK^T, qk^T]) @ [V, v]]

        But notice * [softmax(QK^T)V] is just the last attention.
        We just need to compute the last final row.

        This means we can pass in a row of Q, but we need to
        remember K and V, which are called the KV cache.
    """
    Xn = hidden_states
    bsz, _, hd = hidden_states.size()
    K1, V1 = past_key_value
    dtype = Xn.dtype

    n_heads    = self.config.num_attention_heads
    n_groups   = self.num_key_value_groups
    n_kv_heads = self.config.num_key_value_heads
    head_dim   = self.head_dim
    # assert(n_kv_heads * n_groups == n_heads)

    hidden_size = self.config.hidden_size
    attention_size = n_heads*head_dim
    seq_len = K1.shape[-2]
    kv_seq_len = seq_len + 1

    # Prefill phase
    # if not hasattr(self, "paged_attention"):
    device = hidden_states.device
    if do_prefill:
        self.paged_attention = torch.empty((KV_CACHE_INCREMENT+seq_len+1, 2, bsz, n_kv_heads, head_dim), dtype = dtype, device = device)
        self.paged_attention_K = self.paged_attention[:,0]
        self.paged_attention_V = self.paged_attention[:,1]
        self.paged_attention_K[:seq_len] = K1.permute(2, 0, 1, 3)
        self.paged_attention_V[:seq_len] = V1.permute(2, 0, 1, 3)
        self.temp_QA = torch.empty((2, bsz, 1, attention_size), dtype = dtype, device = device)
        self.temp_KV = torch.empty((2, bsz, 1, n_kv_heads*head_dim), dtype = dtype, device = device)
        self.RH_Q = torch.empty((bsz, n_heads, 1, head_dim), dtype = dtype, device = device)
        
        # Mistral Nemo 12b has weird dimensions
        if attention_size != hidden_size:
            self.temp_O = torch.empty((1, bsz, hidden_size), dtype = dtype, device = device)
        else:
            self.temp_O = self.temp_QA[1][:,:,:hidden_size]
        pass
        
        self.attention = torch.empty((bsz, n_heads, 1, KV_CACHE_INCREMENT+seq_len), dtype = dtype, device = device)
        self.scalar = 1.0 / math_sqrt(self.head_dim)
        self.half_head_dim = head_dim // 2
    elif kv_seq_len >= self.paged_attention.shape[0]:
        self.paged_attention.resize_((self.paged_attention.shape[0]+KV_CACHE_INCREMENT, 2, bsz, n_kv_heads, head_dim))
        self.paged_attention_K = self.paged_attention[:,0]
        self.paged_attention_V = self.paged_attention[:,1]
        self.attention.resize_((bsz, n_heads, 1, self.attention.shape[-1]+KV_CACHE_INCREMENT))
    pass

    Qn = fast_linear_forward(self.q_proj, Xn, out = self.temp_QA[0])
    Kn = fast_linear_forward(self.k_proj, Xn, out = self.temp_KV[0])
    Vn = fast_linear_forward(self.v_proj, Xn, out = self.temp_KV[1])
    Qn = Qn.view(bsz, 1, n_heads,    head_dim).transpose(1, 2)
    Kn = Kn.view(bsz, 1, n_kv_heads, head_dim).transpose(1, 2)
    Vn = Vn.view(bsz, 1, n_kv_heads, head_dim).transpose(1, 2)

    # cos, sin = self.rotary_emb(Vn, seq_len = kv_seq_len)
    # Qn, Kn = inplace_rope_embedding(Qn, Kn, cos, sin, position_ids)

    # Need to do it prior 2 steps before hitting full on short KV cache
    # or else error
    self.rotary_emb.extend_rope_embedding(Vn, seq_len + 2)
    cos, sin = self.rotary_emb.get_cached(kv_seq_len)
    cos = cos[position_ids].unsqueeze(1)
    sin = sin[position_ids].unsqueeze(1)
    h = self.half_head_dim

    RH_Q = self.RH_Q
    RH_Q[:,:,:,:h] = Qn[:,:,:,h:]
    RH_Q[:,:,:,h:] = Qn[:,:,:,:h]
    RH_Q[:,:,:,:h].neg_() # torch.neg(RH_Q[:,:,:,:h], out = RH_Q[:,:,:,:h])
    Qn *= cos
    Qn.addcmul_(RH_Q, sin)

    RH_K = RH_Q[:,:n_kv_heads,:,:] # torch.empty((n_kv_heads, 1, head_dim), dtype = dtype, device = "cuda:0")
    RH_K[:,:,:,:h] = Kn[:,:,:,h:]
    RH_K[:,:,:,h:] = Kn[:,:,:,:h]
    RH_K[:,:,:,:h].neg_() #torch.neg(RH_K[:,:,:,:h], out = RH_K[:,:,:,:h])
    Kn *= cos
    Kn.addcmul_(RH_K, sin)
    
    # New KV cache
    # Kn = torch.cat([K1, Kn], dim = 2)
    # Vn = torch.cat([V1, Vn], dim = 2)
    self.paged_attention_K[seq_len] = Kn.permute(2, 0, 1, 3)
    self.paged_attention_V[seq_len] = Vn.permute(2, 0, 1, 3)
    Kn = self.paged_attention_K[:kv_seq_len].permute(1, 2, 0, 3)
    Vn = self.paged_attention_V[:kv_seq_len].permute(1, 2, 0, 3)

    # Handle sliding windows
    sliding_window = getattr(self.config, "sliding_window", None)
    if sliding_window is not None and kv_seq_len > sliding_window:
        # From https://github.com/huggingface/transformers/blob/main/src/transformers/models/mistral/modeling_mistral.py#L193
        slicing_tokens = 1 - sliding_window
        Knn = Kn[:, :, slicing_tokens:, :]#.contiguous()
        Vnn = Vn[:, :, slicing_tokens:, :]#.contiguous()
    else:
        Knn, Vnn = Kn, Vn
    pass

    # Grouped query attention
    _, _, cached_len, _ = Knn.shape
    if bsz == 1 or not SDPA_HAS_GQA and n_groups != 1:
        Knn = Knn[:, :, None, :, :].expand(bsz, n_kv_heads, n_groups, cached_len, head_dim)
        Vnn = Vnn[:, :, None, :, :].expand(bsz, n_kv_heads, n_groups, cached_len, head_dim)
        Knn = Knn.reshape(bsz, n_heads, cached_len, head_dim)
        Vnn = Vnn.reshape(bsz, n_heads, cached_len, head_dim)
    pass
    # else:
    #     Knn, Vnn = Knn, Vnn
    # pass

    # Attention
    if bsz == 1:
        Qn *= self.scalar # See https://github.com/ggerganov/llama.cpp/issues/7805#issuecomment-2153349963
        # It seems like doing (Q * scalar) @ K is better than (Q @ K) * scalar to stop overflows
        A = torch_matmul(Qn, Knn.transpose(2, 3), out = self.attention[:,:,:,:cached_len])
        # if attention_mask is not None: A += attention_mask # Must add attention_mask for batched
        A[:] = torch_nn_functional_softmax(A, dim = -1, dtype = torch.float32)#.to(A.dtype)
        A = torch_matmul(A, Vnn, out = Qn)
    else:
        if SDPA_HAS_GQA:
            A = scaled_dot_product_attention(Qn, Knn, Vnn, attn_mask = attention_mask, is_causal = False, enable_gqa = True)
        else:
            A = scaled_dot_product_attention(Qn, Knn, Vnn, attn_mask = attention_mask, is_causal = False)
    pass
    A = A.transpose(1, 2)
    A = A.reshape(bsz, 1, attention_size)
    A = fast_linear_forward(self.o_proj, A, out = self.temp_O)
    return A, (Kn, Vn)
pass


torch_nn_functional_silu = torch.nn.functional.silu
<<<<<<< HEAD
def fast_swiglu_inference(self, X: torch.Tensor, temp_gate: Optional[torch.Tensor] = None, temp_up: Optional[torch.Tensor] = None) -> torch.Tensor:
    """
    Performs fast inference for SwiGLU activation.
    
    Args:
        X (`torch.Tensor`): Input tensor
        temp_gate (`torch.Tensor`, optional): Temporary buffer for gate computation
        temp_up (`torch.Tensor`, optional): Temporary buffer for up projection
    
    Returns:
        `torch.Tensor`: Output tensor after SwiGLU
    """
=======
def fast_swiglu_inference(self, X, temp_gate = None, temp_up = None, gate_multiplier = None, down_multiplier = None):
>>>>>>> 6ac4e2e3
    # gate = self.gate_proj(X)
    # up   = self.up_proj(X)
    bsz, _, hd = X.shape
    # mlp_size = self.config.intermediate_size
    # temp = torch.empty((2, bsz, 1, mlp_size), dtype = X.dtype, device = "cuda:0")

    gate = fast_linear_forward(self.gate_proj, X, out = temp_gate)
    
    if gate_multiplier is not None:
        gate *= gate_multiplier
    
    up   = fast_linear_forward(self.  up_proj, X, out = temp_up)

    gate = torch_nn_functional_silu(gate, inplace = True)
    gate *= up

    # X = self.down_proj(gate)
    down = fast_linear_forward(self.down_proj, gate, out = up[:,:,:hd])

    if down_multiplier is not None:
        down *= down_multiplier

    return down
pass

torch_square = torch.square
torch_mean   = torch.mean
def fast_rms_layernorm_inference(self, X: torch.Tensor, XX: Optional[torch.Tensor] = None, XX2: Optional[torch.Tensor] = None, variance: Optional[torch.Tensor] = None) -> torch.Tensor:
    """
    Performs fast RMS layer normalization during inference.
    
    Args:
        X (`torch.Tensor`): Input tensor
        XX (`torch.Tensor`, optional): Temporary buffer
        XX2 (`torch.Tensor`, optional): Temporary buffer
        variance (`torch.Tensor`, optional): Variance buffer
    
    Returns:
        `torch.Tensor`: Normalized output tensor
    """
    old_dtype = X.dtype
    if XX is None:
        XX = X.to(torch.float32)
        variance = XX.square().mean(-1, keepdim = True)
    else:
        XX.copy_(X)
        torch_mean(torch_square(XX, out = XX2), -1, keepdim = True, out = variance)
    pass
    variance += self.variance_epsilon
    XX *= variance.rsqrt_()

    if XX is None: X = XX.to(old_dtype)
    else: X.copy_(XX)

    X *= self.weight
    return X
pass


def fast_rms_layernorm_inference_gemma(self, X: torch.Tensor, out_weight: Optional[torch.Tensor] = None) -> torch.Tensor:
    """
    Gemma-specific fast RMS layer normalization during inference.
    
    Args:
        X (`torch.Tensor`): Input tensor
        out_weight (`torch.Tensor`, optional): Output weight buffer
    
    Returns:
        `torch.Tensor`: Normalized output tensor
    """
    XX = X.to(torch.float32)
    variance = XX.square().mean(-1, keepdim = True)
    variance += self.variance_epsilon
    XX *= variance.rsqrt_()

    if out_weight is None:
        out_weight = self.weight + 1.0
    else:
        out_weight[:] = self.weight
        out_weight += 1.0
    pass

    XX *= out_weight
    return XX.to(X.dtype)
pass


# Normal layernorm with mean removal
@torch.compile(fullgraph = False, dynamic = True, options = torch_compile_options)
def fast_layernorm_compiled(layernorm: torch.nn.Module, X: torch.Tensor) -> torch.Tensor:
    """
    Compiled version of layer normalization with mean removal.
    
    Args:
        layernorm (`torch.nn.Module`): LayerNorm/RMSNorm module with variance_epsilon and weight attributes
        X (`torch.Tensor`): Input tensor
    
    Returns:
        `torch.Tensor`: Normalized output tensor
    """
    old_dtype = X.dtype
    X = X.float()
    mean = X.mean(-1, keepdim = True)
    Xbar = X - mean
    X = Xbar * torch.rsqrt(Xbar.square().mean(-1, keepdim = True) + \
        layernorm.variance_epsilon) * \
        layernorm.weight.float()
    return X.to(old_dtype)
pass


# https://github.com/huggingface/transformers/blob/main/src/transformers/models/llama/modeling_llama.py#L320
def LlamaAttention_fast_forward(
    self,
    hidden_states:       torch.Tensor,
    causal_mask:         Optional[BlockDiagonalCausalMask]           = None,
    attention_mask:      Optional[torch.Tensor]                      = None,
    position_ids:        Optional[torch.LongTensor]                  = None,
    past_key_value:      Optional[Tuple[torch.Tensor]]               = None,
    output_attentions:   bool                                        = False,
    use_cache:           bool                                        = False,
    padding_mask:        Optional[torch.LongTensor]                  = None,
    position_embeddings: Optional[Tuple[torch.Tensor, torch.Tensor]] = None,
    *args, **kwargs,
) -> Tuple[torch.Tensor, Optional[torch.Tensor], Optional[Tuple[torch.Tensor]]]:
    """
    Fast forward pass for LlamaAttention with support for various attention implementations.
    
    Args:
        hidden_states (`torch.Tensor`): Input hidden states
        causal_mask (`BlockDiagonalCausalMask`, optional): Causal attention mask
        attention_mask (`torch.Tensor`, optional): Attention mask
        position_ids (`torch.LongTensor`, optional): Position IDs
        past_key_value (`Tuple[torch.Tensor]`, optional): Past key-value cache
        output_attentions (`bool`): Whether to output attention weights
        use_cache (`bool`): Whether to use cache
        padding_mask (`torch.LongTensor`, optional): Padding mask
        position_embeddings (`Tuple[torch.Tensor, torch.Tensor]`, optional): Position embeddings
    
    Returns:
        Tuple[`torch.Tensor`, Optional[`torch.Tensor`], Optional[Tuple[`torch.Tensor`]]]: Attention output, weights, and cache
    """
    
    # Clear inference
    if hasattr(self, "paged_attention"):
        del self.paged_attention_K
        del self.paged_attention_V
        del self.paged_attention
        del self.temp_QA
        del self.temp_KV
        del self.RH_Q
        del self.attention
    pass

    bsz, q_len, _ = hidden_states.size()

    n_heads    = self.config.num_attention_heads
    n_groups   = self.num_key_value_groups
    n_kv_heads = self.config.num_key_value_heads
    head_dim   = self.head_dim
    assert(n_kv_heads * n_groups == n_heads)

    Q, K, V = self.apply_qkv(self, hidden_states)
    Q = Q.view(bsz, q_len, n_heads,    head_dim).transpose(1, 2)
    K = K.view(bsz, q_len, n_kv_heads, head_dim).transpose(1, 2)
    V = V.view(bsz, q_len, n_kv_heads, head_dim).transpose(1, 2)

    kv_seq_len = K.shape[-2]
    if past_key_value is not None:
        kv_seq_len += past_key_value[0].shape[-2]

    if position_embeddings:
        cos, sin = position_embeddings
    else:
        # Extend RoPE dynamically to fit in VRA
        rotary_emb = self.rotary_emb
        rotary_emb.extend_rope_embedding(V, seq_len = kv_seq_len)

        if position_ids is None:
            # Useful for LongRoPE
            cos, sin = rotary_emb.get_cached(kv_seq_len)
        else:
            cos, sin = rotary_emb(V, seq_len = kv_seq_len)

    # Q, K = (
    #     fast_rope_embedding(Q, K, cos, sin)
    #     if position_ids is None
    #     else inplace_rope_embedding(Q, K, cos, sin, position_ids)
    # )
    Q, K = fast_rope_embedding(Q, K, cos, sin)

    if past_key_value is not None:
        K = torch.cat([past_key_value[0], K], dim = 2)
        V = torch.cat([past_key_value[1], V], dim = 2)
    pass
    past_key_value = (K, V) if use_cache else None

    # Attention module
    if (not HAS_FLASH_ATTENTION and HAS_XFORMERS and attention_mask is None):
        # Xformers memory efficient attention
        # Also has Flash Attention v2 dispatching
        Q = Q.transpose(1, 2)
        K = K.transpose(1, 2)
        V = V.transpose(1, 2)

        # Group query attention
        if n_groups != 1:
            K = K  .view(bsz, kv_seq_len, n_kv_heads,        1, head_dim)
            V = V  .view(bsz, kv_seq_len, n_kv_heads,        1, head_dim)
            K = K.expand(bsz, kv_seq_len, n_kv_heads, n_groups, head_dim)
            V = V.expand(bsz, kv_seq_len, n_kv_heads, n_groups, head_dim)
            if hidden_states.requires_grad:
                K = K.reshape(bsz, kv_seq_len, n_heads, head_dim)
                V = V.reshape(bsz, kv_seq_len, n_heads, head_dim)
            else:
                Q = Q.view(bsz, q_len, n_kv_heads, n_groups, head_dim)
        pass
        A = xformers_attention(Q, K, V, attn_bias = causal_mask)
        A = A.view(bsz, q_len, n_heads, head_dim)

    elif HAS_FLASH_ATTENTION and attention_mask is None:
        Q = Q.transpose(1, 2)
        K = K.transpose(1, 2)
        V = V.transpose(1, 2)
        A = flash_attn_func(Q, K, V, causal = True)
    else:
        # Grouped query attention
        if SDPA_HAS_GQA:
            # Needs (batch_size, n_heads, seq_len, head_dim)
            # is_casual and attention_mask must not be both set!
            A = scaled_dot_product_attention(Q, K, V, attn_mask = attention_mask, is_causal = False, enable_gqa = n_groups != 1)
            # Go back to (batch_size, seq_len, n_heads, head_dim)
            A = A.transpose(1, 2)#.contiguous()
        else:
            if n_groups != 1:
                K = K[:, :, None, :, :].expand(bsz, n_kv_heads, n_groups, kv_seq_len, head_dim)
                V = V[:, :, None, :, :].expand(bsz, n_kv_heads, n_groups, kv_seq_len, head_dim)
                K = K.reshape(bsz, n_heads, kv_seq_len, head_dim)
                V = V.reshape(bsz, n_heads, kv_seq_len, head_dim)
            pass
            # Must be contiguous or else results are False!
            # https://github.com/pytorch/pytorch/issues/112577
            Q, K, V = Q.contiguous(), K.contiguous(), V.contiguous()
            # Needs (batch_size, n_heads, seq_len, head_dim)
            # is_casual and attention_mask must not be both set!
            A = scaled_dot_product_attention(Q, K, V, attn_mask = attention_mask, is_causal = False)
            # Go back to (batch_size, seq_len, n_heads, head_dim)
            A = A.transpose(1, 2).contiguous()
        pass
    pass
    attn_output = A.reshape(bsz, q_len, n_heads*head_dim)
    attn_output = self.apply_o(self, attn_output)
    attn_weights = None
    return attn_output, attn_weights, past_key_value
pass


# https://github.com/huggingface/transformers/blob/main/src/transformers/models/llama/modeling_llama.py#L590
def LlamaDecoderLayer_fast_forward(
    self,
    hidden_states:       torch.Tensor,
    causal_mask: Optional[BlockDiagonalCausalMask]                   = None,
    attention_mask:      Optional[torch.Tensor]                      = None,
    position_ids:        Optional[torch.LongTensor]                  = None,
    past_key_value:      Optional[Tuple[torch.Tensor]]               = None,
    output_attentions:   Optional[bool]                              = False,
    use_cache:           Optional[bool]                              = False,
    padding_mask:        Optional[torch.LongTensor]                  = None,
    position_embeddings: Optional[Tuple[torch.Tensor, torch.Tensor]] = None,
    *args, **kwargs,
) -> Tuple[torch.FloatTensor, Optional[Tuple[torch.FloatTensor, torch.FloatTensor]]]:
    """
    Args:
        hidden_states (`torch.FloatTensor`): input to the layer of shape `(batch, seq_len, embed_dim)`
        attention_mask (`torch.FloatTensor`, *optional*): attention mask of size
            `(batch, 1, tgt_len, src_len)` where padding elements are indicated by very large negative values.
        output_attentions (`bool`, *optional*):
            Whether or not to return the attentions tensors of all attention layers. See `attentions` under
            returned tensors for more detail.
        use_cache (`bool`, *optional*):
            If set to `True`, `past_key_values` key value states are returned and can be used to speed up decoding
            (see `past_key_values`).
        past_key_value (`Tuple(torch.FloatTensor)`, *optional*): cached past key and value projection states
    """
    if use_cache and hasattr(self, "_flag_for_generation"):
        residual = hidden_states
        hidden_states = fast_rms_layernorm_inference(self.input_layernorm, hidden_states)
        hidden_states, self_attn_weights, present_key_value = self.self_attn(
            hidden_states       = hidden_states,
            causal_mask         = causal_mask,
            attention_mask      = attention_mask,
            position_ids        = position_ids,
            past_key_value      = past_key_value,
            output_attentions   = output_attentions,
            use_cache           = use_cache,
            padding_mask        = padding_mask,
            position_embeddings = position_embeddings,
        )
        hidden_states += residual

        # Fully Connected
        residual = hidden_states
        hidden_states = fast_rms_layernorm_inference(self.post_attention_layernorm, hidden_states)
        hidden_states = fast_swiglu_inference(self.mlp, hidden_states)
        hidden_states += residual
    else:
        residual = hidden_states
        hidden_states = fast_rms_layernorm(self.input_layernorm, hidden_states)
        hidden_states, self_attn_weights, present_key_value = self.self_attn(
            hidden_states       = hidden_states,
            causal_mask         = causal_mask,
            attention_mask      = attention_mask,
            position_ids        = position_ids,
            past_key_value      = past_key_value,
            output_attentions   = output_attentions,
            use_cache           = use_cache,
            padding_mask        = padding_mask,
            position_embeddings = position_embeddings,
        )
        hidden_states = residual + hidden_states

        # Fully Connected
        residual = hidden_states
        hidden_states = fast_rms_layernorm(self.post_attention_layernorm, hidden_states)
        hidden_states = self.mlp(hidden_states)
        hidden_states = residual + hidden_states
    pass

    outputs = (hidden_states,)
    if output_attentions: outputs += (self_attn_weights,)
    if use_cache: outputs += (present_key_value,)
    return outputs
pass


# https://github.com/unslothai/unsloth/issues/404#issuecomment-2323473452
__DTYPE_MAP = {
    "float32": torch.float32,
    torch.float32: torch.float32,
    "float16": torch.float16,
    torch.float16: torch.float16,
    "bfloat16": torch.bfloat16,
    torch.bfloat16: torch.bfloat16,
}

# https://github.com/huggingface/transformers/blob/main/src/transformers/models/llama/modeling_llama.py#L825
def LlamaModel_fast_forward(
    self,
    input_ids:            torch.LongTensor,
    causal_mask:          Optional[BlockDiagonalCausalMask] = None,
    attention_mask:       Optional[torch.Tensor]            = None,
    position_ids:         Optional[torch.LongTensor]        = None,
    past_key_values:      Optional[List[torch.FloatTensor]] = None,
    inputs_embeds:        Optional[torch.FloatTensor]       = None,
    use_cache:            Optional[bool]                    = None,
    output_attentions:    Optional[bool]                    = None,
    output_hidden_states: Optional[bool]                    = None,
    return_dict:          Optional[bool]                    = None,
    *args, **kwargs,
) -> Union[Tuple, BaseModelOutputWithPast]:
    """
    Fast forward pass for LlamaModel with various optimizations.
    
    Args:
        input_ids (`torch.LongTensor`): Input token IDs
        causal_mask (`BlockDiagonalCausalMask`, optional): Causal attention mask
        attention_mask (`torch.Tensor`, optional): Attention mask
        position_ids (`torch.LongTensor`, optional): Position IDs
        past_key_values (`List[torch.FloatTensor]`, optional): Past key-value cache
        inputs_embeds (`torch.FloatTensor`, optional): Input embeddings
        use_cache (`Optional[bool]`): Whether to use cache
        output_attentions (`Optional[bool]`): Whether to output attention weights
        output_hidden_states (`Optional[bool]`): Whether to output hidden states
        return_dict (`Optional[bool]`): Whether to return a dict
    
    Returns:
        Union[Tuple, BaseModelOutputWithPast]: Model outputs
    """
    
    output_attentions = output_attentions if output_attentions is not None else self.config.output_attentions
    assert(output_attentions is False)
    output_hidden_states = (
        output_hidden_states if output_hidden_states is not None else self.config.output_hidden_states
    )
    use_cache = use_cache if use_cache is not None else self.config.use_cache

    return_dict = return_dict if return_dict is not None else self.config.use_return_dict

    # retrieve input_ids and inputs_embeds
    if input_ids is not None and inputs_embeds is not None:
        raise ValueError("Unsloth: You cannot specify both decoder_input_ids and decoder_inputs_embeds at the same time")
    elif input_ids is not None:
        batch_size, seq_length = input_ids.shape
    elif inputs_embeds is not None:
        batch_size, seq_length, _ = inputs_embeds.shape
    else:
        raise ValueError("Unsloth: You have to specify either decoder_input_ids or decoder_inputs_embeds")

    seq_length_with_past = seq_length

    # Fix out of bounds tokenization
    if hasattr(self, "max_seq_length"):
        if seq_length > self.max_seq_length:
            logger.warning_once(
                f"Unsloth: Input IDs of length {seq_length} > the model's max sequence length of {self.max_seq_length}.\n"\
                "We shall truncate it ourselves. It's imperative if you correct this issue first."
            )
        if input_ids is not None:
            input_ids = input_ids[:,:self.max_seq_length]
        elif inputs_embeds is not None:
            inputs_embeds = inputs_embeds[:,:self.max_seq_length,:]
        pass
    pass
    
    past_key_values_length = 0

    if past_key_values is not None:
        past_key_values_length = past_key_values[0][0].shape[2]
        seq_length_with_past = seq_length_with_past + past_key_values_length
    pass

    # We already handle KV cache position_ids ourselves.
    if False:#(past_key_values_length != 0):
        position_ids = torch.arange(
            past_key_values_length, seq_length + past_key_values_length,
            dtype  = torch.int32,
            device = f"{DEVICE_TYPE}:0",
        )
        position_ids = position_ids.unsqueeze(0).view(-1, seq_length)
    elif position_ids is not None:
        position_ids = position_ids.view(-1, seq_length).to(torch.int32)#.long()
    else:
        position_ids = None
    pass

    if position_ids is not None:
        if position_ids.shape[0] != batch_size:
            position_ids = position_ids.repeat((batch_size, 1))
    pass

    # Embed positions
    if inputs_embeds is None:
        inputs_embeds = self.embed_tokens(input_ids)

    inputs_embeds = inputs_embeds.to(_get_dtype(self.config.torch_dtype))

    # Normalized from Gemma
    IS_GEMMA   = self.config.model_type.startswith("gemma")
    IS_GEMMA2  = self.config.model_type.startswith("gemma2")
    IS_COHERE  = self.config.model_type.startswith("cohere")
    IS_GRANITE = self.config.model_type.startswith("granite")
    IS_FALCON_H1 = self.config.model_type.startswith("falcon_h1")

    train_embed_tokens = self.embed_tokens.weight.requires_grad

    if IS_GEMMA:
        # Match Gemma exactly by casting to bfloat16 / float16
        # inputs_embeds *= math_sqrt(self.config.hidden_size)
        # Ie 3072**0.5 = 55.5000 in bfloat16, whilst 55.4256 in float32
        # &  2048**0.5 = 45.2500 in bfloat16, whilst 45.2548 in float32
        normalizer = torch.tensor(math_sqrt(self.config.hidden_size), dtype = inputs_embeds.dtype)

        if train_embed_tokens:
            # Careful we must not do an inplace op!
            inputs_embeds = inputs_embeds * normalizer
        else:
            inputs_requires_grad = inputs_embeds.requires_grad
            if not inputs_embeds.is_leaf:
                inputs_embeds = inputs_embeds.detach()
                inputs_requires_grad = True
            elif inputs_requires_grad:
                inputs_embeds.requires_grad_(False)
            pass
            inputs_embeds *= normalizer
            # inputs_embeds *= math_sqrt(self.config.hidden_size)
            if inputs_requires_grad: inputs_embeds.requires_grad_(True)
        pass
    pass

    # Fix up attention mask by setting elements to 0
    # Specifically for DPO
    if getattr(self, "_has_no_labels", False) is True and (attention_mask is not None) and (past_key_values is None) and \
        (not train_embed_tokens):
        # Careful for inference the attention_mask is size (1, kv_seq_len)
        # Whilst the input_embeds is size (1, 1, 4096)
        inputs_requires_grad = inputs_embeds.requires_grad
        if not inputs_embeds.is_leaf:
            inputs_embeds = inputs_embeds.detach()
            inputs_requires_grad = True
        elif inputs_requires_grad:
            inputs_embeds.requires_grad_(False)
        pass
        attention_mask = attention_mask[:,:self.max_seq_length] # Must resize!
        inputs_embeds *= attention_mask.unsqueeze(0).transpose(0, 1).transpose(1, 2)
        if inputs_requires_grad: inputs_embeds.requires_grad_(True)
    pass

    # Ignore attention_mask
    if attention_mask is None:
        padding_mask = None
    elif self.training and os.environ.get("UNSLOTH_KEEP_PADDING", "0") != '1':    
        attention_mask = None
        padding_mask = None
    else:
        # if 0 in attention_mask:
        #     padding_mask = attention_mask
        # else:
        padding_mask = None

        attention_mask = _prepare_4d_causal_attention_mask_for_sdpa(
            attention_mask,
            (batch_size, seq_length),
            inputs_embeds,
            past_key_values_length,
            sliding_window = getattr(self.config, "sliding_window", None),
        )
        # Must NOT convert to bool - weirdly this causes stuff to error out!
        # if attention_mask is not None:
        #     attention_mask = attention_mask.to(torch.bool)
    pass

    hidden_states = inputs_embeds
    if IS_GRANITE or IS_FALCON_H1: #granite has embedding multiplier
        hidden_states = self.config.embedding_multiplier * hidden_states

    if past_key_values is None and self.training:
        use_cache = False
        # if use_cache:
        #     logger.warning_once(
        #         "Unsloth: `use_cache=True` is incompatible with gradient checkpointing. Setting `use_cache=False`"
        #     )
        #     use_cache = False
    pass

    # decoder layers
    all_hidden_states = () if output_hidden_states else None
    all_self_attns = () if output_attentions else None
    next_decoder_cache = () if use_cache else None

    # Gradient checkpointing methods (ie sqrt)
    if hasattr(self, "_gradient_checkpointing_boundaries"):
        boundaries = self._gradient_checkpointing_boundaries
    else:
        boundaries = None
    pass

    # Check checkpointing method
    gradient_checkpointing = False

    if (self.gradient_checkpointing and self.training and not use_cache):
        gradient_checkpointing = True
    pass

    # Gemma2 has alternating SWA and global attn
    use_static_mask  = True
    dynamic_SWA_mask = None
    dynamic_GA_mask  = None
    if IS_GEMMA2:
        if HAS_FLASH_ATTENTION_SOFTCAPPING and attention_mask is None:
            self.SWA_mask = True
            self.GA_mask  = False
        elif attention_mask is not None:
            # Fixes https://github.com/unslothai/unsloth/issues/853
            # Unsloth needs a 2D mask, not a [2, 1, n, n] mask!

            # https://github.com/pytorch/pytorch/issues/103749
            # Need to convert to float and not using bool
            attention_mask = (1.0 - attention_mask.float()) * torch.finfo(inputs_embeds.dtype).min
            dynamic_SWA_mask = _prepare_4d_causal_attention_mask_for_sdpa(
                attention_mask,
                (batch_size, seq_length),
                inputs_embeds,
                past_key_values_length,
                sliding_window = self.config.sliding_window,
            )[0][0]
            dynamic_GA_mask = _prepare_4d_causal_attention_mask_for_sdpa(
                attention_mask,
                (batch_size, seq_length),
                inputs_embeds,
                past_key_values_length,
                sliding_window = None,
            )[0][0]
            use_static_mask = False

        elif not hasattr(self, "SWA_mask"):
            if HAS_FLEX_ATTENTION:
                # Use Flex Attention instead!
                self.SWA_mask = create_flex_attention_sliding_window_mask(self.max_seq_length, self.config.sliding_window)
                self.GA_mask  = create_flex_attention_causal_mask(self.max_seq_length)
            else:
                n = self.max_seq_length # self.config.max_position_embeddings
                # masked_fill is making stuff slower!
                # self. GA_mask = create_boolean_mask(n = n, sliding_window = 0)
                # self.SWA_mask = create_boolean_mask(n = n, sliding_window = self.config.sliding_window)
                from transformers.modeling_attn_mask_utils import AttentionMaskConverter
                self.SWA_mask = AttentionMaskConverter(
                    is_causal = True,
                    sliding_window = self.config.sliding_window,
                )\
                    .to_causal_4d(1, n, n, dtype = inputs_embeds.dtype, device = DEVICE_TYPE,)\
                    .squeeze(0).squeeze(0)

                self.GA_mask = AttentionMaskConverter(
                    is_causal = True,
                )\
                    .to_causal_4d(1, n, n, dtype = inputs_embeds.dtype, device = DEVICE_TYPE,)\
                    .squeeze(0).squeeze(0)
            pass
        pass
    pass

    if (IS_ATTENTION_REFACTOR and (hasattr(self, "rotary_emb") or not hasattr(self.layers[0].self_attn, "rotary_emb"))) or IS_GRANITE:
        # Transformers main has made it mandatory to pass position_embeddings
        # https://github.com/huggingface/transformers/pull/34858
        # Also, transformers 4.45.0 supports granite but with the attention refactor (it always had the refactor)
        # unsloth's check for granite too has "version >= 4.45.0 (rightly so)".
        # so let granite always use the attention refactor implementation.
        position_embeddings = self.rotary_emb(hidden_states, position_ids, self.config.max_position_embeddings)
    else:
        position_embeddings = None

    # Go through every layer!
    for idx, decoder_layer in enumerate(self.layers):

        if output_hidden_states: all_hidden_states += (hidden_states,)
        past_key_value = past_key_values[idx] if past_key_values is not None else None

        mask = causal_mask
        if IS_GEMMA2:
            if (idx % 2 == 0):
                mask = self.SWA_mask if use_static_mask else dynamic_SWA_mask
            else:
                mask = self. GA_mask if use_static_mask else dynamic_GA_mask
        pass

        if gradient_checkpointing and not isinstance(decoder_layer, GradientCheckpointingLayer):
            def create_custom_forward(module):
                def custom_forward(*inputs):
                    return module(*inputs, past_key_value, output_attentions, padding_mask = padding_mask, position_embeddings = position_embeddings)
                return custom_forward
            pass
            layer_outputs = torch.utils.checkpoint.checkpoint(
                create_custom_forward(decoder_layer),
                hidden_states,
                mask,
                attention_mask,
                position_ids,
                use_reentrant = True,
                preserve_rng_state = False,
            )
            hidden_states = layer_outputs[0]

        else:
            layer_outputs = decoder_layer(
                hidden_states,
                causal_mask=mask,
                attention_mask      = attention_mask,
                position_ids        = position_ids,
                past_key_value      = past_key_value,
                output_attentions   = output_attentions,
                use_cache           = use_cache,
                padding_mask        = padding_mask,
                position_embeddings = position_embeddings,
            )
            hidden_states = layer_outputs[0]
        pass

        if use_cache: next_decoder_cache += (layer_outputs[2 if output_attentions else 1],)
        if output_attentions: all_self_attns += (layer_outputs[1],)
    pass

    # Final layernorm
    if use_cache:
        if IS_FALCON_H1:
            hidden_states = fast_rms_layernorm_inference(self.final_layernorm, hidden_states)
        else:
            hidden_states = \
                (fast_rms_layernorm_inference_gemma if IS_GEMMA else fast_rms_layernorm_inference)\
                (self.norm, hidden_states)
    elif IS_COHERE:
        hidden_states = self.norm(hidden_states)
    elif IS_FALCON_H1:
        hidden_states = fast_rms_layernorm(self.final_layernorm, hidden_states, gemma = IS_GEMMA)
    else:
        hidden_states = fast_rms_layernorm(self.norm, hidden_states, gemma = IS_GEMMA)
    pass

    if output_hidden_states: all_hidden_states += (hidden_states,)
    next_cache = next_decoder_cache if use_cache else None

    if not return_dict:
        return tuple(v for v in [hidden_states, next_cache, all_hidden_states, all_self_attns] if v is not None)
    return BaseModelOutputWithPast(
        last_hidden_state=hidden_states,
        past_key_values=next_cache,
        hidden_states=all_hidden_states,
        attentions=all_self_attns,
    )
pass


# https://github.com/huggingface/transformers/blob/main/src/transformers/models/llama/modeling_llama.py#L825
def _LlamaModel_fast_forward_inference(attention_fast_forward_inference: Callable=LlamaAttention_fast_forward_inference, mlp_fast_forward_inference: Callable=fast_swiglu_inference) -> Callable:
    """
    Creates a custom fast forward function for LlamaModel inference.
    
    Args:
        attention_fast_forward_inference (`Callable`): Attention forward function
        mlp_fast_forward_inference (`Callable`): MLP forward function
    
    Returns:
        `Callable`: Custom fast forward function
    """
    # This makes the attention and MLP customisable.
    # Now for models like qwen3 or cohere which use custom attention operations, we can use this function
    def LlamaModel_fast_forward_inference_custom(
        self,
        input_ids,
        past_key_values,
        position_ids,
        attention_mask = None,
    ):
        input_ids = input_ids[:,:self.max_seq_length]
        bsz, q_len = input_ids.shape
        hd = self.config.hidden_size
        mlp_size = self.config.intermediate_size

        X = self.model.embed_tokens(input_ids)
        X = X.to(_get_dtype(self.config.torch_dtype))
        bsz, q_len, hd = X.shape
        assert(q_len == 1)
        # Get saved buffers to reduce memory movement
        residual = torch.empty((bsz, q_len, hd), dtype = torch.float32, device = f"{DEVICE_TYPE}:0")
        _XX = torch.empty((2, bsz, q_len, hd), dtype = torch.float32, device = f"{DEVICE_TYPE}:0")
        XX, XX2 = _XX[0], _XX[1]
        variance = torch.empty((bsz, q_len, 1), dtype = torch.float32, device = f"{DEVICE_TYPE}:0")
        temp_mlp = torch.empty((2, bsz, 1, mlp_size), dtype = X.dtype, device = f"{DEVICE_TYPE}:0")
        temp_gate, temp_up = temp_mlp[0], temp_mlp[1]

        seq_len = past_key_values[0][0].shape[-2]
        if bsz != 1:
            attention_mask = _prepare_4d_causal_attention_mask_for_sdpa(
                attention_mask,
                (bsz, q_len),
                X,
                seq_len,
                sliding_window = getattr(self.config, "sliding_window", None),
            )
        else:
            attention_mask = None
        pass

        next_decoder_cache = []

        for idx, decoder_layer in enumerate(self.model.layers):
            residual.copy_(X) # residual = X
            X = fast_rms_layernorm_inference(
                decoder_layer.input_layernorm,
                X,
                XX = XX,
                XX2 = XX2,
                variance = variance,
            )
            X, present_key_value = attention_fast_forward_inference(
                decoder_layer.self_attn,
                hidden_states = X,
                past_key_value = past_key_values[idx],
                position_ids = position_ids,
                attention_mask = attention_mask,
                do_prefill = not hasattr(decoder_layer.self_attn, "paged_attention"),
            )
            X += residual

            residual.copy_(X) # residual = X
            X = fast_rms_layernorm_inference(
                decoder_layer.post_attention_layernorm,
                X,
                XX = XX,
                XX2 = XX2,
                variance = variance,
            )
            X = mlp_fast_forward_inference(
                decoder_layer.mlp,
                X,
                temp_gate = temp_gate,
                temp_up = temp_up,
            )
            X += residual

            next_decoder_cache.append(present_key_value)
        pass
        X = fast_rms_layernorm_inference(
            self.model.norm,
            X,
            XX = XX,
            XX2 = XX2,
            variance = variance,
        )

        return BaseModelOutputWithPast(
            last_hidden_state = X,
            past_key_values = next_decoder_cache,
            hidden_states = [],
            attentions = [],
        )
    pass
    return LlamaModel_fast_forward_inference_custom

# For ensuring backwards compatibility, we create LlamaModel_fast_forward_inference that is consumed by other models
LlamaModel_fast_forward_inference = _LlamaModel_fast_forward_inference()

def CausalLM_fast_forward(fast_forward_inference: Callable) -> Callable:
    """
    Creates a fast forward function for CausalLM.
    
    Args:
        fast_forward_inference (`Callable`): Base forward function
    
    Returns:
        `Callable`: Fast forward function for CausalLM
    """
    def _CausalLM_fast_forward(
        self,
        input_ids: torch.LongTensor                        = None,
        causal_mask: Optional[BlockDiagonalCausalMask]     = None,
        attention_mask: Optional[torch.Tensor]             = None,
        position_ids: Optional[torch.LongTensor]           = None,
        past_key_values: Optional[List[torch.FloatTensor]] = None,
        inputs_embeds: Optional[torch.FloatTensor]         = None,
        labels: Optional[torch.LongTensor]                 = None,
        use_cache: Optional[bool]                          = None,
        output_attentions: Optional[bool]                  = None,
        output_hidden_states: Optional[bool]               = None,
        return_dict: Optional[bool]                        = None,
        num_logits_to_keep: Optional[int]                  = 0,
        logits_to_keep: Optional[int]                      = 0,
        *args, **kwargs,
    ) -> Union[Tuple, CausalLMOutputWithPast]:
        if past_key_values is not None:
            outputs = fast_forward_inference(
                self,
                input_ids,
                past_key_values,
                position_ids = position_ids,
                attention_mask = attention_mask,
            )
        else:
            causal_mask = xformers.attn_bias.LowerTriangularMask() if HAS_XFORMERS else None

            output_attentions = output_attentions if output_attentions is not None else self.config.output_attentions
            output_hidden_states = (
                output_hidden_states if output_hidden_states is not None else self.config.output_hidden_states
            )
            return_dict = return_dict if return_dict is not None else self.config.use_return_dict
            # decoder outputs consists of (dec_features, layer_state, dec_hidden, dec_attn)
            self.model._has_no_labels = labels is None
            outputs = self.model(
                input_ids = input_ids,
                causal_mask = causal_mask,
                attention_mask = attention_mask,
                position_ids = position_ids,
                past_key_values = past_key_values,
                inputs_embeds = inputs_embeds,
                use_cache = use_cache,
                output_attentions = output_attentions,
                output_hidden_states = output_hidden_states,
                return_dict = return_dict,
            )
        pass
        hidden_states = outputs[0]

        bsz, q_len, hd = hidden_states.shape
        lm_head = self.lm_head.weight
        lm_head_device = lm_head.device

        logit_softcapping = getattr(self.config, "final_logit_softcapping", 0)
        logit_scaling     = getattr(self.config, "logit_scale", 0)
        dtype = lm_head.dtype
        num_logits_to_keep = max(num_logits_to_keep, logits_to_keep)
        
        # Move items to same device as lm_head
        hidden_states = hidden_states.to(lm_head_device)
        if labels is not None: labels = labels.to(lm_head_device)

        # Output last hidden states without logits if asked
        if os.environ.get("UNSLOTH_RETURN_HIDDEN_STATES", "0") == "1":
            if num_logits_to_keep != 0:
                hidden_states = hidden_states[:, -num_logits_to_keep:, :]
            return CausalLMOutputWithPast(
                loss = None,
                logits = hidden_states,
                past_key_values = outputs.past_key_values,
                hidden_states = outputs.hidden_states,
                attentions=  outputs.attentions,
            )
        pass

        if bsz == 1 and q_len == 1:
            logits = torch.mv(lm_head, hidden_states.ravel().to(dtype))
            logits = logits.unsqueeze(0).unsqueeze(0)
        elif num_logits_to_keep != 0:
            logits = self.lm_head(hidden_states[:, -num_logits_to_keep:, :].to(dtype))
        else:
            RETURN_LOGITS = os.environ.get("UNSLOTH_RETURN_LOGITS", "0") == "1"
            # < 1024 Normal Unsloth uses less VRAM!
            if bsz*q_len <= 1024: RETURN_LOGITS = True
            
            if not RETURN_LOGITS and HAS_CUT_CROSS_ENTROPY and labels is not None:

                n_items = kwargs.get("num_items_in_batch", None) or kwargs.get("n_items", None)

                if self.config.model_type == "falcon_h1":
                    hidden_states = hidden_states * self.config.lm_head_multiplier

                loss = fused_linear_cross_entropy(
                    hidden_states      = hidden_states,
                    lm_weight          = lm_head,
                    labels             = labels,
                    num_items_in_batch = n_items,
                    logit_softcapping  = logit_softcapping,
                )
                if not return_dict:
                    output = (logits,) + outputs[1:]
                    return (loss,) + output if loss is not None else output

                output = CausalLMOutputWithPast(
                    loss=loss,
                    logits=EMPTY_LOGITS,
                    past_key_values=outputs.past_key_values,
                    hidden_states=outputs.hidden_states,
                    attentions=outputs.attentions,
                )
                return output
            pass
            logits = self.lm_head(hidden_states.to(dtype))
        pass

        logits = logits.to(_get_dtype(self.config.torch_dtype))
        loss = None
        logit_softcapping = getattr(self.config, "final_logit_softcapping", 0)
        logit_scaling     = getattr(self.config, "logit_scale", 0)
        if self.config.model_type == "granite":
            # granite uses logit_scaling as key and they divide by the scale unlike cohere
            # notice that for granite, logits_scale is 16 and for cohere it is 0.125 (aka 1/8) in their respective configs
            # granite: https://github.com/huggingface/transformers/blob/4d1d0f29a493098e6bc6b904b82e29cb331827f5/src/transformers/models/granite/modeling_granite.py#L1103
            # cohere: https://github.com/huggingface/transformers/blob/4d1d0f29a493098e6bc6b904b82e29cb331827f5/src/transformers/models/cohere/modeling_cohere.py#L1176
            logit_scaling = 1 / getattr(self.config, "logits_scaling", 1)
        elif self.config.model_type == "falcon_h1":
            logit_scaling = self.config.lm_head_multiplier

        if labels is not None:
            shift_logits = logits
            # if not hasattr(self, "extra_ignored_labels"):
            #     # Fixes https://github.com/unslothai/unsloth/issues/10
            #     self.extra_ignored_labels = torch.full((self.max_seq_length, 1), -100, device = "cuda:0")
            # pass
            shift_labels = torch.empty_like(labels)
            shift_labels[..., :-1] = labels[..., 1:]
            shift_labels[..., -1] = -100
            # shift_labels = torch.hstack((labels[..., 1:], self.extra_ignored_labels[:labels.shape[0]]))
            loss = fast_cross_entropy_loss(
                logits = shift_logits,
                labels = shift_labels,
                logit_softcapping = logit_softcapping,
                logit_scaling     = logit_scaling,
                n_items           = kwargs.get("num_items_in_batch", None) or kwargs.get("n_items", None),
            )
        else:
            if logit_scaling != 0:
                if logits.requires_grad:
                    logits = logit_scaling * logits
                else:
                    logits *= logit_scaling
                pass
            pass
            if logit_softcapping != 0:
                if logits.requires_grad:
                    logits = (1.0 / logit_softcapping) * logits
                    logits = torch.tanh(logits)
                    logits = logit_softcapping * logits
                else:
                    logits *= (1.0 / logit_softcapping)
                    torch.tanh(logits, out = logits)
                    logits *= logit_softcapping
                pass
            pass
        pass

        if not return_dict:
            output = (logits,) + outputs[1:]
            return (loss,) + output if loss is not None else output
        return CausalLMOutputWithPast(
            loss = loss,
            logits = logits,
            past_key_values = outputs.past_key_values,
            hidden_states = outputs.hidden_states,
            attentions=  outputs.attentions,
        )
    pass
    return _CausalLM_fast_forward
pass


@torch._disable_dynamo
def PeftModel_fast_forward(
    self,
    input_ids: Optional[torch.LongTensor]          = None,
    causal_mask: Optional[BlockDiagonalCausalMask] = None,
    attention_mask: Optional[torch.Tensor]         = None,
    inputs_embeds: Optional[torch.FloatTensor]     = None,
    labels: Optional[torch.LongTensor]             = None,
    output_attentions: Optional[bool]              = None,
    output_hidden_states: Optional[bool]           = None,
    return_dict: Optional[bool]                    = None,
    task_ids: Optional[torch.LongTensor]           = None,
    num_logits_to_keep: int                        = 0,
    logits_to_keep: int                            = 0,
    **kwargs,
) -> Union[Tuple, CausalLMOutputWithPast]:
    """
    Fast forward pass for PeftModelForCausalLM.
    
    Args:
        input_ids (`torch.LongTensor`, optional): Input token IDs
        causal_mask (`BlockDiagonalCausalMask`, optional): Causal attention mask
        attention_mask (`torch.Tensor`, optional): Attention mask
        inputs_embeds (`torch.FloatTensor`, optional): Input embeddings
        labels (`torch.LongTensor`, optional): Target labels
        output_attentions (`Optional[bool]`): Whether to output attention weights
        output_hidden_states (`Optional[bool]`): Whether to output hidden states
        return_dict (`Optional[bool]`): Whether to return a dict
        task_ids (`torch.LongTensor`, optional): Task IDs
        num_logits_to_keep (`int`): Number of logits to keep
        logits_to_keep (`int`): Number of logits to keep
        **kwargs: Additional arguments
    
    Returns:
        Union[Tuple, CausalLMOutputWithPast]: Model outputs
    """
    is_classification =  "Classification" in str(type( self.base_model.model))
    if is_classification: 
        #causal_mask = causal_mask,
        return self.base_model(
            input_ids = input_ids,
            attention_mask = attention_mask, 
            inputs_embeds = inputs_embeds, 
            labels = labels, 
            output_attentions = output_attentions,
            output_hidden_states = output_hidden_states, 
            return_dict = return_dict, 
            **kwargs,
            )
    else:
        return self.base_model(
            input_ids = input_ids,
            causal_mask = causal_mask,
            attention_mask = attention_mask,
            inputs_embeds = inputs_embeds,
            labels = labels,
            output_attentions = output_attentions,
            output_hidden_states = output_hidden_states,
            return_dict = return_dict,
            num_logits_to_keep = num_logits_to_keep,
            logits_to_keep = logits_to_keep,
            **kwargs,
        )
pass


# Solves https://github.com/unslothai/unsloth/issues/168
# Static KV Cache was introduced in 4.38.0, causing training to be much slower.
# Inferene can now be CUDAGraphed, but we shall retain the old rotary embeddings.
# https://github.com/huggingface/transformers/pull/27931
# https://github.com/huggingface/transformers/blob/v4.37.2/src/transformers/models/llama/modeling_llama.py
class LlamaRotaryEmbedding(torch.nn.Module):
    """
    Implements rotary positional embeddings for Llama models.
    
    Args:
        dim (`int`, optional): Dimension of embeddings
        max_position_embeddings (`int`): Maximum sequence length
        base (`int`): Base for frequency computation
        device (`str`, optional): Device to use
        config (`Any`, optional): Model config
    
    Methods:
        _set_cos_sin_cache: Sets cosine/sine cache
        forward: Forward pass
        get_cached: Gets cached embeddings
        extend_rope_embedding: Extends RoPE embeddings
    """
    # Fixes https://github.com/huggingface/transformers/pull/28837
    # https://github.com/microsoft/DeepSpeed/issues/4932
    # The precision of RoPE buffers is not correct, so we cast to int64.
    def __init__(self, dim: Optional[int] = None, max_position_embeddings: int=2048, base: int=10000, device: Optional[str]=None,
        config: Optional[Any] = None, # [TODO] Hack to pass in config - need to remove later
    ):
        super().__init__()
        if config is not None:
            # [TODO] Hack to pass in config - need to remove later
            base = config.rope_theta
            partial_rotary_factor = config.partial_rotary_factor if hasattr(config, "partial_rotary_factor") else 1.0
            dim = getattr(config, "head_dim", None)
            if dim is None: dim = int((config.hidden_size // config.num_attention_heads))
            device = DEVICE_TYPE
            max_position_embeddings = config.max_position_embeddings
        pass

        self.dim = dim
        self.max_position_embeddings = max_position_embeddings
        self.base = base
        # Dynamic RoPE we first set it to a max of 4 * 8192 tokens then we iteratively grow this
        self.current_rope_size = min(4 * 8192, self.max_position_embeddings)

        # Build here to make `torch.jit.trace` work.
        self._set_cos_sin_cache(seq_len=self.current_rope_size, device=device, dtype=torch.get_default_dtype())
    pass

    def _set_cos_sin_cache(self, seq_len: int, device: str, dtype: torch.dtype) -> None:
        """
        Sets up cosine and sine cache for rotary embeddings.
        
        Args:
            seq_len (`int`): Sequence length
            device (`str`): Device to use
            dtype (`torch.dtype`): Data type
        
        Returns:
            None
        """
        # Note: on the original Llama codebase, these tensors are created on the target device (and not on CPU) and
        # in FP32. They are applied (multiplied) in FP32 as well.
        self.current_rope_size = seq_len
        inv_freq = 1.0 / (
            self.base ** (torch.arange(0, self.dim, 2, dtype=torch.int64, device="cpu").float() / self.dim)
        )
        t = torch.arange(self.current_rope_size, device="cpu", dtype=torch.int64).float()

        freqs = torch.outer(t, inv_freq)
        # Different from paper, but it uses a different permutation in order to obtain the same calculation
        emb = torch.cat((freqs, freqs), dim=-1)
        self.register_buffer("cos_cached", emb.cos().to(dtype=dtype, device=device, non_blocking=True), persistent=False)
        self.register_buffer("sin_cached", emb.sin().to(dtype=dtype, device=device, non_blocking=True), persistent=False)
    pass

    def forward(self, x: torch.Tensor, position_ids: Optional[torch.LongTensor]=None, seq_len: Optional[int]=None) -> Tuple[torch.Tensor, torch.Tensor]:
        """
        Forward pass for rotary embeddings.
        
        Args:
            x (`torch.Tensor`): Input tensor
            position_ids (`torch.LongTensor`, optional): Position IDs
            seq_len (`Optional[int]`): Sequence length
        
        Returns:
            Tuple[`torch.Tensor`, `torch.Tensor`]: Cosine and sine embeddings
        """
        # x: [bs, num_attention_heads, seq_len, head_size]
        if seq_len > self.current_rope_size:
            self._set_cos_sin_cache(seq_len=seq_len, device=x.device, dtype=x.dtype)

        return (
            self.cos_cached[:seq_len].to(dtype = x.dtype),
            self.sin_cached[:seq_len].to(dtype = x.dtype),
        )
    pass

    def get_cached(self, seq_len: Optional[int] = None) -> Tuple[torch.Tensor, torch.Tensor]:
        """
        Gets cached cosine and sine embeddings.
        
        Args:
            seq_len (`Optional[int]`): Sequence length
        
        Returns:
            Tuple[`torch.Tensor`, `torch.Tensor`]: Cached cosine and sine embeddings
        """
        return self.cos_cached, self.sin_cached
    pass

    def extend_rope_embedding(self, x: torch.Tensor, seq_len: int) -> None:
        """
        Extends RoPE embeddings to handle longer sequences.
        
        Args:
            x (`torch.Tensor`): Input tensor
            seq_len (`int`): New sequence length
        
        Returns:
            None
        """
        if seq_len <= self.current_rope_size: return
        # Iteratively grow by increments of 8192
        self.current_rope_size = ((seq_len // 8192) + ((seq_len % 8192) != 0)) * 8192
        self._set_cos_sin_cache(self.current_rope_size, device = DEVICE_TYPE, dtype = x.dtype)
    pass
pass


class LlamaLinearScalingRotaryEmbedding(LlamaRotaryEmbedding):
    """LlamaRotaryEmbedding extended with linear scaling. Credits to the Reddit user /u/kaiokendev"""
    # Fixes https://github.com/huggingface/transformers/pull/28837
    # https://github.com/microsoft/DeepSpeed/issues/4932
    # The precision of RoPE buffers is not correct, so we cast to int64.
    def __init__(self, dim: Optional[int] = None, max_position_embeddings: int=2048, base: int=10000, device: Optional[str]=None, scaling_factor: float=1.0,
        config: Optional[Any] = None, # [TODO] Hack to pass in config - need to remove later
    ):
        self.scaling_factor = scaling_factor
        super().__init__(dim = dim, max_position_embeddings = max_position_embeddings, base = base, device = device, config = config)
    pass

    def _set_cos_sin_cache(self, seq_len: int, device: str, dtype: torch.dtype) -> None:
        """
        Sets up cosine and sine cache with linear scaling.
        
        Args:
            seq_len (`int`): Sequence length
            device (`str`): Device to use
            dtype (`torch.dtype`): Data type
        
        Returns:
            None
        """
        self.current_rope_size = seq_len
        inv_freq = 1.0 / (
            self.base ** (torch.arange(0, self.dim, 2, dtype=torch.int64, device="cpu").float() / self.dim)
        )
        t = torch.arange(self.current_rope_size, device="cpu", dtype=torch.int64).float()
        t = t / self.scaling_factor

        freqs = torch.outer(t, inv_freq)
        # Different from paper, but it uses a different permutation in order to obtain the same calculation
        emb = torch.cat((freqs, freqs), dim=-1)
        self.register_buffer("cos_cached", emb.cos().to(dtype=dtype, device=device, non_blocking=True), persistent=False)
        self.register_buffer("sin_cached", emb.sin().to(dtype=dtype, device=device, non_blocking=True), persistent=False)
    pass
pass


# See https://github.com/vllm-project/vllm/blob/main/vllm/model_executor/layers/rotary_embedding.py#L736
# For Llama 3.1
class LlamaExtendedRotaryEmbedding(torch.nn.Module):
    """
    Extended rotary embeddings with custom scaling.
    
    Args:
        dim (`int`, optional): Dimension of embeddings
        max_position_embeddings (`int`): Maximum sequence length
        base (`int`): Base for frequency computation
        device (`str`, optional): Device to use
        config (`Any`, optional): Model config
    
    Methods:
        _set_cos_sin_cache: Sets cosine/sine cache
        apply_scaling: Applies frequency scaling
        forward: Forward pass
        get_cached: Gets cached embeddings
        extend_rope_embedding: Extends RoPE embeddings
    """
    def __init__(self, dim: Optional[int] = None, max_position_embeddings: int=2048, base: int=10000, device: Optional[str]=None,
        config: Optional[Any] = None, # [TODO] Hack to pass in config - need to remove later
    ):
        super().__init__()
        if config is not None:
            # [TODO] Hack to pass in config - need to remove later
            base = config.rope_theta
            partial_rotary_factor = config.partial_rotary_factor if hasattr(config, "partial_rotary_factor") else 1.0
            dim = int((config.hidden_size // config.num_attention_heads))
            device = DEVICE_TYPE
            max_position_embeddings = config.max_position_embeddings
        pass

        self.dim = dim
        self.max_position_embeddings = max_position_embeddings
        self.base = base
        # Dynamic RoPE we first set it to a max of 4 * 8192 tokens then we iteratively grow this
        self.current_rope_size = min(4 * 8192, self.max_position_embeddings)

        # Normal Llama-3 RoPE
        inv_freq = 1.0 / (
            self.base ** (torch.arange(0, self.dim, 2, dtype=torch.int64, device="cpu").float() / self.dim)
        )
        inv_freq = self.apply_scaling(inv_freq)
        self.register_buffer("inv_freq", inv_freq, persistent = False)

        # Build here to make `torch.jit.trace` work.
        self._set_cos_sin_cache(seq_len=self.current_rope_size, device=device, dtype=torch.get_default_dtype())
    pass

    def _set_cos_sin_cache(self, seq_len: int, device: str, dtype: torch.dtype) -> None:
        """
        Sets up cosine and sine cache with extended scaling.
        
        Args:
            seq_len (`int`): Sequence length
            device (`str`): Device to use
            dtype (`torch.dtype`): Data type
        
        Returns:
            None
        """
        # Note: on the original Llama codebase, these tensors are created on the target device (and not on CPU) and
        # in FP32. They are applied (multiplied) in FP32 as well.
        self.current_rope_size = seq_len
        
        t = torch.arange(self.current_rope_size, device=self.inv_freq.device, dtype=torch.int64).float()

        freqs = torch.outer(t, self.inv_freq)
        # Different from paper, but it uses a different permutation in order to obtain the same calculation
        emb = torch.cat((freqs, freqs), dim=-1)
        self.register_buffer("cos_cached", emb.cos().to(dtype=dtype, device=device, non_blocking=True), persistent=False)
        self.register_buffer("sin_cached", emb.sin().to(dtype=dtype, device=device, non_blocking=True), persistent=False)
    pass

    # From https://github.com/meta-llama/llama-models/blob/main/models/llama3_1/api/model.py#L41
    def apply_scaling(self, freqs: torch.Tensor) -> torch.Tensor:
        """
        Applies custom frequency scaling.
        
        Args:
            freqs (`torch.Tensor`): Input frequencies
        
        Returns:
            `torch.Tensor`: Scaled frequencies
        """
        # Values obtained from grid search
        scale_factor = 8
        low_freq_factor = 1
        high_freq_factor = 4
        old_context_len = 8192  # original llama3 length

        low_freq_wavelen = old_context_len / low_freq_factor
        high_freq_wavelen = old_context_len / high_freq_factor
        new_freqs = []
        for freq in freqs:
            wavelen = 2 * math.pi / freq
            if wavelen < high_freq_wavelen:
                new_freqs.append(freq)
            elif wavelen > low_freq_wavelen:
                new_freqs.append(freq / scale_factor)
            else:
                assert low_freq_wavelen != high_freq_wavelen
                smooth = (old_context_len / wavelen - low_freq_factor) / (
                    high_freq_factor - low_freq_factor
                )
                new_freqs.append((1 - smooth) * freq / scale_factor + smooth * freq)
        return torch.tensor(new_freqs, dtype=freqs.dtype, device=freqs.device)
    pass

    def forward(self, x: torch.Tensor, position_ids: Optional[torch.LongTensor]=None, seq_len: Optional[int]=None) -> Tuple[torch.Tensor, torch.Tensor]:
        """
        Forward pass for extended rotary embeddings.
        
        Args:
            x (`torch.Tensor`): Input tensor
            position_ids (`torch.LongTensor`, optional): Position IDs
            seq_len (`Optional[int]`): Sequence length
        
        Returns:
            Tuple[`torch.Tensor`, `torch.Tensor`]: Cosine and sine embeddings
        """
        # x: [bs, num_attention_heads, seq_len, head_size]
        if seq_len > self.current_rope_size:
            self._set_cos_sin_cache(seq_len=seq_len, device=x.device, dtype=x.dtype)

        return (
            self.cos_cached[:seq_len].to(dtype = x.dtype),
            self.sin_cached[:seq_len].to(dtype = x.dtype),
        )
    pass

    def get_cached(self, seq_len: Optional[int] = None) -> Tuple[torch.Tensor, torch.Tensor]:
        """
        Gets cached cosine and sine embeddings.
        
        Args:
            seq_len (`Optional[int]`): Sequence length
        
        Returns:
            Tuple[`torch.Tensor`, `torch.Tensor`]: Cached cosine and sine embeddings
        """
        return self.cos_cached, self.sin_cached
    pass

    def extend_rope_embedding(self, x: torch.Tensor, seq_len: int) -> None:
        """
        Extends RoPE embeddings to handle longer sequences.
        
        Args:
            x (`torch.Tensor`): Input tensor
            seq_len (`int`): New sequence length
        
        Returns:
            None
        """
        if seq_len <= self.current_rope_size: return
        # Iteratively grow by increments of 8192
        self.current_rope_size = ((seq_len // 8192) + ((seq_len % 8192) != 0)) * 8192
        self._set_cos_sin_cache(self.current_rope_size, device = DEVICE_TYPE, dtype = x.dtype)
    pass
pass


class LongRopeRotaryEmbedding(torch.nn.Module):
    """
    Long RoPE embeddings for handling very long sequences.
    
    Args:
        dim (`int`, optional): Dimension of embeddings
        max_position_embeddings (`int`): Maximum sequence length
        original_max_position_embeddings (`int`): Original max length
        base (`int`): Base for frequency computation
        short_factor (`Optional[float]`): Scaling for short sequences
        long_factor (`Optional[float]`): Scaling for long sequences
        device (`str`, optional): Device to use
        config (`Any`, optional): Model config
    
    Methods:
        _set_cos_sin_cache: Sets cosine/sine cache
        forward: Forward pass
        get_cached: Gets cached embeddings
        extend_rope_embedding: Extends RoPE embeddings
    """
    # For Phi 3.5 128K https://huggingface.co/microsoft/Phi-3.5-mini-instruct/blob/main/modeling_phi3.py
    def __init__(self,
        dim: Optional[int]                    = None,
        max_position_embeddings: int          = 131072,
        original_max_position_embeddings: int = 4096,
        base: int                             = 10000,
        short_factor: Optional[float]         = None,
        long_factor: Optional[float]          = None,
        device: Optional[str]                 = None,
        config: Optional[Any]                 = None, # [TODO] Hack to pass in config - need to remove later
    ):
        super().__init__()
        assert(short_factor is not None)
        assert(long_factor  is not None)
        assert(type(original_max_position_embeddings) is int)

        if config is not None:
            # [TODO] Hack to pass in config - need to remove later
            base = config.rope_theta
            partial_rotary_factor = config.partial_rotary_factor if hasattr(config, "partial_rotary_factor") else 1.0
            dim = int((config.hidden_size // config.num_attention_heads))
            device = DEVICE_TYPE
            max_position_embeddings = config.max_position_embeddings
        pass

        self.dim = dim
        self.max_position_embeddings = max_position_embeddings
        self.original_max_position_embeddings = original_max_position_embeddings
        self.base = base
        # Dynamic RoPE we first set it to a max of 4 * 8192 tokens then we iteratively grow this
        self.current_rope_size = min(original_max_position_embeddings, self.max_position_embeddings)

        # Long RoPE similar to RoPE except short sequences have 1 cos / sin
        # and long sequences have another cos / sin
        inv_freq_shape = torch.arange(0, self.dim, 2, dtype=torch.int64, device="cpu").float() / self.dim
        short_factor = torch.tensor(short_factor, device = "cpu", dtype = torch.float32)
        long_factor  = torch.tensor(long_factor,  device = "cpu", dtype = torch.float32)
        short_inv_freq = 1.0 / (short_factor * self.base**inv_freq_shape)
        long_inv_freq  = 1.0 / (long_factor  * self.base**inv_freq_shape)

        # Phi-3 Scale factor
        scale = self.max_position_embeddings / self.original_max_position_embeddings
        if scale <= 1.0:
            scaling_factor = 1.0
        else:
            scaling_factor = math.sqrt(1 + math.log(scale) / math.log(self.original_max_position_embeddings))
        pass
        self.scaling_factor = scaling_factor

        # Short and long inv_freq
        self.register_buffer("short_inv_freq", short_inv_freq, persistent = False)
        self.register_buffer("long_inv_freq",  long_inv_freq,  persistent = False)
        # Build here to make `torch.jit.trace` work.
        # self._set_cos_sin_cache(seq_len=self.current_rope_size, device=device, dtype=torch.get_default_dtype())

        # Short sequences
        dtype = torch.bfloat16 if is_bfloat16_supported() else torch.float16
        t = torch.arange(original_max_position_embeddings, device=self.short_inv_freq.device, dtype=torch.int64).float()
        freqs = torch.outer(t, self.short_inv_freq)
        emb = torch.cat((freqs, freqs), dim=-1)
        cos_cached = (emb.cos() * self.scaling_factor).to(dtype=dtype, device=device, non_blocking=True)
        sin_cached = (emb.sin() * self.scaling_factor).to(dtype=dtype, device=device, non_blocking=True)
        self.register_buffer("short_cos_cached", cos_cached, persistent=False)
        self.register_buffer("short_sin_cached", sin_cached, persistent=False)
    pass

    def _set_cos_sin_cache(self, seq_len: int, device: str, dtype: torch.dtype) -> None:
        """
        Sets up cosine and sine cache for long sequences.
        
        Args:
            seq_len (`int`): Sequence length
            device (`str`): Device to use
            dtype (`torch.dtype`): Data type
        
        Returns:
            None
        """
        # Note: on the original Llama codebase, these tensors are created on the target device (and not on CPU) and
        # in FP32. They are applied (multiplied) in FP32 as well.
        self.current_rope_size = seq_len
        
        t = torch.arange(self.current_rope_size, device=self.long_inv_freq.device, dtype=torch.int64).float()
        # Long sequences
        freqs = torch.outer(t, self.long_inv_freq)
        emb = torch.cat((freqs, freqs), dim=-1)
        cos_cached = (emb.cos() * self.scaling_factor).to(dtype=dtype, device=device, non_blocking=True)
        sin_cached = (emb.sin() * self.scaling_factor).to(dtype=dtype, device=device, non_blocking=True)
        self.register_buffer("long_cos_cached", cos_cached, persistent=False)
        self.register_buffer("long_sin_cached", sin_cached, persistent=False)
    pass

    def forward(self, x: torch.Tensor, position_ids: Optional[torch.LongTensor]=None, seq_len: Optional[int]=None) -> Tuple[torch.Tensor, torch.Tensor]:
        """
        Forward pass for long RoPE embeddings.
        
        Args:
            x (`torch.Tensor`): Input tensor
            position_ids (`torch.LongTensor`, optional): Position IDs
            seq_len (`Optional[int]`): Sequence length
        
        Returns:
            Tuple[`torch.Tensor`, `torch.Tensor`]: Cosine and sine embeddings
        """
        # x: [bs, num_attention_heads, seq_len, head_size]
        if seq_len > self.current_rope_size:
            self._set_cos_sin_cache(seq_len=seq_len, device=x.device, dtype=x.dtype)

        if seq_len < self.original_max_position_embeddings:
            return (
                self.short_cos_cached[:seq_len].to(dtype = x.dtype),
                self.short_sin_cached[:seq_len].to(dtype = x.dtype),
            )
        else:
            return (
                self.long_cos_cached[:seq_len].to(dtype = x.dtype),
                self.long_sin_cached[:seq_len].to(dtype = x.dtype),
            )
        pass
    pass

    def get_cached(self, seq_len: Optional[int] = None) -> Tuple[torch.Tensor, torch.Tensor]:
        """
        Gets cached cosine and sine embeddings.
        
        Args:
            seq_len (`Optional[int]`): Sequence length
        
        Returns:
            Tuple[`torch.Tensor`, `torch.Tensor`]: Cached cosine and sine embeddings
        """
        if seq_len < self.original_max_position_embeddings:
            return self.short_cos_cached, self.short_sin_cached
        return self.long_cos_cached, self.long_sin_cached
    pass

    def extend_rope_embedding(self, x: torch.Tensor, seq_len: int) -> None:
        """
        Extends RoPE embeddings to handle longer sequences.
        
        Args:
            x (`torch.Tensor`): Input tensor
            seq_len (`int`): New sequence length
        
        Returns:
            None
        """
        if seq_len <= self.current_rope_size: return
        # Iteratively grow by increments of 8192
        self.current_rope_size = ((seq_len // 8192) + ((seq_len % 8192) != 0)) * 8192
        self._set_cos_sin_cache(self.current_rope_size, device = DEVICE_TYPE, dtype = x.dtype)
    pass
pass


def unsloth_fast_generate(
    self,
    *args,
    **kwargs,
):
    """
    Optimized generate function for Unsloth models.
    
    Args:
        *args: Positional arguments
        **kwargs: Keyword arguments
    
    Returns:
        Model generation outputs
    """
    FastLlamaModel.for_inference(self)

    dtype = _get_dtype(self.config.torch_dtype)

    if hasattr(self, "config") and hasattr(self.config, "max_position_embeddings"):
        if "input_ids" in kwargs and kwargs["input_ids"] is not None and "max_new_tokens" in kwargs:
            if kwargs["input_ids"].shape[-1] + kwargs["max_new_tokens"] > self.config.max_position_embeddings:
                raise ValueError(
                    f'Unsloth: input length {kwargs["input_ids"].shape[-1]} + max_new_tokens {kwargs["max_new_tokens"]} exceeds the maximum sequence length of {self.config.max_position_embeddings}!\n'\
                    'You will need to do long context extension by increasing the `max_seq_length` in `FastLanguageModel.from_pretrained`.'
                )
    pass

    # Must patch accelerate for Xformers
    # if accelerate_new_send_to_device is not None:
    #     import accelerate.utils.operations
    #     accelerate.utils.operations.send_to_device = accelerate_new_send_to_device
    # pass

    # For newer HF
    kwargs["cache_implementation"] = "dynamic"
    # For num_logits_to_keep
    num_logits_to_keep = kwargs.get("num_logits_to_keep", None)
    logits_to_keep     = kwargs.get("logits_to_keep",     None)
    if num_logits_to_keep is None and logits_to_keep is None:
        kwargs["num_logits_to_keep"] = 1

    # Remove token_type_ids
    kwargs.pop("token_type_ids", None)

    # Check pad_token
    model_eos_token_id = getattr(self.config, "eos_token_id", None)
    if model_eos_token_id is not None and hasattr(model_eos_token_id, "__iter__"):
        model_eos_token_id = model_eos_token_id[0]

    kwargs["pad_token_id"] = kwargs.pop("pad_token_id", model_eos_token_id)

    # Mixed precision autocast
    with torch.inference_mode(), torch.autocast(device_type = DEVICE_TYPE, dtype = dtype):
        output = self._old_generate(*args, **kwargs)
    pass

    # Return accelerate back
    # if accelerate_new_send_to_device is not None:
    #     accelerate.utils.operations.send_to_device = accelerate_old_send_to_device
    # pass

    FastLlamaModel.for_training(self)

    return output
pass


class FastLlamaModel:
    """
    Provides optimized implementations for Llama models.
    
    Methods:
        pre_patch: Applies initial patches
        from_pretrained: Loads pretrained model
        post_patch: Applies post-load patches
        get_peft_model: Gets PEFT model
        patch_peft_model: Patches PEFT model
        for_inference: Configures model for inference
        for_training: Configures model for training
    """

    @staticmethod
    def pre_patch() -> None:
        """
        Applies initial optimizations before model loading.
        
        Returns:
            None
        """
        init_name, function = patch_llama_rope_scaling(
            model_name           = "llama",
            rope_module          = LlamaRotaryEmbedding,
            scaled_rope_module   = LlamaLinearScalingRotaryEmbedding,
            extended_rope_module = LlamaExtendedRotaryEmbedding,
            attention_module     = LlamaAttention,
            longrope_module      = LongRopeRotaryEmbedding,
        )
        if init_name is not None:
            exec(function, globals())
            LlamaAttention.__init__  = eval(init_name)
        pass
        LlamaAttention      .forward = LlamaAttention_fast_forward
        LlamaSdpaAttention  .forward = LlamaAttention_fast_forward
        LlamaFlashAttention2.forward = LlamaAttention_fast_forward
        LlamaDecoderLayer   .forward = LlamaDecoderLayer_fast_forward
        LlamaModel          .forward = LlamaModel_fast_forward
        LlamaForCausalLM    .forward = CausalLM_fast_forward(LlamaModel_fast_forward_inference)
        PeftModelForCausalLM.forward = PeftModel_fast_forward
        fix_prepare_inputs_for_generation(LlamaForCausalLM)

        # Solves https://github.com/unslothai/unsloth/issues/168
        # Static KV Cache was introduced in 4.38.0, causing training to be much slower.
        # Inferene can now be CUDAGraphed, but we shall retain the old rotary embeddings.
        # https://github.com/huggingface/transformers/pull/27931
        # https://github.com/huggingface/transformers/blob/v4.37.2/src/transformers/models/llama/modeling_llama.py
        import transformers.models.llama.modeling_llama
        transformers.models.llama.modeling_llama.LlamaRotaryEmbedding = LlamaRotaryEmbedding
        transformers.models.llama.modeling_llama.LlamaLinearScalingRotaryEmbedding = LlamaLinearScalingRotaryEmbedding
        return
    pass


    @staticmethod
    def from_pretrained(
        model_name: str                        = "unsloth/llama-3-8b-bnb-4bit",
        max_seq_length: Optional[int]          = None,
        dtype: Optional[torch.dtype]           = None,
        load_in_4bit: bool                     = True,
        token: Optional[str]                   = None,
        device_map: str                        = "sequential",
        rope_scaling: Optional[Dict[str, Any]] = None,
        fix_tokenizer: bool                    = True,
        model_patcher: Optional[Any]           = None,
        tokenizer_name: Optional[str]          = None,
        trust_remote_code: bool                = False,
        revision: Optional[str]                = None,

        fast_inference: bool                   = False, # uses vLLM
        gpu_memory_utilization: float          = 0.5,
        float8_kv_cache: bool                  = False,
        random_state: int                      = 3407,
        max_lora_rank: int                     = 16,
        disable_log_stats: bool                = False,
        unsloth_vllm_standby: bool             = False,
        num_labels: int                        = None, 
        **kwargs,
    ) -> Tuple[Any, Any]:
        """
        Loads a pretrained model with optimizations.
        
        Args:
            model_name (`str`): Model identifier
            max_seq_length (`Optional[int]`): Max sequence length
            dtype (`Optional[torch.dtype]`): Data type
            load_in_4bit (`bool`): Whether to load in 4bit
            token (`Optional[str]`): Hugging Face token
            device_map (`str`): Device mapping
            rope_scaling (`Optional[Dict[str, Any]]`): RoPE scaling config
            fix_tokenizer (`bool`): Whether to fix tokenizer
            model_patcher (`Optional[Any]`): Model patcher
            tokenizer_name (`Optional[str]`): Tokenizer name
            trust_remote_code (`bool`): Trust remote code
            revision (`Optional[str]`): Model revision/version to load
            fast_inference (`bool`): Use fast inference
            gpu_memory_utilization (`float`): GPU memory utilization
            float8_kv_cache (`bool`): Use float8 KV cache
            random_state (`int`): Random seed
            max_lora_rank (`int`): Max LoRA rank
            disable_log_stats (`bool`): Disable logging
            unsloth_vllm_standby (`bool`): Enable vLLM standby mode
            num_labels (`int`): Number of labels for sequence classification tasks
            **kwargs: Additional arguments
        
        Returns:
            Tuple[`Any`, `Any`]: Model and tokenizer
        """
        os.environ["UNSLOTH_USE_NEW_MODEL"] = "0"
        if trust_remote_code:
            if fast_inference:
                raise NotImplementedError("Unsloth: Fast inference does not support `trust_remote_code` yet.")
            print(
                "Unsloth: WARNING `trust_remote_code` is True.\n"\
                "Are you certain you want to do remote code execution?"
            )
        pass
        if fast_inference:
            if not is_vLLM_available():
                print("Unsloth: vLLM is not installed! Will use Unsloth inference!")
                fast_inference = False
            major_version, minor_version = torch.cuda.get_device_capability()
            if major_version < 7:
                print("Unsloth: vLLM does not work on older GPUs - will switch to Unsloth inference!")
                fast_inference = False
            if unsloth_vllm_standby and os.environ.get("UNSLOTH_VLLM_STANDBY", "0") == "0":
                raise RuntimeError("Unsloth: `unsloth_vllm_standby` is True, but  environment variable `UNSLOTH_VLLM_STANDBY` is not set to 1!")
        pass

        if token is None: token = get_token()
        if model_patcher is None: model_patcher = FastLlamaModel
        SUPPORTS_BFLOAT16 = is_bfloat16_supported()

        if DEVICE_TYPE == "cuda":
            gpu_stats = torch.cuda.get_device_properties(0)
            gpu_version = torch.version.cuda
            gpu_stats_snippet = f"CUDA: {gpu_stats.major}.{gpu_stats.minor}. CUDA Toolkit: {gpu_version}."
            num_gpus = torch.cuda.device_count()

            from importlib.metadata import version as importlib_version
            try:    vllm_version = f" vLLM: {importlib_version('vllm')}."
            except: vllm_version = ""
        elif DEVICE_TYPE == "xpu":
            gpu_stats = torch.xpu.get_device_properties(0)
            gpu_version = torch.version.xpu
            num_gpus = torch.xpu.device_count()
            gpu_stats_snippet = f"Intel Toolkit: {gpu_version}."

            # TODO: After adding vLLM support for XPU, changed this
            vllm_version = ""
        else:
            raise ValueError(f"Unsloth: Unsupported device type: {DEVICE_TYPE}")

        max_memory = round(gpu_stats.total_memory / 1024 / 1024 / 1024, 3)

        statistics = \
        f"==((====))==  Unsloth {__version__}: Fast {model_patcher.__name__[4:-5]} patching. Transformers: {transformers_version}.{vllm_version}\n"\
        f"   {chr(92)}{chr(92)}   /|    {gpu_stats.name}. Num GPUs = {num_gpus}. Max memory: {max_memory} GB. Platform: {platform_system}.\n"\
        f"O^O/ {chr(92)}_/ {chr(92)}    Torch: {torch.__version__}. {gpu_stats_snippet} Triton: {triton_version}\n"\
        f"{chr(92)}        /    Bfloat16 = {str(SUPPORTS_BFLOAT16).upper()}. FA [Xformers = {xformers_version}. FA2 = {HAS_FLASH_ATTENTION}]\n"\
        f' "-____-"     Free license: http://github.com/unslothai/unsloth'

        print(statistics)

        # Warn about fast transfers
        if "HF_HUB_ENABLE_HF_TRANSFER" in os.environ:
            old_hf_transfer = os.environ["HF_HUB_ENABLE_HF_TRANSFER"]
            if old_hf_transfer in ("False", "false"): old_hf_transfer = "0"
            if old_hf_transfer in ("True",  "true" ): old_hf_transfer = "1"
        else:
            old_hf_transfer = "0"
        if old_hf_transfer == "1":
            print("Unsloth: Fast downloading is enabled - ignore downloading bars which are red colored!")
        pass
        if old_hf_transfer != "0": os.environ["HF_HUB_ENABLE_HF_TRANSFER"] = "1"

        model_patcher.pre_patch()
        get_statistics() # For debugging - we use a download counter to see if environments are not breaking 

        if dtype is None:
            dtype = torch.float16 if not SUPPORTS_BFLOAT16 else torch.bfloat16
        elif dtype == torch.bfloat16 and not SUPPORTS_BFLOAT16:
            logger.warning_once("Device does not support bfloat16. Will change to float16.")
            dtype = torch.float16
        # elif dtype == torch.float16 and SUPPORTS_BFLOAT16:
        #     logger.warning_once("Device supports bfloat16 but you selected float16. Will change to bfloat16.")
        #     dtype = torch.bfloat16

        assert(dtype == torch.float16 or dtype == torch.bfloat16 or dtype == torch.float32)

        # RoPE Scaling
        model_config = AutoConfig.from_pretrained(
            model_name,
            token = token,
            attn_implementation = "sdpa",
        )
        model_max_seq_length = model_config.max_position_embeddings

        # Check if RoPE Scaling is even allowed
        model_function = MODEL_FOR_CAUSAL_LM_MAPPING[model_config.__class__]
        IS_FALCON_H1 = model_config.model_type.startswith("falcon_h1")

        has_rope_scaling = False
        try:
            with open(inspect.getfile(model_function), "r") as file:
                has_rope_scaling = "self.config.rope_scaling" in file.read()
        except: pass
        has_rope_scaling = True

        # If max_seq_length is not specified, use maximum from config
        if max_seq_length is None:
            max_seq_length = model_max_seq_length
        pass

        if (rope_scaling is None) and (max_seq_length > model_max_seq_length):

            rope_scaling = max_seq_length / model_max_seq_length

            if fast_inference:
                raise NotImplementedError("Unsloth: Fast inference does not yet work with RoPE Scaling.")

            logger.warning_once(
                f"Unsloth: {model_name} can only handle sequence lengths of at most "\
                f"{model_max_seq_length}.\nBut with kaiokendev's RoPE scaling of "\
                f"{round(rope_scaling, 3)}, it can be magically be extended to "\
                f"{max_seq_length}!"
            )

            # Warn RoPE scaling isn't allowed
            if not has_rope_scaling:
                raise RuntimeError(
                    f"However, {model_name} doesn't support RoPE Scaling!\n"\
                    "Please file a feature request at https://github.com/unslothai/unsloth."
                )
            pass

            rope_scaling = {"type": "linear", "factor": rope_scaling,}

            # Add to kwargs
            kwargs["rope_scaling"] = rope_scaling
        pass

        bnb_config = None
        if load_in_4bit:
            llm_int8_skip_modules =  SKIP_QUANTIZATION_MODULES.copy()
            if IS_FALCON_H1:
                # we cannot quantize out_proj layer due to mamba kernels: https://github.com/tiiuae/Falcon-H1/issues/13#issuecomment-2918671274
                llm_int8_skip_modules.append("out_proj")
            bnb_config = BitsAndBytesConfig(
                load_in_4bit              = True,
                bnb_4bit_use_double_quant = True,
                bnb_4bit_quant_type       = "nf4",
                bnb_4bit_compute_dtype    = dtype,
                llm_int8_skip_modules     = llm_int8_skip_modules,
            )
        pass

        # https://huggingface.co/togethercomputer/LLaMA-2-7B-32K/discussions/12
        # RoPE Scaling's max_position_embeddings must be updated
        max_position_embeddings = max(max_seq_length, model_max_seq_length)
        kwargs.pop("attn_implementation", None); # No need since we auto call it

        # Cannot be None, since HF now checks for the config
        if load_in_4bit: kwargs["quantization_config"] = bnb_config
        
        if num_labels is not None:
            model = AutoModelForSequenceClassification.from_pretrained(
                model_name,
                device_map              = device_map,
                torch_dtype             = dtype,
                num_labels              = num_labels,
                #quantization_config     = bnb_config,
                token                   = token,
                max_position_embeddings = max_position_embeddings,
                trust_remote_code       = trust_remote_code,
                attn_implementation     = "eager",
                **kwargs,
            )
        elif not fast_inference:
            model = AutoModelForCausalLM.from_pretrained(
                model_name,
                device_map              = device_map,
                torch_dtype             = dtype,
                # quantization_config     = bnb_config,
                token                   = token,
                max_position_embeddings = max_position_embeddings,
                trust_remote_code       = trust_remote_code,
                attn_implementation     = "eager",
                **kwargs,
            )
            model.fast_generate = model.generate
            model.fast_generate_batches = None
        else:
            from unsloth_zoo.vllm_utils import (
                load_vllm,
                get_vllm_state_dict,
                convert_vllm_to_huggingface,
                generate_batches,
            )
            allowed_args = inspect.getfullargspec(load_vllm).args
            load_vllm_kwargs = dict(
                model_name             = model_name,
                config                 = model_config,
                gpu_memory_utilization = gpu_memory_utilization,
                max_seq_length         = max_seq_length,
                dtype                  = dtype,
                float8_kv_cache        = float8_kv_cache,
                enable_lora            = True,
                max_lora_rank          = max_lora_rank,
                disable_log_stats      = disable_log_stats,
                use_bitsandbytes       = load_in_4bit,
                unsloth_vllm_standby   = unsloth_vllm_standby,
            )
            for allowed_arg in allowed_args:
                if allowed_arg not in load_vllm_kwargs and allowed_arg in kwargs:
                    load_vllm_kwargs[allowed_arg] = kwargs[allowed_arg]
            pass

            # Load vLLM first
            llm = load_vllm(**load_vllm_kwargs)

            # Convert to HF format
            _, quant_state_dict = get_vllm_state_dict(llm, config = model_config)
            model = convert_vllm_to_huggingface(quant_state_dict, model_config, dtype, bnb_config)
            model.vllm_engine = llm
            model.fast_generate = model.vllm_engine.generate
            model.fast_generate_batches = functools.partial(generate_batches, model.vllm_engine)
        pass
        # Return old flag
        os.environ["HF_HUB_ENABLE_HF_TRANSFER"] = old_hf_transfer

        # Counteract saved tokenizers
        tokenizer_name = model_name if tokenizer_name is None else tokenizer_name
        tokenizer = load_correct_tokenizer(
            tokenizer_name    = tokenizer_name,
            model_max_length  = max_position_embeddings,
            padding_side      = "right",
            token             = token,
            trust_remote_code = trust_remote_code,
            fix_tokenizer     = fix_tokenizer,
        )

        model, tokenizer = patch_tokenizer(model, tokenizer)
        model, tokenizer = model_patcher.post_patch(model, tokenizer)

        # Patch up QKV / O and MLP
        for idx, layer in enumerate(model.model.layers):
            layer.self_attn.apply_qkv = original_apply_qkv
            layer.self_attn.apply_o   = original_apply_o
        pass

        # Patch Trainer
        from transformers.trainer import Trainer
        try:
            if Trainer._inner_training_loop.__name__ != "_fast_inner_training_loop":
                inner_training_loop = inspect.getsource(Trainer._inner_training_loop)
                Trainer._original_training_loop = inner_training_loop
            else:
                inner_training_loop = Trainer._original_training_loop
        except:
            raise RuntimeError('Unsloth: Unsuccessfully patched inner_training_loop')
        pass
        
        import transformers.trainer
        items_in_trainer = dir(transformers.trainer)
        good_items = []
        for item in items_in_trainer:
            if item in inner_training_loop: good_items.append(item)
        pass
        exec("from transformers.trainer import (" + ", ".join(x for x in good_items) + ")", globals())

        start = re.search(r'logger\.info\([\"\'].+?Running training', inner_training_loop).span(0)[0]
        end = inner_training_loop.find("\n\n", start)
        original_debug = inner_training_loop[start:end]
        spaces = re.search(r'\n([\s\t]{1,})', original_debug).group(0)[1:]
        front_spaces = re.match(r'([\s\t]{1,})', inner_training_loop).group(0)

        # Cannot use \\ since it will cause a SyntaxWarning in Python 3.12
        # Instead use chr(92) == \\
        debug_info = """debug_info = \\
        f"==((====))==  Unsloth - 2x faster free finetuning | Num GPUs used = {len(set(p.device for p in model.parameters()))}\\n"\\
        f"   {chr(92)}{chr(92)}   /|    Num examples = {num_examples:,} | Num Epochs = {num_train_epochs:,} | Total steps = {max_steps:,}\\n"\\
        f"O^O/ {chr(92)}_/ {chr(92)}    Batch size per device = {self._train_batch_size:,} | Gradient accumulation steps = {args.gradient_accumulation_steps}\\n"\\
        f"{chr(92)}        /    Data Parallel GPUs = {args.world_size} | Total batch size ({self._train_batch_size} x {args.gradient_accumulation_steps} x {args.world_size}) = {total_train_batch_size:,}\\n"\\
        f' "-____-"     Trainable parameters = {get_model_param_count(model, trainable_only=True):,} of {get_model_param_count(model):,} ({get_model_param_count(model, trainable_only=True)/get_model_param_count(model)*100:.2f}% trained)'
        logger.warning(debug_info)
        import gc
        for _ in range(3):
            gc.collect()
            torch.cuda.empty_cache()"""

        debug_info = debug_info.split('\n')
        debug_info = "\n".join([debug_info[0]] + [spaces + x[8:] for x in debug_info[1:]])
        inner_training_loop = inner_training_loop.replace(original_debug, debug_info)

        debug_info = """n_total_devices = total_train_batch_size // \\
            args.gradient_accumulation_steps // self._train_batch_size
        if n_total_devices > 1:
            logger.warning_once('Unsloth is running with multi GPUs - the effective batch size is multiplied by ' + str(n_total_devices))
        debug_info ="""
        debug_info = debug_info.split('\n')
        debug_info = "\n".join([debug_info[0]] + [spaces + x[8:] for x in debug_info[1:]])
        inner_training_loop = inner_training_loop.replace("debug_info =", debug_info, 1)

        front_spaces = re.match(r"[\t\s]{1,}", inner_training_loop).group(0)
        inner_training_loop = re.sub(r"^" + front_spaces, "", inner_training_loop, flags = re.MULTILINE)
        inner_training_loop = inner_training_loop.replace(
            "train_dataloader = tpu_spmd_dataloader(train_dataloader)",
            "raise RuntimeError('Unsloth: TPUs are not yet supported!')"
        )
        inner_training_loop = inner_training_loop.replace(
            "_inner_training_loop",
            "_fast_inner_training_loop", 1,
        )
        inner_training_loop = inner_training_loop.replace(
            "is_torch_tpu_available()",
            "False",
        )
        exec(inner_training_loop, globals())
        Trainer._inner_training_loop = _fast_inner_training_loop

        # Save max_seq_length
        model.max_seq_length = max_seq_length
        m = model
        while hasattr(m, "model"):
            m.max_seq_length = max_seq_length
            m = m.model
        pass
        m.max_seq_length = max_seq_length

        # We check the tokenizer first for errors
        if fix_tokenizer:
            tokenizer = check_tokenizer(
                model            = model,
                tokenizer        = tokenizer,
                model_name       = model_name,
                model_max_length = max_position_embeddings,
                padding_side     = "right",
                token            = token,
            )
        pass
        patch_saving_functions(tokenizer)

        # Fix up config for transformers uploading PEFT
        # Not necessary anymore since we require transformers>=4.37!
        if False:
            name = model.config._name_or_path
            if name.startswith("unsloth/") and name.endswith("-bnb-4bit"):
                name = name[:len(name) - len("-bnb-4bit")]
                model.config.update({"_name_or_path" : name})
            pass
        pass

        # Log Unsloth version for future fastpaths for inference
        model.config.update({"unsloth_version" : __version__})

        # Add save modules
        patch_saving_functions(model)
        Trainer._inner_training_loop = _fast_inner_training_loop

        # Fix gradient accumulation
        patch_gradient_accumulation_fix(Trainer)

        # Save tokenizer for inference purposes
        tokenizer.padding_side = "left" # Force inference
        internal_model = model
        while hasattr(internal_model, "model"):
            internal_model._saved_temp_tokenizer = tokenizer
            # Also set is_loaded_in_8bit to disable incorrect DDP
            internal_model.is_loaded_in_8bit = True

            internal_model = internal_model.model
        pass
        internal_model._saved_temp_tokenizer = tokenizer
        # Also set is_loaded_in_8bit to disable incorrect DDP
        internal_model.is_loaded_in_8bit = True

        # For transformers > 4.47.1, we need to add rotary_emb to all attention layers
        if IS_ATTENTION_REFACTOR or hasattr(model.model, "rotary_emb"):
            rotary_emb = model.model.rotary_emb
            for layer in model.model.layers:
                layer.self_attn.rotary_emb = rotary_emb
        pass

        # Add for_inference and for_training
        model.for_training  = functools.partial(FastLlamaModel.for_training,  model)
        model.for_inference = functools.partial(FastLlamaModel.for_inference, model)

        # Patch generate
        is_classification =  "Classification" in str(type(model))
        if not is_classification and model.generate.__name__ != "unsloth_fast_generate":
            model._old_generate = model.generate
            unsloth_fast_generate.__doc__ = model._old_generate.__doc__
            model.generate = types.MethodType(unsloth_fast_generate, model)
        pass
        return model, tokenizer
    pass


    @staticmethod
    def post_patch(model, tokenizer) -> Tuple[Any, Any]:
        """
        Applies post-load optimizations.
        
        Args:
            model (`Any`): Model to patch
            tokenizer (`Any`): Tokenizer
        
        Returns:
            Tuple[`Any`, `Any`]: Patched model and tokenizer
        """
        model, tokenizer = patch_model_and_tokenizer(model, tokenizer, downcast_rope = True)
        return model, tokenizer
    pass


    @staticmethod
    def get_peft_model(
        model,
        r: int                                   = 16,
        target_modules: List[str]                = ["q_proj", "k_proj", "v_proj", "o_proj",
                               "gate_proj", "up_proj", "down_proj"],
        lora_alpha: int                          = 16,
        lora_dropout: float                      = 0,
        bias: str                                = "none",
        layers_to_transform: Optional[List[int]] = None,
        layers_pattern: Optional[str]            = None,
        use_gradient_checkpointing: bool         = True,
        random_state: int                        = 3407,
        max_seq_length: int                      = 2048, # not used anymore
        use_rslora: bool                         = False,
        modules_to_save: Optional[List[str]]     = None,
        init_lora_weights: Union[bool, str]      = True,
        loftq_config: Dict[str, Any]             = {},
        temporary_location: str                  = "_unsloth_temporary_saved_buffers",
        **kwargs,
    ):
        """
        Creates a PEFT model with optimizations.
        
        Args:
            model (`Any`): Base model
            r (`int`): LoRA rank
            target_modules (`List[str]`): Target modules
            lora_alpha (`int`): LoRA alpha
            lora_dropout (`float`): LoRA dropout
            bias (`str`): Bias type
            layers_to_transform (`Optional[List[int]]`): Layers to transform
            layers_pattern (`Optional[str]`): Layers pattern
            use_gradient_checkpointing (`bool`): Use gradient checkpointing
            random_state (`int`): Random seed
            max_seq_length (`int`): Max sequence length
            use_rslora (`bool`): Use RS-LoRA
            modules_to_save (`Optional[List[str]]`): Modules to save
            init_lora_weights (`Union[bool, str]`): LoRA weight init
            loftq_config (`Dict[str, Any]`): LoftQ config
            temporary_location (`str`): Temporary save location
            **kwargs: Additional arguments
        
        Returns:
            PEFT model
        """
        if os.environ.get("UNSLOTH_USE_NEW_MODEL", "0") == "1":
            # Check for other PEFT args in kwargs
            for (peft_arg, flag) in (
                ("finetune_vision_layers", False),
                ("finetune_language_layers", True),
                ("finetune_attention_modules", True),
                ("finetune_mlp_modules", True),
            ):
                if peft_arg not in kwargs: kwargs[peft_arg] = flag
            return FastBaseModel.get_peft_model(
                model                      = model,
                r                          = r,
                target_modules             = target_modules,
                lora_alpha                 = lora_alpha,
                lora_dropout               = lora_dropout,
                bias                       = bias,
                layers_to_transform        = layers_to_transform,
                layers_pattern             = layers_pattern,
                use_gradient_checkpointing = use_gradient_checkpointing,
                random_state               = random_state,
                max_seq_length             = max_seq_length,
                use_rslora                 = use_rslora,
                modules_to_save            = modules_to_save,
                init_lora_weights          = init_lora_weights,
                loftq_config               = loftq_config,
                temporary_location         = temporary_location,
                **kwargs,
            )
        pass
        if os.environ.get("UNSLOTH_ENABLE_FULL_FINETUNING", "0") == "1":
            print("Unsloth: Full finetuning is enabled, so .get_peft_model has no effect")
            return model
        pass
        transformers_set_seed(random_state)

        if use_gradient_checkpointing == "unsloth":
            patch_unsloth_smart_gradient_checkpointing(dtype = model.get_input_embeddings().weight.dtype)

        if type(r) is not int:
            raise TypeError(f"Unsloth: Rank of {str(r)} must be an integer.")
        if r <= 0:
            raise TypeError(f"Unsloth: Rank of {str(r)} must be larger than 0.")

        if isinstance(model, PeftModelForCausalLM) or isinstance(model, PeftModelForSequenceClassification):
            # Check if exactly the same and then pass through!
            assert(hasattr(model, "peft_config"))

            peft_config = model.peft_config["default"].to_dict()
            check_parameters = [
                "r", "lora_alpha", "lora_dropout",
                "bias", "layers_to_transform", "layers_pattern",
                "use_rslora", "init_lora_weights",
            ]
            check_all = True
            for param in check_parameters:
                check_all = check_all and (peft_config[param] == eval(param))
            pass

            # Check save_modules
            old_target_modules = list(peft_config["target_modules"])
            modules_to_save = peft_config["modules_to_save"]
            if modules_to_save is None: modules_to_save = {}
            modules_to_save = list(modules_to_save)
            old_target_modules += modules_to_save

            # Combine all
            new_target_modules = list(target_modules) + \
                list(modules_to_save if modules_to_save is not None else [])

            # Now check!
            new_target_modules = set(new_target_modules)
            check_all = check_all and (
                len(set(old_target_modules) ^ new_target_modules) == 0
            )

            check_all = check_all and (
                (loftq_config == {} or loftq_config is None) and \
                (peft_config["loftq_config"] == {} or peft_config["loftq_config"] is None)
            )

            if check_all:
                # Simply pass through!
                logger.warning(
                    "Unsloth: Already have LoRA adapters! We shall skip this step."
                )

                # Offload!
                # [TODO] First offload lm_head and embed_tokens to CPU (should be disk!!)
                if "embed_tokens" in new_target_modules:
                    print("Unsloth: Training embed_tokens in mixed precision to save VRAM")

                    new_dtype = model.get_input_embeddings().modules_to_save.default.weight.dtype
                    if new_dtype == torch.float16:
                        # See https://github.com/unslothai/unsloth/pull/1200
                        # Tesla T4 must use float32 and not float16
                        new_dtype = torch.float32
                    pass

                    model.get_input_embeddings().modules_to_save.default\
                        .to(device = DEVICE_TYPE, dtype = new_dtype, non_blocking = True)
                    model.get_input_embeddings().modules_to_save.default.requires_grad_(True)

                    # [TODO] Move old embed_tokens to CPU - should be disk!
                    model.get_input_embeddings().original_module\
                        .to(device = "cpu", non_blocking = True)
                    model.get_input_embeddings().original_module.requires_grad_(False)
                pass

                if "lm_head" in new_target_modules:
                    print("Unsloth: Training lm_head in mixed precision to save VRAM")

                    new_dtype = model.get_output_embeddings().modules_to_save.default.weight.dtype
                    if new_dtype == torch.float16:
                        # See https://github.com/unslothai/unsloth/pull/1200
                        # Tesla T4 must use float32 and not float16
                        new_dtype = torch.float32
                    pass

                    model.get_output_embeddings().modules_to_save.default\
                        .to(device = DEVICE_TYPE, dtype = new_dtype, non_blocking = True)
                    model.get_output_embeddings().modules_to_save.default.requires_grad_(True)

                    # [TODO] Move old lm_head to CPU - should be disk!
                    model.get_output_embeddings().original_module\
                        .to(device = "cpu", non_blocking = True)
                    model.get_output_embeddings().original_module.requires_grad_(False)
                pass

                return model
            else:
                raise TypeError(
                    "Unsloth: Your model already has LoRA adapters. Your new parameters are different."
                )
            pass
        pass

        if loftq_config is None: loftq_config = {}

        signature = str(inspect.signature(LoraConfig))
        SUPPORTS_LOFTQ  = "loftq_config" in signature
        SUPPORTS_RSLORA = "use_rslora"   in signature

        if lora_dropout != 0:
            logger.warning_once(
                f"Unsloth: Dropout = 0 is supported for fast patching. You are using dropout = {lora_dropout}.\n"\
                f"Unsloth will patch all other layers, except LoRA matrices, causing a performance hit."
            )
        pass

        if bias != "none":
            logger.warning_once(
                f"Unsloth: bias = `none` is supported for fast patching. You are using bias = {bias}.\n"\
                f"Unsloth will patch all other layers, except LoRA matrices, causing a performance hit."
            )
        pass

        if not (type(init_lora_weights) is bool or \
            init_lora_weights == "gaussian" or init_lora_weights == "loftq"):
            raise ValueError(
                'Unsloth: `init_lora_weights` must be either [True, False, "gaussian", "loftq"].'
            )
        pass

        if init_lora_weights == "loftq":

            if not SUPPORTS_LOFTQ:
                import peft
                raise RuntimeError(
                    f"Unsloth: Your PEFT version of {peft.__version__} does not support LoftQ init.\n"\
                    "Please install PEFT 0.7.2 or higher.\n"\
                    "You can also install from source: `pip install git+https://github.com/huggingface/peft.git"
                )
            pass

            if loftq_config == {}:
                from peft import LoftQConfig
                logger.warning_once(
                    "Unsloth: init_lora_weights = `loftq` is set, but `loftq_config` is None.\n"\
                    "We shall use `loftq_config = LoftQConfig(loftq_bits = 4, loftq_iter = 1)`."
                )
                loftq_config = LoftQConfig(loftq_bits = 4, loftq_iter = 1)
            pass
            
            if hasattr(model.config, "quantization_config"):
                raise ValueError(
                    "Unsloth: You are using `loftq` init, yet `load_in_4bit = True` was set.\n"\
                    "Reload your model without any quantization by setting `load_in_4bit = False`."
                )
            pass
        pass

        assert(type(use_rslora) is bool)
        if use_rslora:
            if not SUPPORTS_RSLORA:
                # We manually check for PEFT
                import peft
                raise RuntimeError(
                    f"Unsloth: Your PEFT version of {peft.__version__} does not support `use_rslora`.\n"\
                    "Please install PEFT 0.7.2 or higher.\n"\
                    "You can also install from source: `pip install git+https://github.com/huggingface/peft.git"
                )
            pass
        pass

        accepted_modules = frozenset(("q_proj", "k_proj", "v_proj", "o_proj",
                                      "gate_proj", "up_proj", "down_proj",),)
        model.config.update({"unsloth_version" : __version__})

        if type(modules_to_save) is tuple:
            modules_to_save = list(modules_to_save)
        pass

        train_lm_head = False
        train_embed_tokens = False
        final_modules = []
        for module in target_modules:
            if module == "lm_head":
                # logger.warning_once(
                #     "Unsloth: `lm_head` should be placed in `modules_to_save` and not `target_modules`. "\
                #     "Luckily, we shall do it for you!"
                # )
                train_lm_head = True
                if modules_to_save is None: modules_to_save = ["lm_head"]
                else: modules_to_save.append("lm_head")

            elif module == "embed_tokens":
                # logger.warning_once(
                #     "Unsloth: `embed_tokens` should be placed in `modules_to_save` and not `target_modules`. "\
                #     "Luckily, we shall do it for you!"
                # )
                train_embed_tokens = True
                if modules_to_save is None: modules_to_save = ["embed_tokens"]
                else: modules_to_save.append("embed_tokens")

            else:
                try:
                    assert(module in accepted_modules)
                    final_modules.append(module)
                except AssertionError as e:
                    final_modules.append(module)
                    print(
                        "Unsloth: You added custom modules, but Unsloth hasn't optimized for this.\n"\
                        "Beware - your finetuning might be noticeably slower!"
                    )
                pass
            pass
        pass

        # Check if we added new tokens!
        if hasattr(model, "_need_to_train_embeddings"):
            if not train_lm_head or not train_embed_tokens:
                print(
                    "Unsloth: You added new tokens but did not specify if you wanted to "\
                    "train the lm_head and embed_tokens.\nWe must turn it on for you."
                )
                train_lm_head = True
                train_embed_tokens = True

                if modules_to_save is None: modules_to_save = ["embed_tokens"]
                else: modules_to_save.append("embed_tokens")

                if modules_to_save is None: modules_to_save = ["lm_head"]
                else: modules_to_save.append("lm_head")
            pass
        pass

        # Check for Llama-3
        # if hasattr(model._saved_temp_tokenizer, "_using_llama3_template"):
        #     if not train_embed_tokens and not train_lm_head:
        #         raise RuntimeError("")

        # First fix untrained tokens
        # Wrong - can cause reserved tokens to pop out!!
        # if train_embed_tokens or train_lm_head:
        #     fix_untrained_tokens(model, eps = 1e-16)
        # pass

        # Check modules_to_save
        if modules_to_save is not None:
            for module in modules_to_save:
                if module == "lm_head":
                    train_lm_head = True
                elif module == "embed_tokens":
                    train_embed_tokens = True
                else:
                    raise TypeError(
                        f"Unsloth: Module = {module} is not allowed. Only 'lm_head' and 'embed_tokens' is allowed."
                    )
            pass
        pass
        if isinstance(modules_to_save, (tuple, list)):
            modules_to_save = list(set(modules_to_save))
        pass

        vllm_engine = None
        if hasattr(model, "vllm_engine"):
            # Fast inference!
            vllm_engine = model.vllm_engine
            vllm_fast_generate = model.fast_generate
            vllm_fast_generate_batches = model.fast_generate_batches

            if modules_to_save is not None:
                raise NotImplementedError("Unsloth: Currently fast inference does not work with training embeddings or lm_head.")

            if bias != "none":
                raise NotImplementedError("Unsloth: Currently fast inference does not work with using biases for LoRA.")
        pass

        #does not get lora yet, so get name from model, not base model

        is_classification =  "Classification" in str(type(model))
        # Get LoRA
        # 

        arguments = dict(
            r                   = r,
            lora_alpha          = lora_alpha,
            target_modules      = final_modules,
            lora_dropout        = lora_dropout,
            bias                = bias,
            task_type           = TaskType.CAUSAL_LM if not is_classification else TaskType.SEQ_CLS,
            layers_to_transform = layers_to_transform,
            init_lora_weights   = init_lora_weights,
            loftq_config        = loftq_config,
            use_rslora          = use_rslora,
            modules_to_save     = modules_to_save,
            **kwargs,
        )
        if not SUPPORTS_LOFTQ:  del arguments["loftq_config"]
        if not SUPPORTS_RSLORA: del arguments["use_rslora"]

        _saved_temp_tokenizer = model._saved_temp_tokenizer

        lora_config = LoraConfig(**arguments)
        # First offload lm_head and embed_tokens to disk
        input_embeddings_device  = model.get_input_embeddings().weight.device
        if is_classification:
             output_embeddings_device = model.score.weight.device
        else: 
            output_embeddings_device = model.get_output_embeddings().weight.device

        if use_gradient_checkpointing == "unsloth":
            if train_embed_tokens:
                print("Unsloth: Offloading input_embeddings to disk to save VRAM")
                offload_input_embeddings(model, temporary_location)
            pass

            # Remove old items to save VRAM
            for _ in range(3):
                gc.collect()
                torch.cuda.empty_cache()
            pass

            if train_lm_head:
                print("Unsloth: Offloading output_embeddings to disk to save VRAM")
                offload_output_embeddings(model, temporary_location)
            pass

            # Remove old items to save VRAM
            for _ in range(3):
                gc.collect()
                torch.cuda.empty_cache()
            pass
        pass

        model = _get_peft_model(model, lora_config)

        model._saved_temp_tokenizer = _saved_temp_tokenizer

        model = FastLlamaModel.patch_peft_model(model, use_gradient_checkpointing)

        if train_embed_tokens:
            print("Unsloth: Training embed_tokens in mixed precision to save VRAM")
            assert(hasattr(model.get_input_embeddings(), "modules_to_save"))

            new_dtype = model.get_input_embeddings().modules_to_save.default.weight.dtype
            if new_dtype == torch.float16:
                # See https://github.com/unslothai/unsloth/pull/1200
                # Tesla T4 must use float32 and not float16
                new_dtype = torch.float32
            pass

            model.get_input_embeddings().modules_to_save.default\
                .to(device = DEVICE_TYPE, dtype = new_dtype, non_blocking = True)
            model.get_input_embeddings().modules_to_save.default.requires_grad_(True)
        pass

        if train_lm_head:
            print("Unsloth: Training lm_head in mixed precision to save VRAM")
            assert(hasattr(model.get_output_embeddings(), "modules_to_save"))

            new_dtype = model.get_output_embeddings().modules_to_save.default.weight.dtype
            if new_dtype == torch.float16:
                # See https://github.com/unslothai/unsloth/pull/1200
                # Tesla T4 must use float32 and not float16
                new_dtype = torch.float32
            pass

            model.get_output_embeddings().modules_to_save.default\
                .to(device = DEVICE_TYPE, dtype = new_dtype, non_blocking = True)
            model.get_output_embeddings().modules_to_save.default.requires_grad_(True)
        pass

        # Patch tokenizer to pad to the right
        internal_model = model
        while hasattr(internal_model, "model"):
            if hasattr(internal_model, "_saved_temp_tokenizer"):
                internal_model._saved_temp_tokenizer.padding_side = "right"
            pass
            # Also set is_loaded_in_8bit to disable incorrect DDP
            internal_model.is_loaded_in_8bit = True
            internal_model = internal_model.model
        pass
        if hasattr(internal_model, "_saved_temp_tokenizer"):
            internal_model._saved_temp_tokenizer.padding_side = "right"
        pass
        # Also set is_loaded_in_8bit to disable incorrect DDP
        internal_model.is_loaded_in_8bit = True

        # Clear deleted GPU items
        for _ in range(3):
            gc.collect()
            torch.cuda.empty_cache()
        pass

        # Patch for fast inference
        if vllm_engine is not None:
            model.vllm_engine = vllm_engine
            model.fast_generate = vllm_fast_generate
            model.fast_generate_batches = vllm_fast_generate_batches

            # Also saving and loading LoRA
            from unsloth_zoo.vllm_utils import save_lora, load_lora
            model.save_lora = functools.partial(save_lora, model)
            model.load_lora = functools.partial(load_lora, model)
        pass

        # Add for_inference and for_training
        model.for_training  = functools.partial(FastLlamaModel.for_training,  model)
        model.for_inference = functools.partial(FastLlamaModel.for_inference, model)
        return model
    pass


    @staticmethod
    def patch_peft_model(
        model,
        use_gradient_checkpointing: bool = True,
    ):
        """
        Patches a PEFT model with optimizations.
        
        Args:
            model (`Any`): PEFT model
            use_gradient_checkpointing (`bool`): Use gradient checkpointing
        
        Returns:
            Patched PEFT model
        """
        if os.environ.get("UNSLOTH_USE_NEW_MODEL", "0") == "1":
            return FastBaseModel.patch_peft_model(
                model = model,
                use_gradient_checkpointing = use_gradient_checkpointing,
            )
        pass
        if not isinstance(model, PeftModelForCausalLM) and not isinstance(model, PeftModelForSequenceClassification):
            raise TypeError(
                "Unsloth: Your model needs to call `.get_peft_model` first!"
            )
        pass

        # Get activation function
        model_type = model.config.model_type

        if   model_type == "llama":   apply_lora_mlp = apply_lora_mlp_swiglu
        elif model_type == "mistral": apply_lora_mlp = apply_lora_mlp_swiglu
        elif model_type == "qwen2":   apply_lora_mlp = apply_lora_mlp_swiglu
        elif model_type == "gemma":   apply_lora_mlp = apply_lora_mlp_geglu_approx
        elif model_type == "gemma2":  apply_lora_mlp = apply_lora_mlp_geglu_approx
        elif model_type == "cohere":  apply_lora_mlp = apply_lora_mlp_swiglu
        elif model_type == "granite": apply_lora_mlp = apply_lora_mlp_swiglu
        elif model_type == "qwen3":   apply_lora_mlp = apply_lora_mlp_swiglu
        elif model_type == "falcon_h1":   apply_lora_mlp = apply_lora_mlp_swiglu
        elif model_type == "qwen3moe":   apply_lora_mlp = apply_lora_mlp_swiglu
        else:
            raise NotImplementedError(f"Unsloth: {model_type} is not yet implemented!")
        pass

        model = prepare_model_for_kbit_training(
            model,
            use_gradient_checkpointing = use_gradient_checkpointing,
            use_reentrant = True,
        )

        # Fix up config for transformers uploading PEFT
        for active_adapter in model.peft_config.keys():
            # Not necessary since we requires transformers >= 4.37
            if False:
                name = model.peft_config[active_adapter].base_model_name_or_path
                if name.startswith("unsloth/") and name.endswith("-bnb-4bit"):
                    name = name[:len(name) - len("-bnb-4bit")]
                    model.peft_config[active_adapter].base_model_name_or_path = name
                pass
            # Add revision to enable future fast inference paths
            # [TODO] Bugs out!see https://github.com/unslothai/unsloth/issues/492
            # model.peft_config[active_adapter].revision = f"unsloth"
        pass

        from transformers.trainer import Trainer 
        if Trainer._inner_training_loop.__name__ != "_fast_inner_training_loop":
            raise RuntimeError("Unsloth: Unsuccessfully patched Trainer! Please file a bug report!")
        pass

        # Fix loftq issues
        # loftq_config must not = None, but rather {}
        all_configs = model.peft_config
        for key, current_config in all_configs.items():
            if hasattr(current_config, "loftq_config") and current_config.loftq_config is None:
                new_args = current_config.__dict__
                new_args["loftq_config"] = {}
                current_config = current_config.__class__(**new_args)
                all_configs[key] = current_config
            pass
        pass

        # Do patching
        n_mlp = 0
        n_qkv = 0
        n_o   = 0

        active_adapter = model.active_adapters[0] if \
            hasattr(model, "active_adapters") else model.active_adapter

        # Get dropout and bias
        lora_dropout = model.peft_config[active_adapter].lora_dropout
        bias         = model.peft_config[active_adapter].bias

        # We also do not inplace edit QKV for Cohere!
        _apply_lora_mlp = \
            functools.partial(apply_lora_mlp, inplace = False) \
            if model_type == "cohere" else \
            apply_lora_mlp
        pass

        if lora_dropout == 0 and bias == "none":
            for idx, layer in enumerate(model.model.model.layers):

                # MLP patching
                gate_proj = layer.mlp.gate_proj
                up_proj   = layer.mlp.  up_proj
                down_proj = layer.mlp.down_proj

                if  hasattr(gate_proj, "lora_A") and \
                    hasattr(  up_proj, "lora_A") and \
                    hasattr(down_proj, "lora_A") and \
                    (getattr(gate_proj, "base_layer", gate_proj).bias is None) and \
                    (getattr(  up_proj, "base_layer",   up_proj).bias is None) and \
                    (getattr(down_proj, "base_layer", down_proj).bias is None) and \
                    (len(getattr(gate_proj, "lora_magnitude_vector", []) or []) == 0) and \
                    (len(getattr(  up_proj, "lora_magnitude_vector", []) or []) == 0) and \
                    (len(getattr(down_proj, "lora_magnitude_vector", []) or []) == 0):

                    # https://stackoverflow.com/questions/50599045/python-replacing-a-function-within-a-class-of-a-module
                    layer.mlp.forward = types.MethodType(_apply_lora_mlp, layer.mlp)
                    n_mlp += 1
                else:
                    logger.warning_once(
                        "Not an error, but Unsloth cannot patch MLP layers with our manual autograd engine since either LoRA adapters\n"\
                        "are not enabled or a bias term (like in Qwen) is used."
                    )
                pass

                # QKV attention patching
                q_proj = layer.self_attn.q_proj
                k_proj = layer.self_attn.k_proj
                v_proj = layer.self_attn.v_proj
                if  hasattr(q_proj, "lora_A") and \
                    hasattr(k_proj, "lora_A") and \
                    hasattr(v_proj, "lora_A") and \
                    (getattr(q_proj, "base_layer", q_proj).bias is None) and \
                    (getattr(k_proj, "base_layer", k_proj).bias is None) and \
                    (getattr(v_proj, "base_layer", v_proj).bias is None) and \
                    (len(getattr(q_proj, "lora_magnitude_vector", []) or []) == 0) and \
                    (len(getattr(k_proj, "lora_magnitude_vector", []) or []) == 0) and \
                    (len(getattr(v_proj, "lora_magnitude_vector", []) or []) == 0):

                    layer.self_attn.apply_qkv = apply_lora_qkv
                    n_qkv += 1
                else:
                    if model_type == "qwen2": n_qkv += 1
                    else:
                        logger.warning_once(
                            "Not an error, but Unsloth cannot patch Attention layers with our manual autograd engine since either LoRA adapters\n"\
                            "are not enabled or a bias term (like in Qwen) is used."
                        )
                    pass
                pass

                # O attention patching
                o_proj = layer.self_attn.o_proj
                if hasattr(o_proj, "lora_A") and \
                    (getattr(o_proj, "base_layer", o_proj).bias is None) and \
                    (len(getattr(o_proj, "lora_magnitude_vector", []) or []) == 0):

                    layer.self_attn.apply_o = apply_lora_o
                    n_o += 1
                else:
                    logger.warning_once(
                        "Not an error, but Unsloth cannot patch O projection layer with our manual autograd engine since either LoRA adapters\n"\
                        "are not enabled or a bias term (like in Qwen) is used."
                    )
                pass
            pass
        pass

        logger.warning_once(
            f"Unsloth {__version__} patched {len(model.model.model.layers)} layers with "\
            f"{n_qkv} QKV layers, {n_o} O layers and {n_mlp} MLP layers.",
        )
        patch_saving_functions(model)

        # Patch cross entropy loss labels
        # Fixes https://github.com/unslothai/unsloth/issues/10
        max_seq_length = model.max_seq_length
        # extra_ignored_labels = torch.full((max_seq_length, 1), -100, device = "cuda:0")
        # model.model.extra_ignored_labels = extra_ignored_labels
        internal_model = model
        while hasattr(internal_model, "model"):
            internal_model.max_seq_length = max_seq_length
            internal_model = internal_model.model
        pass
        internal_model.max_seq_length = max_seq_length        

        # Patch tokenizer to pad to the right
        internal_model = model
        while hasattr(internal_model, "model"):
            if hasattr(internal_model, "_saved_temp_tokenizer"):
                internal_model._saved_temp_tokenizer.padding_side = "right"
            pass
            internal_model = internal_model.model
        pass
        if hasattr(internal_model, "_saved_temp_tokenizer"):
            internal_model._saved_temp_tokenizer.padding_side = "right"
        pass

        # Clear deleted GPU items
        for _ in range(3):
            gc.collect()
            torch.cuda.empty_cache()
        pass

        # Patch for fast inference
        vllm_engine = getattr(model.model, "vllm_engine", None)
        if vllm_engine is not None:
            model.vllm_engine = model.model.vllm_engine
            model.fast_generate = model.model.fast_generate
            model.fast_generate_batches = model.model.fast_generate_batches

            # Also saving and loading LoRA
            from unsloth_zoo.vllm_utils import save_lora, load_lora
            model.save_lora = functools.partial(save_lora, model)
            model.load_lora = functools.partial(load_lora, model)
        pass

        # Add for_inference and for_training
        model.for_training  = functools.partial(FastLlamaModel.for_training,  model)
        model.for_inference = functools.partial(FastLlamaModel.for_inference, model)
        return model
    pass


    @staticmethod
    def for_inference(model):
        """
        Configures model for inference mode.
        
        Args:
            model (`Any`): Model to configure
        
        Returns:
            Model in inference mode
        """
        if not hasattr(model, "parameters"):
            raise TypeError("Unsloth: I think you're passing a tokenizer, not the model to for_inference!")

        def _for_inference(m):
            if hasattr(m, "gradient_checkpointing"): m.gradient_checkpointing = False
            if hasattr(m, "training"): m.training = False
            # Pad tokenizer to the left
            if hasattr(m, "_saved_temp_tokenizer"): m._saved_temp_tokenizer.padding_side = "left"
            # Set a flag for generation!
            m._flag_for_generation = True
        pass
        m = model
        while hasattr(m, "model"):
            _for_inference(m)
            m = m.model
        _for_inference(m)

        # Since transformers 4.53, must turn off explicitly
        for module in model.modules():
            if hasattr(module, "gradient_checkpointing"):
                module.gradient_checkpointing = False
        pass

        # Also disable training for embeddings for NEFTune
        if hasattr(model, "get_input_embeddings"):
            embeddings = model.get_input_embeddings()
            if hasattr(embeddings, "training"): embeddings.training = False
        pass
        if hasattr(model, "get_output_embeddings"):
            embeddings = model.get_output_embeddings()
            if hasattr(embeddings, "training"): embeddings.training = False
        pass
        return model
    pass


    @staticmethod
    def for_training(model, use_gradient_checkpointing: bool = True):
        """
        Configures model for training mode.
        
        Args:
            model (`Any`): Model to configure
            use_gradient_checkpointing (`bool`): Use gradient checkpointing
        
        Returns:
            Model in training mode
        """
        if not hasattr(model, "parameters"):
            raise TypeError("Unsloth: I think you're passing a tokenizer, not the model to for_training!")

        # Delete all fast inference loras
        for param in model.parameters():
            if hasattr(param, "_fast_lora"):
                del param._fast_lora
        pass

        def _for_training(m):
            if hasattr(m, "gradient_checkpointing"): m.gradient_checkpointing = use_gradient_checkpointing
            if hasattr(m, "training"): m.training = True
            # Pad tokenizer to the left
            if hasattr(m, "_saved_temp_tokenizer"): m._saved_temp_tokenizer.padding_side = "right"
            # Set a flag for generation!
            if hasattr(m, "_flag_for_generation"): del m._flag_for_generation
        pass
        m = model
        while hasattr(m, "model"):
            _for_training(m)
            m = m.model
        _for_training(m)

        # Since transformers 4.53, must turn on explicitly
        for module in model.modules():
            if hasattr(module, "gradient_checkpointing"):
                module.gradient_checkpointing = use_gradient_checkpointing
        pass

        # Also re-enable training for embeddings for NEFTune
        if hasattr(model, "get_input_embeddings"):
            embeddings = model.get_input_embeddings()
            if hasattr(embeddings, "training"): embeddings.training = True
        pass
        if hasattr(model, "get_output_embeddings"):
            embeddings = model.get_output_embeddings()
            if hasattr(embeddings, "training"): embeddings.training = True
        pass
        return model
    pass
pass

from .rl import PatchFastRL
PatchFastRL(FastLanguageModel = FastLlamaModel)<|MERGE_RESOLUTION|>--- conflicted
+++ resolved
@@ -385,22 +385,32 @@
 
 
 torch_nn_functional_silu = torch.nn.functional.silu
-<<<<<<< HEAD
-def fast_swiglu_inference(self, X: torch.Tensor, temp_gate: Optional[torch.Tensor] = None, temp_up: Optional[torch.Tensor] = None) -> torch.Tensor:
-    """
-    Performs fast inference for SwiGLU activation.
+def fast_swiglu_inference(
+    self,
+    X: torch.Tensor,
+    temp_gate: Optional[torch.Tensor]       = None,
+    temp_up: Optional[torch.Tensor]         = None,
+    gate_multiplier: Optional[torch.Tensor] = None,
+    down_multiplier: Optional[torch.Tensor] = None,
+) -> torch.Tensor:
+    """
+    Optimized SWiGLU (Sigmoid-Weighted Linear Unit) inference function for transformer models.
+    
+    This function implements a memory-efficient version of the SWiGLU activation function
+    commonly used in transformer models, particularly for inference where memory allocation
+    can be optimized by reusing buffers.
     
     Args:
-        X (`torch.Tensor`): Input tensor
-        temp_gate (`torch.Tensor`, optional): Temporary buffer for gate computation
-        temp_up (`torch.Tensor`, optional): Temporary buffer for up projection
+        self: The MLP module containing gate_proj, up_proj and down_proj layers
+        X (`torch.Tensor`): Input tensor of shape (batch_size, seq_len, hidden_size)
+        temp_gate (`torch.Tensor`, optional): Temporary buffer for gate projections
+        temp_up (`torch.Tensor`, optional): Temporary buffer for up projections
+        gate_multiplier (`torch.Tensor`, optional): Optional scaling factor for gate
+        down_multiplier (`torch.Tensor`, optional): Optional scaling factor for output
     
     Returns:
-        `torch.Tensor`: Output tensor after SwiGLU
-    """
-=======
-def fast_swiglu_inference(self, X, temp_gate = None, temp_up = None, gate_multiplier = None, down_multiplier = None):
->>>>>>> 6ac4e2e3
+        `torch.Tensor`: Output tensor after SWiGLU transformation
+    """
     # gate = self.gate_proj(X)
     # up   = self.up_proj(X)
     bsz, _, hd = X.shape
