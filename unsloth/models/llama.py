--- conflicted
+++ resolved
@@ -561,11 +561,6 @@
         del self.temp_KV
         del self.RH_Q
         del self.attention
-<<<<<<< HEAD
-    # import pdb
-    # pdb.set_trace()
-=======
->>>>>>> 8ea81297
     bsz, q_len, _ = hidden_states.size()
 
     n_heads = self.config.num_attention_heads
