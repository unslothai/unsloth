--- conflicted
+++ resolved
@@ -1300,14 +1300,8 @@
     logits_to_keep = 0,
     **kwargs,
 ):
-<<<<<<< HEAD
-    is_classification =  "Classification" in str(type( self.base_model.model))
+    is_classification = "Classification" in str(type(self.base_model.model))
     if is_classification:
-        #causal_mask = causal_mask,
-=======
-    is_classification = "Classification" in str(type(self.base_model.model))
-    if is_classification: 
->>>>>>> 12c78de3
         return self.base_model(
             input_ids = input_ids,
             attention_mask = attention_mask,
