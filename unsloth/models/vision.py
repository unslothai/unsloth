# Copyright 2023-present Daniel Han-Chen & the Unsloth team. All rights reserved.
#
# Licensed under the Apache License, Version 2.0 (the "License");
# you may not use this file except in compliance with the License.
# You may obtain a copy of the License at
#
#     http://www.apache.org/licenses/LICENSE-2.0
#
# Unless required by applicable law or agreed to in writing, software
# distributed under the License is distributed on an "AS IS" BASIS,
# WITHOUT WARRANTIES OR CONDITIONS OF ANY KIND, either express or implied.
# See the License for the specific language governing permissions and
# limitations under the License.

import torch
from transformers import (
    BitsAndBytesConfig,
    AutoProcessor,
    AutoTokenizer,
    AutoModelForCausalLM,
)
try:
    from transformers import AutoModelForImageTextToText
    AutoModelForVision2Seq = AutoModelForImageTextToText
except:
    from transformers import AutoModelForVision2Seq
pass
from ..kernels import (
    post_patch_loss_function,
)
from ._utils import __version__
from ._utils import *
from ..save import patch_saving_functions
from peft import LoraConfig, TaskType, get_peft_model as _get_peft_model
from peft import PeftModelForCausalLM
from transformers import set_seed as transformers_set_seed
from unsloth_zoo.peft_utils import (
    get_peft_regex,
    SKIP_QUANTIZATION_MODULES,
    requires_grad_for_gradient_checkpointing,
)
from transformers.models.llama.modeling_llama import logger
from transformers import __version__ as transformers_version
from triton import __version__ as triton_version
<<<<<<< HEAD
from PIL import Image
import json
import os
=======
from unsloth_zoo.utils import _get_dtype
from unsloth_zoo.patching_utils import patch_model_and_tokenizer
from unsloth_zoo.training_utils import prepare_model_for_training
import types
import functools
import os
import gc
import math
import functools
from typing import Optional, Tuple, List, Union
import re, inspect, sys
import types
try:
    from huggingface_hub.utils import get_token
except:
    # Old HF Hub versions <= 0.0.25
    from huggingface_hub.utils._token import get_token
pass
>>>>>>> 5df2a0ce

__all__ = [
    "FastBaseModel",
]

global FORCE_FLOAT32
FORCE_FLOAT32 = [
    "gemma3",
]

global FORCE_EAGER_ATTENTION
FORCE_EAGER_ATTENTION = [
    "pixtral",    # Pixtral SDPA not implemented
]

global NUM_LOGITS_TO_KEEP
NUM_LOGITS_TO_KEEP = dict()

def unsloth_base_fast_generate(
    self,
    *args,
    **kwargs,
):
    FastBaseModel.for_inference(self)
    dtype = _get_dtype(self.config.torch_dtype)

    # Check if VLM
    is_vlm = any(
        x.endswith(("ForConditionalGeneration", "ForVisionText2Text"))
        for x in self.config.architectures
    )
    is_vlm = is_vlm or hasattr(self.config, "vision_config")
    arch = self.config.architectures[0]

    # Remove token_type_ids
    kwargs.pop("token_type_ids", None)

    # VLMs do not allow logits_to_keep
    if not is_vlm:
        global NUM_LOGITS_TO_KEEP
        if arch not in NUM_LOGITS_TO_KEEP:
            m = self
            # Find which is needed ie
            # num_logits_to_keep or logits_to_keep
            while hasattr(m, "model"):
                if hasattr(m, "forward"):
                    keys = inspect.signature(m.forward).parameters.keys()
                    if "num_logits_to_keep" in keys:
                        NUM_LOGITS_TO_KEEP[arch] = "num_logits_to_keep"
                        break
                    elif "logits_to_keep" in keys:
                        NUM_LOGITS_TO_KEEP[arch] = "logits_to_keep"
                        break
                m = m.model
            pass
            if arch not in NUM_LOGITS_TO_KEEP:
                NUM_LOGITS_TO_KEEP[arch] = None
            pass
        pass
        key = NUM_LOGITS_TO_KEEP[arch]
        if key is not None and key not in kwargs:
            kwargs[key] = 1
    else:
        pass
        # kwargs.pop("logits_to_keep", None)
        # kwargs.pop("num_logits_to_keep", None)

    # Check pad_token
    model_eos_token_id = getattr(self.config, "eos_token_id", None)
    if model_eos_token_id is not None and hasattr(model_eos_token_id, "__iter__"):
        model_eos_token_id = model_eos_token_id[0]

    kwargs["pad_token_id"] = kwargs.pop("pad_token_id", model_eos_token_id)

    # Get pixel values for VLMs
    try: kwargs["pixel_values"] = kwargs["pixel_values"].to(dtype)
    except: pass

    # Mixed precision autocast
    if os.environ.get("UNSLOTH_FORCE_FLOAT32", "0") == "1": dtype = torch.float32
    with torch.inference_mode(), torch.autocast(device_type = "cuda", dtype = dtype):
        output = self._old_generate(*args, **kwargs)
    pass

    FastBaseModel.for_training(self)
    return output
pass


class FastBaseModel:

    @staticmethod
    def from_pretrained(
        model_name        = "unsloth/Llama-3.2-1B-Instruct",
        max_seq_length    = 2048,
        dtype             = None,
        load_in_4bit      = True,
        load_in_8bit      = False,
        full_finetuning   = False,
        token             = None,
        device_map        = "sequential",
        trust_remote_code = False,
        model_types       = None,
        tokenizer_name    = None,
<<<<<<< HEAD
        max_image_width   = None,
        max_image_height  = None,
        maintain_image_aspect_ratio = True,
=======
        auto_model        = AutoModelForVision2Seq,
        use_gradient_checkpointing = "unsloth",
>>>>>>> 5df2a0ce
        **kwargs,
    ):
        os.environ["UNSLOTH_USE_NEW_MODEL"] = "1"
        if trust_remote_code:
            print(
                "Unsloth: WARNING `trust_remote_code` is True.\n"\
                "Are you certain you want to do remote code execution?"
            )
        pass
        if token is None: token = get_token()
        SUPPORTS_BFLOAT16 = is_bfloat16_supported()
        gpu_stats = torch.cuda.get_device_properties(0)
        max_memory = round(gpu_stats.total_memory / 1024 / 1024 / 1024, 3)

        from importlib.metadata import version as importlib_version
        try:    vllm_version = f" vLLM: {importlib_version('vllm')}."
        except: vllm_version = ""

        model_type_arch = model_types[0]
        if model_type_arch == "siglip" and len(model_types) != 1:
            model_type_arch = model_types[1]

        statistics = \
           f"==((====))==  Unsloth {__version__}: Fast {model_type_arch.title()} patching. Transformers: {transformers_version}.{vllm_version}\n"\
           f"   {chr(92)}{chr(92)}   /|    {gpu_stats.name}. Num GPUs = {torch.cuda.device_count()}. Max memory: {max_memory} GB. Platform: {platform_system}.\n"\
           f"O^O/ {chr(92)}_/ {chr(92)}    Torch: {torch.__version__}. CUDA: {gpu_stats.major}.{gpu_stats.minor}. CUDA Toolkit: {torch.version.cuda}. Triton: {triton_version}\n"\
           f"{chr(92)}        /    Bfloat16 = {str(SUPPORTS_BFLOAT16).upper()}. FA [Xformers = {xformers_version}. FA2 = {HAS_FLASH_ATTENTION}]\n"\
           f' "-____-"     Free license: http://github.com/unslothai/unsloth'
        print(statistics)

        # Warn about fast transfers
        old_hf_transfer = os.environ.get("HF_HUB_ENABLE_HF_TRANSFER", "0")
        if os.environ.get("HF_HUB_ENABLE_HF_TRANSFER", "0") == "1":
            print("Unsloth: Fast downloading is enabled - ignore downloading bars which are red colored!")
        pass
        # Return old flag
        os.environ["HF_HUB_ENABLE_HF_TRANSFER"] = old_hf_transfer
        os.environ["HF_HUB_ENABLE_HF_TRANSFER"] = "1"

        get_statistics() # For debugging - we use a download counter to see if environments are not breaking 

        if dtype is None:
            dtype = torch.float16 if not SUPPORTS_BFLOAT16 else torch.bfloat16
        elif dtype == torch.bfloat16 and not SUPPORTS_BFLOAT16:
            logger.warning_once("Device does not support bfloat16. Will change to float16.")
            dtype = torch.float16

        assert(dtype == torch.float16 or dtype == torch.bfloat16 or dtype == torch.float32)

        global FORCE_FLOAT32
        os.environ["UNSLOTH_FORCE_FLOAT32"] = "0"
        bnb_compute_dtype = dtype
        for disable_name in FORCE_FLOAT32:
            if (disable_name.lower() == model_type_arch.lower() or \
                disable_name.lower() in model_name.lower()) and \
                dtype == torch.float16:

                print(f"Unsloth: Using float16 precision for {model_type_arch} won't work! Using float32.")
                os.environ["UNSLOTH_FORCE_FLOAT32"] = "1"
                bnb_compute_dtype = torch.float32
                break
        pass

        global FORCE_EAGER_ATTENTION
        attn_implementation = "sdpa"
        for disable_name in FORCE_EAGER_ATTENTION:
            if (disable_name.lower() == model_type_arch.lower() or \
                disable_name.lower() in model_name.lower()):

                print(f"Unsloth: {model_type_arch} does not support SDPA - switching to eager!")
                attn_implementation = "eager"
                break
        pass

        bnb_config = None
        if full_finetuning and (load_in_4bit or load_in_8bit):
            print("Unsloth: You selected full finetuning support, but 4bit / 8bit is enabled - disabling LoRA / QLoRA.")
            load_in_4bit = False
            load_in_8bit = False
        pass

        if load_in_4bit and load_in_8bit:
            raise RuntimeError("Unsloth: Can only load in 4bit or 8bit, not both!")
        if load_in_4bit:
            bnb_config = BitsAndBytesConfig(
                load_in_4bit              = True,
                bnb_4bit_use_double_quant = True,
                bnb_4bit_quant_type       = "nf4",
                bnb_4bit_compute_dtype    = bnb_compute_dtype,
                llm_int8_skip_modules     = SKIP_QUANTIZATION_MODULES.copy(),
            )
        elif load_in_8bit:
            bnb_config = BitsAndBytesConfig(
                load_in_8bit              = True,
                llm_int8_skip_modules     = SKIP_QUANTIZATION_MODULES.copy(),
            )
        elif not load_in_4bit and not load_in_8bit and not full_finetuning:
            print("Unsloth: LoRA, QLoRA and full finetuning all not selected. Switching to QLoRA.")
            load_in_4bit = True
            bnb_config = BitsAndBytesConfig(
                load_in_4bit              = True,
                bnb_4bit_use_double_quant = True,
                bnb_4bit_quant_type       = "nf4",
                bnb_4bit_compute_dtype    = bnb_compute_dtype,
                llm_int8_skip_modules     = SKIP_QUANTIZATION_MODULES.copy(),
            )
        pass

        if full_finetuning:
            os.environ["UNSLOTH_ENABLE_FULL_FINETUNING"] = "1"
            if dtype == torch.bfloat16:
                print("Unsloth: Using bfloat16 full finetuning which cuts memory usage by 50%.")
            else:
                print("Unsloth: Float16 full finetuning uses more memory since we upcast weights to float32.")
        else:
            os.environ["UNSLOTH_ENABLE_FULL_FINETUNING"] = "0"
        pass

        kwargs.pop("attn_implementation", None); # No need since we auto call it

        # Cannot be None, since HF now checks for the config
        if load_in_4bit: kwargs["quantization_config"] = bnb_config

        model = auto_model.from_pretrained(
            model_name,
            device_map              = device_map,
            torch_dtype             = dtype,
            # quantization_config   = bnb_config,
            token                   = token,
            trust_remote_code       = trust_remote_code,
            attn_implementation     = attn_implementation,
            **kwargs,
        )
        # Return old flag
        os.environ["HF_HUB_ENABLE_HF_TRANSFER"] = old_hf_transfer

        # Counteract saved tokenizers
        tokenizer_name = model_name if tokenizer_name is None else tokenizer_name
        auto_processor = AutoProcessor if auto_model is AutoModelForVision2Seq else AutoTokenizer
        tokenizer = auto_processor.from_pretrained(
            tokenizer_name,
            padding_side = "right",
            token        = token,
        )
<<<<<<< HEAD
        # Add padding side as well
        tokenizer.tokenizer.padding_side = "right"

        # Check for image size configuration in model config
        if max_image_width is None or max_image_height is None:
            try:
                # Try to get model configuration path
                config_path = None
                if hasattr(model, "config") and hasattr(model.config, "_name_or_path"):
                    model_path = model.config._name_or_path
                    if os.path.isdir(model_path):
                        config_path = os.path.join(model_path, "config.json")
                
                # If we couldn't get a local path, try to get from the cache
                if config_path is None or not os.path.isfile(config_path):
                    from huggingface_hub import cached_file
                    try:
                        config_path = cached_file(model_name, "config.json", token=token)
                    except:
                        # Failed to get config path, will use defaults
                        pass
                
                # If we have a config path, try to get image size from it
                if config_path is not None and os.path.isfile(config_path):
                    config_width, config_height = FastBaseVisionModel.get_max_image_size_from_config(config_path)
                    if max_image_width is None and config_width is not None:
                        max_image_width = config_width
                        logger.warning_once(f"Unsloth: Using maximum image width of {max_image_width} from model config")
                    if max_image_height is None and config_height is not None:
                        max_image_height = config_height
                        logger.warning_once(f"Unsloth: Using maximum image height of {max_image_height} from model config")
            except Exception as e:
                logger.warning(f"Failed to extract image size from model config: {e}")
        
        # Apply image resizing if dimensions are specified
        if max_image_width is not None or max_image_height is not None:
            # Patch the processor to use our image resizing
            tokenizer = FastBaseVisionModel.patch_processor_with_image_resizing(
                tokenizer, 
                max_image_width, 
                max_image_height, 
                maintain_image_aspect_ratio
            )
            
            # Print information about image resizing
            width_info = f"{max_image_width}" if max_image_width is not None else "default"
            height_info = f"{max_image_height}" if max_image_height is not None else "default"
            aspect_ratio = "maintaining aspect ratio" if maintain_image_aspect_ratio else "ignoring aspect ratio"
            logger.warning_once(f"Unsloth: Image resizing enabled with max dimensions {width_info}x{height_info}, {aspect_ratio}")

=======
        if hasattr(tokenizer, "tokenizer"):
            __tokenizer = tokenizer.tokenizer
            # Add padding side as well
            __tokenizer.padding_side = "right"
            # Check bos, eos, pad tokens
            if hasattr(__tokenizer, "bos_token"):
                tokenizer.bos_token    = __tokenizer.bos_token
                tokenizer.bos_token_id = __tokenizer.bos_token_id
            if hasattr(__tokenizer, "eos_token"):
                tokenizer.eos_token    = __tokenizer.eos_token
                tokenizer.eos_token_id = __tokenizer.eos_token_id
            if hasattr(__tokenizer, "pad_token"):
                tokenizer.pad_token    = __tokenizer.pad_token
                tokenizer.pad_token_id = __tokenizer.pad_token_id
        pass
>>>>>>> 5df2a0ce
        model, tokenizer = patch_tokenizer(model, tokenizer)
        model = post_patch_loss_function(model)
        # Fix other stuff like BnB compute data types
        model, tokenizer = patch_model_and_tokenizer(
            model,
            tokenizer,
            downcast_rope = False,
            fix_embeddings = False,
        )

        # Log Unsloth version for future fastpaths for inference
        if hasattr(model, "config"):
            model.config.update({"unsloth_version" : __version__})
            # Store image resizing configuration in model config
            if max_image_width is not None or max_image_height is not None:
                model.config.update({
                    "unsloth_max_image_width": max_image_width,
                    "unsloth_max_image_height": max_image_height,
                    "unsloth_maintain_image_aspect_ratio": maintain_image_aspect_ratio,
                })
        pass
        patch_saving_functions(model, vision = True)
        patch_saving_functions(tokenizer, vision = True)

        # Fix gradient accumulation
        from transformers.trainer import Trainer
        patch_gradient_accumulation_fix(Trainer)

        # Save tokenizer for inference purposes
        tokenizer.padding_side = "left" # Force inference
        if hasattr(tokenizer, "tokenizer"):
            tokenizer.tokenizer.padding_side = "left" # Force inference
        m = model
        while hasattr(m, "model"):
            m.max_seq_length = max_seq_length
            m._saved_temp_tokenizer = tokenizer
            # Also set is_loaded_in_8bit to disable incorrect DDP
            m.is_loaded_in_8bit = True if not full_finetuning else False
            m = m.model
        pass
        m.max_seq_length = max_seq_length
        m._saved_temp_tokenizer = tokenizer
        # Also set is_loaded_in_8bit to disable incorrect DDP
        m.is_loaded_in_8bit = True if not full_finetuning else False

        # Patch generate
        if model.generate.__name__ != "unsloth_base_fast_generate":
            model._old_generate = model.generate
            unsloth_base_fast_generate.__doc__ = model._old_generate.__doc__
            model.generate = types.MethodType(unsloth_base_fast_generate, model)

        # Post patches
        model = FastBaseModel.post_patch_model(
            model,
            use_gradient_checkpointing = use_gradient_checkpointing,
        )
        # Clear deleted GPU items
        for _ in range(3):
            gc.collect()
            torch.cuda.empty_cache()
        pass
        return model, tokenizer
    pass


    @staticmethod
    def get_peft_model(
        model,
        r                          = 16,
        target_modules             = None,
        lora_alpha                 = 16,
        lora_dropout               = 0,
        bias                       = "none",
        finetune_vision_layers     = True,
        finetune_language_layers   = True,
        finetune_attention_modules = True,
        finetune_mlp_modules       = True,
        layers_to_transform        = None,
        layers_pattern             = None,
        use_gradient_checkpointing = True,
        random_state               = 3407,
        max_seq_length             = 2048, # not used anymore
        use_rslora                 = False,
        modules_to_save            = None,
        init_lora_weights          = True,
        loftq_config               = {},
        temporary_location         = "_unsloth_temporary_saved_buffers",
        **kwargs,
    ):
        if os.environ.get("UNSLOTH_ENABLE_FULL_FINETUNING", "0") == "1":
            print("Unsloth: Full finetuning is enabled, so .get_peft_model has no effect")
            return model
        pass
        transformers_set_seed(random_state)

        if type(r) is not int:
            raise TypeError(f"Unsloth: Rank of {str(r)} must be an integer.")
        if r <= 0:
            raise TypeError(f"Unsloth: Rank of {str(r)} must be larger than 0.")

        if isinstance(model, PeftModelForCausalLM):
            raise RuntimeError("Unsloth: You already added LoRA adapters to your model!")

        if target_modules == "all-linear":
            finetune_vision_layers     = True
            finetune_language_layers   = True
            finetune_attention_modules = True
            finetune_mlp_modules       = True
        pass
        if target_modules is None:
            target_modules = get_peft_regex(
                model,
                finetune_vision_layers     = finetune_vision_layers,
                finetune_language_layers   = finetune_language_layers,
                finetune_attention_modules = finetune_attention_modules,
                finetune_mlp_modules       = finetune_mlp_modules,
            )
        else:
            assert(type(target_modules) in (list, tuple,))
        pass

        # Clear deleted GPU items
        for _ in range(3):
            gc.collect()
            torch.cuda.empty_cache()
        pass
        max_seq_length = model.max_seq_length
        lora_config = LoraConfig(
            r               = r,
            lora_alpha      = lora_alpha,
            target_modules  = target_modules,
            lora_dropout    = lora_dropout,
            bias            = bias,
            task_type       = TaskType.CAUSAL_LM,
        )
        model = prepare_model_for_kbit_training(
            model,
            use_gradient_checkpointing = use_gradient_checkpointing,
        )
        model = _get_peft_model(model, lora_config)
        # Enable gradients on modules which are trainable
        requires_grad_for_gradient_checkpointing(model)

        model = FastBaseModel.post_patch_model(model, use_gradient_checkpointing)
        model.max_seq_length = max_seq_length

        # Clear deleted GPU items
        for _ in range(3):
            gc.collect()
            torch.cuda.empty_cache()
        pass
        patch_saving_functions(model, vision = True)

        # Add for_inference and for_training
        model.for_training  = functools.partial(FastBaseModel.for_training,  model)
        model.for_inference = functools.partial(FastBaseModel.for_inference, model)
        return model
    pass


    @staticmethod
    def post_patch_model(
        model,
        use_gradient_checkpointing = True,
    ):
        full_finetuning = os.environ.get("UNSLOTH_ENABLE_FULL_FINETUNING", "0") == "1"

        float32_mixed_precision = True
        if _get_dtype(model.config.torch_dtype) == torch.bfloat16 and full_finetuning:
            # Use bfloat16 precision for full finetuning
            float32_mixed_precision = False

        model = prepare_model_for_training(
            model,
            use_gradient_checkpointing = use_gradient_checkpointing,
            use_reentrant              = True,
            full_finetuning            = full_finetuning,
            train_layernorms           = full_finetuning,
            train_embedding            = full_finetuning,
            train_lm_head              = full_finetuning,
            float32_mixed_precision    = float32_mixed_precision,
        )

        from transformers.trainer import Trainer 
        if Trainer._inner_training_loop.__name__ != "_fast_inner_training_loop":
            raise RuntimeError('Unsloth: Unsuccessfully patched inner_training_loop')
        pass
        patch_saving_functions(model, vision = True)

        # Patch tokenizer to pad to the right
        m = model
        while hasattr(m, "model"):
            if hasattr(m, "_saved_temp_tokenizer"):
                if hasattr(m._saved_temp_tokenizer, "tokenizer"):
                    m._saved_temp_tokenizer.tokenizer.padding_side = "right"
            pass
            # Also set is_loaded_in_8bit to disable incorrect DDP
            m.is_loaded_in_8bit = True if not full_finetuning else False
            m = m.model
        pass
        if hasattr(m, "_saved_temp_tokenizer"):
            if hasattr(m._saved_temp_tokenizer, "tokenizer"):
                m._saved_temp_tokenizer.tokenizer.padding_side = "right"
        pass
        # Also set is_loaded_in_8bit to disable incorrect DDP
        m.is_loaded_in_8bit = True if not full_finetuning else False

        # Clear deleted GPU items
        for _ in range(3):
            gc.collect()
            torch.cuda.empty_cache()
        pass
        # Add for_inference and for_training
        model.for_training  = functools.partial(FastBaseModel.for_training,  model)
        model.for_inference = functools.partial(FastBaseModel.for_inference, model)

        # Patch generate
        if model.generate.__name__ != "unsloth_base_fast_generate":
            model._old_generate = model.generate
            unsloth_base_fast_generate.__doc__ = model._old_generate.__doc__
            model.generate = types.MethodType(unsloth_base_fast_generate, model)
        return model
    pass


    @staticmethod
    def for_inference(model):
        if not hasattr(model, "parameters"):
            raise TypeError("Unsloth: I think you're passing a tokenizer, not the model to for_inference!")

        def _for_inference(m):
            if hasattr(m, "gradient_checkpointing"): m.gradient_checkpointing = False
            if hasattr(m, "training"): m.training = False
            # Pad tokenizer to the left
            if hasattr(m, "_saved_temp_tokenizer"): m._saved_temp_tokenizer.padding_side = "left"
            # Set a flag for generation!
            m._flag_for_generation = True
        pass
        m = model
        while hasattr(m, "model"):
            _for_inference(m)
            m = m.model
        _for_inference(m)

        # Also disable training for embeddings for NEFTune
        if hasattr(model, "get_input_embeddings"):
            embeddings = model.get_input_embeddings()
            if hasattr(embeddings, "training"): embeddings.training = False
        pass
        if hasattr(model, "get_output_embeddings"):
            embeddings = model.get_output_embeddings()
            if hasattr(embeddings, "training"): embeddings.training = False
        pass
        return model
    pass


    @staticmethod
    def for_training(model, use_gradient_checkpointing = True):
        if not hasattr(model, "parameters"):
            raise TypeError("Unsloth: I think you're passing a tokenizer, not the model to for_training!")

        # Delete all fast inference loras
        for param in model.parameters():
            if hasattr(param, "_fast_lora"):
                del param._fast_lora
        pass

        def _for_training(m):
            if hasattr(m, "gradient_checkpointing"): m.gradient_checkpointing = use_gradient_checkpointing
            if hasattr(m, "training"): m.training = True
            # Pad tokenizer to the left
            if hasattr(m, "_saved_temp_tokenizer"): m._saved_temp_tokenizer.padding_side = "right"
            # Set a flag for generation!
            if hasattr(m, "_flag_for_generation"): del m._flag_for_generation
        pass
        m = model
        while hasattr(m, "model"):
            _for_training(m)
            m = m.model
        _for_training(m)

        # Also re-enable training for embeddings for NEFTune
        if hasattr(model, "get_input_embeddings"):
            embeddings = model.get_input_embeddings()
            if hasattr(embeddings, "training"): embeddings.training = True
        pass
        if hasattr(model, "get_output_embeddings"):
            embeddings = model.get_output_embeddings()
            if hasattr(embeddings, "training"): embeddings.training = True
        pass
        return model
    pass

    @staticmethod
    def resize_image(image, max_width, max_height, maintain_aspect_ratio=True):
        """Basic image resizing function that maintains aspect ratio by default."""
        if not isinstance(image, Image.Image):
            if isinstance(image, torch.Tensor):
                return image
            raise ValueError(f"Expected PIL Image or Tensor, got {type(image)}")
        
        # If both dimensions are None, return the original image
        if max_width is None and max_height is None:
            return image
        
        # Convert dimensions to integers
        max_width = int(max_width) if max_width is not None else None
        max_height = int(max_height) if max_height is not None else None
        
        # Get current dimensions
        width, height = image.size
        
        # If one dimension is None, use the other dimension to maintain aspect ratio
        if max_width is None:
            max_width = int(width * (max_height / height)) if max_height < height else width
        if max_height is None:
            max_height = int(height * (max_width / width)) if max_width < width else height
        
        # If the image is already smaller than the maximum dimensions, return it as is
        if width <= max_width and height <= max_height:
            return image
        
        if maintain_aspect_ratio:
            ratio = min(max_width / width, max_height / height)
            new_width = int(width * ratio)
            new_height = int(height * ratio)
        else:
            new_width, new_height = max_width, max_height
        
        # Ensure dimensions are at least 1 pixel
        new_width = max(1, new_width)
        new_height = max(1, new_height)
        
        return image.resize((new_width, new_height), Image.LANCZOS)

    @staticmethod
    def get_max_image_size_from_config(config_path):
        """Extract image dimensions from config file."""
        try:
            with open(config_path, 'r') as f:
                config = json.load(f)
            
            # Check vision_config first
            if "vision_config" in config and "image_size" in config["vision_config"]:
                size = config["vision_config"]["image_size"]
                if isinstance(size, int):
                    return size, size
                if isinstance(size, (list, tuple)) and len(size) == 2:
                    return size[0], size[1]
            
            # Check other common fields
            for field in ["image_size", "max_image_size", "visual_image_size"]:
                if field in config:
                    size = config[field]
                    if isinstance(size, int):
                        return size, size
                    if isinstance(size, (list, tuple)) and len(size) == 2:
                        return size[0], size[1]
            
            return None, None
        except Exception as e:
            print(f"Error reading config file at {config_path}: {e}")
            return None, None

    @staticmethod
    def patch_processor_with_image_resizing(processor, max_width=None, max_height=None, maintain_aspect_ratio=True):
        """Patch an image processor to resize images before processing."""
        if not max_width and not max_height:
            return processor
        
        # Create a wrapper class to handle resizing
        class ResizingProcessorWrapper:
            def __init__(self, processor, max_width, max_height, maintain_aspect_ratio):
                self.processor = processor
                self.max_width = max_width
                self.max_height = max_height
                self.maintain_aspect_ratio = maintain_aspect_ratio
                self._image_resizing_config = {
                    'max_width': max_width,
                    'max_height': max_height,
                    'maintain_aspect_ratio': maintain_aspect_ratio
                }
                
                # Copy processor attributes
                for attr in dir(processor):
                    if not attr.startswith('_') and not hasattr(self, attr):
                        setattr(self, attr, getattr(processor, attr))
            
            def __call__(self, images=None, **kwargs):
                """Process images with resizing."""
                # Make a copy of kwargs to avoid modifying the original
                kwargs_copy = kwargs.copy()
                
                if images is not None:
                    # Handle images passed as a positional argument
                    if isinstance(images, (list, tuple)):
                        images = [FastBaseVisionModel.resize_image(img, self.max_width, self.max_height, self.maintain_aspect_ratio) for img in images]
                    else:
                        images = FastBaseVisionModel.resize_image(images, self.max_width, self.max_height, self.maintain_aspect_ratio)
                    return self.processor(images=images, **kwargs_copy)
                elif 'images' in kwargs_copy:
                    # Handle images passed as a keyword argument
                    if isinstance(kwargs_copy['images'], (list, tuple)):
                        kwargs_copy['images'] = [FastBaseVisionModel.resize_image(img, self.max_width, self.max_height, self.maintain_aspect_ratio) for img in kwargs_copy['images']]
                    else:
                        kwargs_copy['images'] = FastBaseVisionModel.resize_image(kwargs_copy['images'], self.max_width, self.max_height, self.maintain_aspect_ratio)
                
                # Pass all kwargs to the processor
                return self.processor(**kwargs_copy)
        
        # Create and return a wrapper instance
        return ResizingProcessorWrapper(processor, max_width, max_height, maintain_aspect_ratio)
pass<|MERGE_RESOLUTION|>--- conflicted
+++ resolved
@@ -42,11 +42,10 @@
 from transformers.models.llama.modeling_llama import logger
 from transformers import __version__ as transformers_version
 from triton import __version__ as triton_version
-<<<<<<< HEAD
+
 from PIL import Image
 import json
-import os
-=======
+
 from unsloth_zoo.utils import _get_dtype
 from unsloth_zoo.patching_utils import patch_model_and_tokenizer
 from unsloth_zoo.training_utils import prepare_model_for_training
@@ -65,7 +64,7 @@
     # Old HF Hub versions <= 0.0.25
     from huggingface_hub.utils._token import get_token
 pass
->>>>>>> 5df2a0ce
+
 
 __all__ = [
     "FastBaseModel",
@@ -170,14 +169,11 @@
         trust_remote_code = False,
         model_types       = None,
         tokenizer_name    = None,
-<<<<<<< HEAD
         max_image_width   = None,
         max_image_height  = None,
         maintain_image_aspect_ratio = True,
-=======
         auto_model        = AutoModelForVision2Seq,
         use_gradient_checkpointing = "unsloth",
->>>>>>> 5df2a0ce
         **kwargs,
     ):
         os.environ["UNSLOTH_USE_NEW_MODEL"] = "1"
@@ -322,7 +318,7 @@
             padding_side = "right",
             token        = token,
         )
-<<<<<<< HEAD
+
         # Add padding side as well
         tokenizer.tokenizer.padding_side = "right"
 
@@ -373,7 +369,6 @@
             aspect_ratio = "maintaining aspect ratio" if maintain_image_aspect_ratio else "ignoring aspect ratio"
             logger.warning_once(f"Unsloth: Image resizing enabled with max dimensions {width_info}x{height_info}, {aspect_ratio}")
 
-=======
         if hasattr(tokenizer, "tokenizer"):
             __tokenizer = tokenizer.tokenizer
             # Add padding side as well
@@ -389,7 +384,7 @@
                 tokenizer.pad_token    = __tokenizer.pad_token
                 tokenizer.pad_token_id = __tokenizer.pad_token_id
         pass
->>>>>>> 5df2a0ce
+
         model, tokenizer = patch_tokenizer(model, tokenizer)
         model = post_patch_loss_function(model)
         # Fix other stuff like BnB compute data types
