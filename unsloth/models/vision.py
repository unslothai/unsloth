--- conflicted
+++ resolved
@@ -336,24 +336,11 @@
                 load_in_8bit              = True,
                 llm_int8_skip_modules     = SKIP_QUANTIZATION_MODULES.copy(),
             )
-<<<<<<< HEAD
         elif load_in_16bit:
-            print("Unsloth: Loading model in 16-bit precision.")
+            print("Unsloth: Loading model as 16bit LoRA.")
             # No bnb_config needed for 16-bit, we'll use torch_dtype directly
         elif not load_in_4bit and not load_in_8bit and not load_in_16bit and not full_finetuning:
-            print("Unsloth: LoRA, QLoRA, 16-bit, and full finetuning all not selected. Switching to QLoRA.")
-            load_in_4bit = True
-            bnb_config = BitsAndBytesConfig(
-                load_in_4bit              = True,
-                bnb_4bit_use_double_quant = True,
-                bnb_4bit_quant_type       = "nf4",
-                bnb_4bit_compute_dtype    = bnb_compute_dtype,
-                llm_int8_skip_modules     = SKIP_QUANTIZATION_MODULES.copy(),
-            )
-=======
-        elif not load_in_4bit and not load_in_8bit and not full_finetuning:
             print("Unsloth: QLoRA and full finetuning all not selected. Switching to 16bit LoRA.")
->>>>>>> c493054d
         pass
 
         if full_finetuning:
