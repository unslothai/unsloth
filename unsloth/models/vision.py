--- conflicted
+++ resolved
@@ -73,7 +73,6 @@
 global PROMPT_LOOPKUP
 PROMPT_LOOPKUP = dict()
 
-<<<<<<< HEAD
 VLLM_SUPPORTED_VLM = [
     "qwen2_5_vl",
     "gemma3",
@@ -84,9 +83,7 @@
 
 from transformers import GenerationConfig, CompileConfig, HybridCache, AutoConfig, PretrainedConfig
 HAS_TORCH_DTYPE = "torch_dtype" in PretrainedConfig.__doc__
-=======
 from transformers import GenerationConfig, CompileConfig, HybridCache
->>>>>>> 73dd1227
 
 _compile_config = CompileConfig(
     fullgraph = False,
