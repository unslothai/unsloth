--- conflicted
+++ resolved
@@ -434,7 +434,7 @@
         torch_dtype = dtype
         if do_forced_float32: torch_dtype = torch.bfloat16
 
-<<<<<<< HEAD
+        raise_handler = RaiseUninitialized()
         if not fast_inference:
             model = auto_model.from_pretrained(
                 model_name,
@@ -493,20 +493,9 @@
             model.fast_generate = model.vllm_engine.generate
             model.fast_generate_batches = functools.partial(generate_batches, model.vllm_engine)
         pass
-=======
-        raise_handler = RaiseUninitialized()
-        model = auto_model.from_pretrained(
-            model_name,
-            device_map              = device_map,
-            torch_dtype             = torch_dtype,
-            # quantization_config   = bnb_config,
-            token                   = token,
-            trust_remote_code       = trust_remote_code,
-            # attn_implementation   = attn_implementation,
-            **kwargs,
-        )
+
         raise_handler.remove()
->>>>>>> 0eb61fbe
+
         # Return old flag
         os.environ["HF_HUB_ENABLE_HF_TRANSFER"] = old_hf_transfer
 
