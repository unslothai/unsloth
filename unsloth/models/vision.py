--- conflicted
+++ resolved
@@ -78,10 +78,7 @@
 VLLM_SUPPORTED_VLM = [
     "qwen2_5_vl",
     "gemma3",
-<<<<<<< HEAD
     "mistral3"
-=======
->>>>>>> ecf54e22
 ]
 VLLM_NON_LORA_VLM = [
     "mllama"
@@ -89,6 +86,7 @@
 
 from transformers import GenerationConfig, CompileConfig, HybridCache, AutoConfig, PretrainedConfig
 HAS_TORCH_DTYPE = "torch_dtype" in PretrainedConfig.__doc__
+
 from transformers import GenerationConfig, CompileConfig, HybridCache
 
 _compile_config = CompileConfig(
