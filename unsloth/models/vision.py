--- conflicted
+++ resolved
@@ -74,11 +74,6 @@
 PROMPT_LOOPKUP = dict()
 
 from transformers import GenerationConfig, CompileConfig, HybridCache
-<<<<<<< HEAD
-from transformers import PretrainedConfig
-HAS_TORCH_DTYPE = "torch_dtype" in PretrainedConfig.__doc__
-=======
->>>>>>> b753ec05
 
 _compile_config = CompileConfig(
     fullgraph = False,
@@ -125,11 +120,7 @@
     bsz = input_ids.shape[0]
 
     FastBaseModel.for_inference(self)
-<<<<<<< HEAD
-    dtype = _get_dtype(getattr(self.config, "dtype", None) or getattr(self.config, "torch_dtype", None))
-=======
     dtype = _get_dtype(dtype_from_config(self.config))
->>>>>>> b753ec05
 
     # Check if VLM
     is_vlm = any(
@@ -452,15 +443,7 @@
         torch_dtype = dtype
         if do_forced_float32: torch_dtype = torch.bfloat16
 
-<<<<<<< HEAD
-        if HAS_TORCH_DTYPE:
-            kwargs["torch_dtype"] = torch_dtype
-        else:
-            # Transformers removed torch_dtype
-            kwargs["dtype"] = torch_dtype
-=======
         kwargs = add_dtype_kwargs(torch_dtype, kwargs)
->>>>>>> b753ec05
 
         raise_handler = RaiseUninitialized()
         model = auto_model.from_pretrained(
@@ -717,13 +700,7 @@
         full_finetuning = os.environ.get("UNSLOTH_ENABLE_FULL_FINETUNING", "0") == "1"
 
         float32_mixed_precision = True
-<<<<<<< HEAD
-        if _get_dtype(
-                getattr(model.config, "dtype", None) or getattr(model.config, "torch_dtype", None)
-            ) == torch.bfloat16 and full_finetuning:
-=======
         if _get_dtype(dtype_from_config(model.config)) == torch.bfloat16 and full_finetuning:
->>>>>>> b753ec05
             # Use bfloat16 precision for full finetuning
             float32_mixed_precision = False
 
