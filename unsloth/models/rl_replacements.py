# Copyright 2023-present Daniel Han-Chen & the Unsloth team. All rights reserved.
#
# Licensed under the Apache License, Version 2.0 (the "License");
# you may not use this file except in compliance with the License.
# You may obtain a copy of the License at
#
#     http://www.apache.org/licenses/LICENSE-2.0
#
# Unless required by applicable law or agreed to in writing, software
# distributed under the License is distributed on an "AS IS" BASIS,
# WITHOUT WARRANTIES OR CONDITIONS OF ANY KIND, either express or implied.
# See the License for the specific language governing permissions and
# limitations under the License.

__all__ = [
    "RL_EXTRA_ARGS",
    "RL_FUNCTIONS",
    "RL_PRE_ITEMS",
    "RL_CONFIG_CHANGES",
    "RL_METRICS_CHANGES",
]

import re
import torch
import inspect
from collections import defaultdict
from unsloth_zoo.rl_replacements import RL_REPLACEMENTS
RL_EXTRA_ARGS      = defaultdict(list)
RL_FUNCTIONS       = defaultdict(list)
RL_PRE_ITEMS       = defaultdict(list)
RL_CONFIG_CHANGES  = defaultdict(list)
RL_METRICS_CHANGES = defaultdict(list)

torch_compile_options = {
    "epilogue_fusion"   : True,
    "max_autotune"      : True,
    "shape_padding"     : True,
    "trace.enabled"     : False,
    "triton.cudagraphs" : False,
}

# Check untrained tokens
def sft_trainer_fix_untrained_tokens(call_args, extra_args):
    if "model" in call_args and "train_dataset" in call_args:
        fix_tokenizer = \
        "IGNORED_TOKENIZER_NAMES = os.environ.get('UNSLOTH_IGNORED_TOKENIZER_NAMES', '').split('\\n')\n"\
        "from unsloth_zoo.tokenizer_utils import fix_untrained_tokens\n"\
        "from unsloth_zoo.training_utils  import fix_zero_training_loss\n"\
        "if 'tokenizer' not in locals(): tokenizer = processing_class\n"\
        "fix_untrained_tokens(model, tokenizer, train_dataset, IGNORED_TOKENIZER_NAMES, eps = 1e-16)\n"\
        "fix_zero_training_loss(model, tokenizer, train_dataset)\n"
        return fix_tokenizer
    return ""
pass
RL_EXTRA_ARGS["sft_trainer"].append(sft_trainer_fix_untrained_tokens)


# Remove DPO columns which might randomnly be tokenized
def dpo_trainer_fix_columns(call_args, extra_args):
    if "model" in call_args and "train_dataset" in call_args:
        fix_dpo = \
        "if hasattr(train_dataset, 'column_names'):\n"\
        "    column_names = set(train_dataset.column_names)\n"\
        "    check = ['chosen', 'rejected', 'prompt', 'chosen_input_ids', 'chosen_attention_mask',\n"\
        "             'chosen_labels', 'rejected_input_ids', 'rejected_attention_mask', 'rejected_labels',\n"\
        "             'prompt_input_ids', 'prompt_attention_mask']\n"\
        "    if all(x in column_names for x in check):\n"\
        "        train_dataset = train_dataset.remove_columns(['chosen', 'rejected', 'prompt'])\n"\
        "    del check, column_names\n"
        return fix_dpo
    return ""
pass
RL_EXTRA_ARGS["dpo_trainer"].append(dpo_trainer_fix_columns)


# Fix tokenizer double BOS
def sft_trainer_prepare_dataset(function_name, function):
    if  function_name != "_prepare_non_packed_dataloader" and \
        function_name != "_prepare_dataset": return function

    fast_sft_prepare_dataset = RL_REPLACEMENTS.get("sft_prepare_dataset", None)
    if fast_sft_prepare_dataset is not None:
        params = inspect.signature(fast_sft_prepare_dataset).parameters.keys()
        params = ".*?".join(params)
        matched = re.match(
            r"[\s]{0,}def _prepare_dataset\(.*?" + params + r".*?\)",
            function,
            flags = re.MULTILINE | re.DOTALL,
        )
        if matched:
            # Use fast version!
            function = inspect.getsource(fast_sft_prepare_dataset)
            function = function.split("\n")
            function = "\n".join(" "*4 + x for x in function)
            function = function.replace("def sft_prepare_dataset", "def _prepare_dataset")
            return function
        pass
    pass

    check_text = \
    "if 'tokenizer'          not in locals(): tokenizer = processing_class\n"\
    "if 'formatting_func'    not in locals(): raise RuntimeError('Unsloth: Please file a bug report - `formatting_func` does not exist!')\n"\
    "if 'dataset_text_field' not in locals() and 'args' in locals(): dataset_text_field = args.dataset_text_field\n"\
    "if 'dataset_text_field' not in locals(): raise RuntimeError('Unsloth: Please file a bug report - `dataset_text_field` does not exist!')\n"\
    "test_text = dataset[0][dataset_text_field] if (formatting_func is None and dataset_text_field is not None) else formatting_func(dataset[0])[0]\n"\
    "chat_template = getattr(tokenizer, 'chat_template', None)\n"\
    "chat_template = '' if chat_template is None else chat_template\n"\
    "has_bos_token_already = (test_text.startswith(tokenizer.bos_token) or tokenizer.bos_token in chat_template) "\
    "if getattr(tokenizer, 'bos_token', None) is not None else False\n"\
    "if 'add_special_tokens' not in locals() and has_bos_token_already:\n"\
    "    from functools import partial\n"\
    "    tokenizer_call = tokenizer.__call__\n"\
    "    tokenizer.__call__ = partial(tokenizer_call, add_special_tokens = False)\n"\
    "    processing_class = tokenizer\n"\
    "else:\n"\
    "    tokenizer_call = None\n"\
    "    add_special_tokens = False if has_bos_token_already else locals().get('add_special_tokens', False)\n"

    check_text = check_text.split("\n")
    check_text = "\n".join(" "*8 + x for x in check_text)
    check_text = check_text.rstrip() + "\n"

    # .*? matches first match. .+? matches final match.
    replacer = re.findall(
        r"def " + function_name + r"\(.*?\).*?\:\n",
        function,
        flags = re.MULTILINE | re.DOTALL,
    )
    if len(replacer) != 0:
        replacer = replacer[0]
        function = function.replace(replacer, replacer + check_text)
    pass

    # Return tokenizer's original state
    return_state = "if tokenizer_call is not None: tokenizer.__call__ = tokenizer_call\n"
    function = re.sub(
        r"\n([ ]{4,})(return .*?[\s]{0,})$",
        rf"\1{return_state}\1\2",
        function,
    )
    return function
pass
RL_FUNCTIONS["sft_trainer"].append(sft_trainer_prepare_dataset)


# Ignore mean_token_accuracy since it needs logits
# We override it directly with our version
def sft_trainer_compute_loss(function_name, function):
    if  function_name != "compute_loss": return function

    def compute_loss(self, model, inputs, return_outputs = False, num_items_in_batch = None):
        outputs = super().compute_loss(
            model,
            inputs,
            return_outputs = return_outputs,
            num_items_in_batch = num_items_in_batch,
        )
        return outputs
    pass

    function = inspect.getsource(compute_loss)
    return function
pass
RL_FUNCTIONS["sft_trainer"].append(sft_trainer_compute_loss)


# Autocast precision for GRPO
def grpo_trainer__prepare_inputs(function_name, function):
    if  function_name != "_prepare_inputs": return function

    if "with torch.inference_mode()" not in function: return function

    # Add mixed precision training
    function = function.replace(
        "with torch.inference_mode():",

        "with torch.inference_mode(), "\
        "torch.amp.autocast(device_type = 'cuda', "\
        "dtype = ((torch.float16 if os.environ.get('ACCELERATE_MIXED_PRECISION', 'fp16') == 'fp16' else torch.bfloat16) "\
        "if not torch.is_autocast_enabled('cuda') else nullcontext())"\
        "if os.environ.get('UNSLOTH_FORCE_FLOAT32', '0') == '0' else torch.float16):",
    )

    # Disable attaching a float32 conversion hook which upcasts logits to FP32
    function = function.replace(
        "self.accelerator.unwrap_model(self.model)",
        "self.accelerator.unwrap_model(self.model, keep_fp32_wrapper = False)",
    )
    return function
pass
RL_FUNCTIONS["grpo_trainer"].append(grpo_trainer__prepare_inputs)


# Remove _move_model_to_vllm
def grpo_trainer__move_model_to_vllm(function_name, function):
    if  function_name != "_move_model_to_vllm": return function

    def _move_model_to_vllm(self, *args, **kwargs): return None

    function = inspect.getsource(_move_model_to_vllm)
    return function
pass
RL_FUNCTIONS["grpo_trainer"].append(grpo_trainer__move_model_to_vllm)


# Edit _get_per_token_logps to handle mixed precision
def grpo_trainer__get_per_token_logps(function_name, function):
    if  function_name != "_get_per_token_logps": return function

    def _get_per_token_logps(self, model, input_ids, attention_mask, logits_to_keep, calc_logprob_flag = None):
<<<<<<< HEAD
        # breakpoint()
=======
>>>>>>> d9aa7460
        if os.environ.get('UNSLOTH_USE_NEW_MODEL', '0') == '0' and  not calc_logprob_flag:
            return None # Unsloth efficient GRPO
        # Otherwise, calculate normally:
        if not hasattr(self, '_autocast_dtype'):
            self._autocast_dtype = torch.float16 if os.environ.get('ACCELERATE_MIXED_PRECISION', 'fp16') == 'fp16' else torch.bfloat16
            if os.environ.get('UNSLOTH_FORCE_FLOAT32', '0') == '1': self._autocast_dtype = torch.float16
        os.environ["UNSLOTH_RETURN_HIDDEN_STATES"] = "0"
        with torch.amp.autocast(device_type = 'cuda', dtype = self._autocast_dtype):
            # We add 1 to `logits_to_keep` because the last logits of the sequence is later excluded
            logits = model(input_ids=input_ids, attention_mask=attention_mask, logits_to_keep=logits_to_keep + 1).logits
            breakpoint()
            logits = logits[:, :-1, :]  # (B, L-1, V), exclude the last logit: it corresponds to the next token pred
            logits = logits.to(torch.float32)
            input_ids = input_ids[:, -logits_to_keep:]
            # For transformers<=4.48, logits_to_keep argument isn't supported, so here we drop logits ourselves.
            # See https://github.com/huggingface/trl/issues/2770
            logits = logits[:, -logits_to_keep:]
            #return logits
            return selective_log_softmax(logits, input_ids)  #  compute logprobs for the input tokens
        pass
    pass

    function = inspect.getsource(_get_per_token_logps)
    return function
pass
RL_FUNCTIONS["grpo_trainer"].append(grpo_trainer__get_per_token_logps)

grpo_compute_loss      = RL_REPLACEMENTS["grpo_compute_loss"]
grpo_compute_loss_slow = RL_REPLACEMENTS["grpo_compute_loss_slow"]
UnslothEfficientGRPO   = RL_REPLACEMENTS["UnslothEfficientGRPO"]
grpo_accumulated_loss  = RL_REPLACEMENTS["grpo_accumulated_loss"]
RL_PRE_ITEMS["grpo_trainer"].append(inspect.getsource(grpo_compute_loss))
RL_PRE_ITEMS["grpo_trainer"].append(inspect.getsource(UnslothEfficientGRPO))
RL_PRE_ITEMS["grpo_trainer"].append(inspect.getsource(grpo_accumulated_loss))
RL_PRE_ITEMS["grpo_trainer"].append(grpo_compute_loss_slow)

# Edit _get_per_token_logps to handle mixed precision
def grpo_trainer_compute_loss(function_name, function):
    if  function_name != "compute_loss": return function

    def compute_loss(self, model, inputs, return_outputs = False, num_items_in_batch = None):
        if return_outputs:
            raise ValueError("The GRPOTrainer does not support returning outputs")
        # Compute the per-token log probabilities for the model

        prompt_ids, prompt_mask = inputs["prompt_ids"], inputs["prompt_mask"]
        completion_ids, completion_mask = inputs["completion_ids"], inputs["completion_mask"]
        input_ids = torch.cat([prompt_ids, completion_ids], dim=1)
        bsz, qlen = input_ids.shape
        attention_mask = torch.cat([prompt_mask, completion_mask], dim=1)
        # attention_mask = None
        logits_to_keep = completion_ids.size(1)  # we only need to compute the logits for the completion tokens
        _input_ids = input_ids
        _logits_to_keep = logits_to_keep
        
        per_token_logps = self._get_per_token_logps(model, input_ids, attention_mask, logits_to_keep, calc_logprob_flag = True)

        # Compute the KL divergence between the model and the reference model
        # _prepare_inputs doesn't return reference log probs anymore. We need to calculate it ourselves.
        # https://github.com/huggingface/trl/blob/05bc43e960396581e458195b8388efe6b82cae1f/trl/trainer/grpo_trainer.py#L1328
        if self.beta != 0.0:
            with torch.inference_mode(), model.disable_adapter():
                ref_per_token_logps = self._get_per_token_logps(model, input_ids, attention_mask, logits_to_keep, calc_logprob_flag = True)
        else:
            ref_per_token_logps = None
        # per_token_kl = torch.exp(ref_per_token_logps - per_token_logps) - (ref_per_token_logps - per_token_logps) - 1

        # x - x.detach() allows for preserving gradients from x
        advantages = inputs["advantages"]
        # per_token_loss = torch.exp(per_token_logps - per_token_logps.detach()) * advantages.unsqueeze(1)
        # per_token_loss = -(per_token_loss - self.beta * per_token_kl)
        # loss = ((per_token_loss * completion_mask).sum(dim=1) / completion_mask.sum(dim=1)).mean()

        old_per_token_logps = inputs["old_per_token_logps"]
        input_ids = input_ids[:, -logits_to_keep:]
<<<<<<< HEAD
        old_per_token_logps = inputs["old_per_token_logps"]
        if per_token_logps is not None:
            loss, completion_length, mean_kl = grpo_compute_loss_slow(
                ref_per_token_logps, per_token_logps, old_per_token_logps, input_ids, completion_mask, self.beta, advantages,
=======
        #breakpoint()
        if per_token_logps is not None:
            loss, completion_length, mean_kl = grpo_compute_loss_slow(
                ref_per_token_logps, old_per_token_logps, per_token_logps, input_ids, completion_mask, self.beta, advantages,
>>>>>>> d9aa7460
            )
        else:
            loss, completion_length, mean_kl = grpo_accumulated_loss(
                self, _input_ids, logits_to_keep, completion_mask, advantages, old_per_token_logps,
                n_chunks = self.args.unsloth_num_chunks
            )

        # Log the metrics
        # completion_length = self.accelerator.gather_for_metrics(completion_mask.sum(1)).float().mean().item()

        # mean_kl = ((per_token_kl * completion_mask).sum(dim=1) / completion_mask.sum(dim=1)).mean()
        # self._metrics["kl"].append(self.accelerator.gather_for_metrics(mean_kl).mean().item())

        if "train" in self._metrics:
            mode = "eval" if self.control.should_evaluate else "train"
            self._metrics[mode]["completion_length"].append(completion_length.item())
            self._metrics[mode]["kl"].append(mean_kl.item())
        else:
            self._metrics["completion_length"].append(completion_length.item())
            self._metrics["kl"].append(mean_kl.item())
        return loss
    pass

    function = inspect.getsource(compute_loss)
    return function
pass
RL_FUNCTIONS["grpo_trainer"].append(grpo_trainer_compute_loss)

# https://github.com/huggingface/trl/blob/main/trl/trainer/grpo_trainer.py#L356
# TRL warns if batch size is not a multiple of num_generations -> fix this.
def grpo_trainer_fix_batch_size(RLTrainer_source, RLConfig_source):
    if "divisible by the number of generations" not in RLTrainer_source: return ""
    if "num_generations" not in RLConfig_source: return ""

    check_batch_size = \
    "div = per_device_train_batch_size // num_generations\n"\
    "if div * num_generations != per_device_train_batch_size:\n"\
    "    print('Unsloth: We now expect `per_device_train_batch_size` to be a multiple of `num_generations`.\\n"\
               "We will change the batch size of ' + str(per_device_train_batch_size) + ' to the `num_generations` of ' + str(num_generations))\n"\
    "    per_device_train_batch_size = num_generations\n"
    return check_batch_size
pass
RL_CONFIG_CHANGES["grpo_trainer"].append(grpo_trainer_fix_batch_size)


# Add other reward function names
def grpo_trainer_metrics(RLTrainer_source, RLConfig_source):
    if "reward_funcs" not in RLTrainer_source: return ""

    log_metrics = \
    "if not isinstance(reward_funcs, list): _reward_funcs = [reward_funcs]\n"\
    "else: _reward_funcs = reward_funcs\n"\
    "for reward_func in _reward_funcs:\n"\
    "    try:\n"\
    "        reward_func_name = reward_func.__name__\n"\
    "        other_metrics.append(f'rewards/{reward_func_name}')\n"\
    "    except: pass\n"
    return log_metrics
pass
RL_METRICS_CHANGES["grpo_trainer"].append(grpo_trainer_metrics)<|MERGE_RESOLUTION|>--- conflicted
+++ resolved
@@ -20,6 +20,7 @@
     "RL_METRICS_CHANGES",
 ]
 
+import os
 import re
 import torch
 import inspect
@@ -208,10 +209,6 @@
     if  function_name != "_get_per_token_logps": return function
 
     def _get_per_token_logps(self, model, input_ids, attention_mask, logits_to_keep, calc_logprob_flag = None):
-<<<<<<< HEAD
-        # breakpoint()
-=======
->>>>>>> d9aa7460
         if os.environ.get('UNSLOTH_USE_NEW_MODEL', '0') == '0' and  not calc_logprob_flag:
             return None # Unsloth efficient GRPO
         # Otherwise, calculate normally:
@@ -222,7 +219,6 @@
         with torch.amp.autocast(device_type = 'cuda', dtype = self._autocast_dtype):
             # We add 1 to `logits_to_keep` because the last logits of the sequence is later excluded
             logits = model(input_ids=input_ids, attention_mask=attention_mask, logits_to_keep=logits_to_keep + 1).logits
-            breakpoint()
             logits = logits[:, :-1, :]  # (B, L-1, V), exclude the last logit: it corresponds to the next token pred
             logits = logits.to(torch.float32)
             input_ids = input_ids[:, -logits_to_keep:]
@@ -267,14 +263,14 @@
         _input_ids = input_ids
         _logits_to_keep = logits_to_keep
         
-        per_token_logps = self._get_per_token_logps(model, input_ids, attention_mask, logits_to_keep, calc_logprob_flag = True)
+        per_token_logps = self._get_per_token_logps(model, input_ids, attention_mask, logits_to_keep)
 
         # Compute the KL divergence between the model and the reference model
         # _prepare_inputs doesn't return reference log probs anymore. We need to calculate it ourselves.
         # https://github.com/huggingface/trl/blob/05bc43e960396581e458195b8388efe6b82cae1f/trl/trainer/grpo_trainer.py#L1328
         if self.beta != 0.0:
             with torch.inference_mode(), model.disable_adapter():
-                ref_per_token_logps = self._get_per_token_logps(model, input_ids, attention_mask, logits_to_keep, calc_logprob_flag = True)
+                ref_per_token_logps = self._get_per_token_logps(model, input_ids, attention_mask, logits_to_keep)
         else:
             ref_per_token_logps = None
         # per_token_kl = torch.exp(ref_per_token_logps - per_token_logps) - (ref_per_token_logps - per_token_logps) - 1
@@ -287,22 +283,21 @@
 
         old_per_token_logps = inputs["old_per_token_logps"]
         input_ids = input_ids[:, -logits_to_keep:]
-<<<<<<< HEAD
-        old_per_token_logps = inputs["old_per_token_logps"]
         if per_token_logps is not None:
             loss, completion_length, mean_kl = grpo_compute_loss_slow(
-                ref_per_token_logps, per_token_logps, old_per_token_logps, input_ids, completion_mask, self.beta, advantages,
-=======
-        #breakpoint()
-        if per_token_logps is not None:
-            loss, completion_length, mean_kl = grpo_compute_loss_slow(
-                ref_per_token_logps, old_per_token_logps, per_token_logps, input_ids, completion_mask, self.beta, advantages,
->>>>>>> d9aa7460
+                ref_per_token_logps, per_token_logps, old_per_token_logps, input_ids, completion_mask, self.beta, advantages, 
+                loss_type = self.args.loss_type,
+                epsilon_low = self.epsilon_low, epsilon_high = self.epsilon_high,
+                max_completion_length = self.args.max_completion_length,
+                delta = self.args.delta,
             )
         else:
             loss, completion_length, mean_kl = grpo_accumulated_loss(
                 self, _input_ids, logits_to_keep, completion_mask, advantages, old_per_token_logps,
-                n_chunks = self.args.unsloth_num_chunks
+                n_chunks = self.args.unsloth_num_chunks, loss_type = self.args.loss_type,
+                epsilon_low = self.epsilon_low, epsilon_high = self.epsilon_high,
+                max_completion_length = self.args.max_completion_length,
+                delta = self.args.delta,
             )
 
         # Log the metrics
