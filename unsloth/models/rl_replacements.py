--- conflicted
+++ resolved
@@ -475,10 +475,6 @@
         # attention_mask = None
         logits_to_keep = completion_ids.size(1)  # we only need to compute the logits for the completion tokens
         _input_ids = input_ids
-<<<<<<< HEAD
-        _logits_to_keep = logits_to_keep  
-        per_token_logps = self._get_per_token_logps(model, input_ids, attention_mask, pixel_values, image_grid_thw, logits_to_keep)
-=======
         _logits_to_keep = logits_to_keep
 
         get_logps_func = \
@@ -488,18 +484,13 @@
             self._get_per_token_logps_and_entropies(model, input_ids, attention_mask, logits_to_keep, batch_size, compute_entropy)['logps']
 
         per_token_logps = get_logps_func(model, input_ids, attention_mask, logits_to_keep)
->>>>>>> b780dcfc
 
         # Compute the KL divergence between the model and the reference model
         # _prepare_inputs doesn't return reference log probs anymore. We need to calculate it ourselves.
         # https://github.com/huggingface/trl/blob/05bc43e960396581e458195b8388efe6b82cae1f/trl/trainer/grpo_trainer.py#L1328
         if self.beta != 0.0:
             with torch.inference_mode(), model.disable_adapter():
-<<<<<<< HEAD
-                ref_per_token_logps = self._get_per_token_logps(model, input_ids, attention_mask, pixel_values, image_grid_thw, logits_to_keep)
-=======
                 ref_per_token_logps = per_token_logps = get_logps_func(model, input_ids, attention_mask, logits_to_keep)
->>>>>>> b780dcfc
         else:
             ref_per_token_logps = None
         # per_token_kl = torch.exp(ref_per_token_logps - per_token_logps) - (ref_per_token_logps - per_token_logps) - 1
