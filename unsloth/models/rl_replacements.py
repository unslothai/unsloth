--- conflicted
+++ resolved
@@ -248,7 +248,6 @@
 def grpo_trainer__get_per_token_logps(function_name, function):
     if  function_name != "_get_per_token_logps": return function
 
-<<<<<<< HEAD
     def _get_per_token_logps(self, model, input_ids, attention_mask, logits_to_keep, batch_size=None):
         from cut_cross_entropy import linear_cross_entropy
         from numpy import searchsorted
@@ -261,12 +260,6 @@
             n_chunks = factors[min(searchsorted(factors, n_chunks), len(factors)-1)]
             batch_size = int(bsz / n_chunks)
 
-=======
-    def _get_per_token_logps(self, model, input_ids, attention_mask, logits_to_keep, calc_logprob_flag = None):
-        if os.environ.get('UNSLOTH_USE_NEW_MODEL', '0') == '0' and not calc_logprob_flag:
-            return None # Unsloth efficient GRPO
-        # Otherwise, calculate normally:
->>>>>>> e2aafc7e
         if not hasattr(self, '_autocast_dtype'):
             self._autocast_dtype = torch.float16 if os.environ.get('ACCELERATE_MIXED_PRECISION', 'fp16') == 'fp16' else torch.bfloat16
             if os.environ.get('UNSLOTH_FORCE_FLOAT32', '0') == '1': self._autocast_dtype = torch.float16
@@ -275,7 +268,6 @@
 
         os.environ["UNSLOTH_RETURN_HIDDEN_STATES"] = "1"
         with torch.amp.autocast(device_type = 'cuda', dtype = self._autocast_dtype):
-<<<<<<< HEAD
             all_logps = []
             for i in range(0, input_ids.size(0), batch_size):
                 input_ids_batch = input_ids[i : i + batch_size]
@@ -289,28 +281,6 @@
                 logps = -1 * linear_cross_entropy(hidden_states.to(dtype=lm_head.dtype), lm_head, input_ids_batch, reduction="none", filter_eps=-torch.inf, impl="cce")
                 all_logps.append(logps[:, :-1])
             pass
-=======
-            # We add 1 to `logits_to_keep` because the last logits of the sequence is later excluded
-            hidden_states = model(input_ids=input_ids, attention_mask=attention_mask, logits_to_keep=logits_to_keep + 1).logits
-            #logits = logits[:, :-1, :]  # (B, L-1, V), exclude the last logit: it corresponds to the next token pred
-            return hidden_states
-            # input_ids = input_ids[:, -logits_to_keep:]
-            # For transformers<=4.48, logits_to_keep argument isn't supported, so here we drop logits ourselves.
-            # See https://github.com/huggingface/trl/issues/2770
-            # logits = logits[:, -logits_to_keep:]
-            # return logits
-            # See https://huggingface.co/blog/the_n_implementation_details_of_rlhf_with_ppo#policy-training-implementation-details
-            # logits = logits / self.temperature
-            # logps = selective_log_softmax(logits, input_ids)
-
-            # row_indices, col_indices = torch.where(logps < -20)
-
-            # # Method 1: Check if tensors have elements
-            # if len(row_indices) > 0 and len(col_indices) > 0:
-            #     breakpoint()  # Breakpoint triggered here
-            #     print("Found high values!")
-            # return  logps #  compute logprobs for the input tokens
->>>>>>> e2aafc7e
         pass
         
         return torch.cat(all_logps, dim=0)
@@ -350,30 +320,16 @@
         _logits_to_keep = logits_to_keep
 
         per_token_logps = self._get_per_token_logps(model, input_ids, attention_mask, logits_to_keep)
-<<<<<<< HEAD
         # ref_per_token_logps is now cached in _buffered_inputs
         # https://github.com/huggingface/trl/blob/5206c927f6bb161e45114531b0bca8286acfeada/trl/trainer/grpo_trainer.py#L1292
         ref_per_token_logps = inputs["ref_per_token_logps"]
 
-=======
-
-        # Compute the KL divergence between the model and the reference model
-        # _prepare_inputs doesn't return reference log probs anymore. We need to calculate it ourselves.
-        # https://github.com/huggingface/trl/blob/05bc43e960396581e458195b8388efe6b82cae1f/trl/trainer/grpo_trainer.py#L1328
-        if self.beta != 0.0:
-            with torch.inference_mode(), model.disable_adapter():
-                ref_per_token_logps = self._get_per_token_logps(model, input_ids, attention_mask, logits_to_keep)
-        else:
-            ref_per_token_logps = None
-        # per_token_kl = torch.exp(ref_per_token_logps - per_token_logps) - (ref_per_token_logps - per_token_logps) - 1
->>>>>>> e2aafc7e
         # x - x.detach() allows for preserving gradients from x
         advantages = inputs["advantages"]
         # per_token_loss = torch.exp(per_token_logps - per_token_logps.detach()) * advantages.unsqueeze(1)
         # per_token_loss = -(per_token_loss - self.beta * per_token_kl)
         # loss = ((per_token_loss * completion_mask).sum(dim=1) / completion_mask.sum(dim=1)).mean()
         if "old_per_token_logps" in inputs.keys():
-<<<<<<< HEAD
             old_per_token_logps = inputs["old_per_token_logps"]
         else: 
             old_per_token_logps = None
@@ -381,28 +337,6 @@
         if os.environ.get('UNSLOTH_USE_NEW_MODEL', '0') == '1':
             loss, completion_length, mean_kl = grpo_compute_loss_slow(
                 ref_per_token_logps, per_token_logps, old_per_token_logps, completion_mask, self.beta, advantages, 
-=======
-            old_hidden_states = inputs["old_per_token_logps"]
-        else:
-            old_hidden_states = None
-
-        input_ids = input_ids[:, -logits_to_keep:]
-        if per_token_logps is not None:
-
-            if ref_per_token_logps is not None:
-                ref_per_token_logps = ref_per_token_logps[:, :-1, :] # (B, L-1, V), exclude the last logit: it corresponds to the next token pred
-
-            per_token_logps = per_token_logps[:, :-1, :] # (B, L-1, V), exclude the last logit: it corresponds to the next token pred
-            
-            loss, completion_length, mean_kl = grpo_compute_loss_slow(
-                ref_per_token_logps,
-                per_token_logps,
-                old_hidden_states,
-                input_ids,
-                completion_mask,
-                self.beta,
-                advantages,
->>>>>>> e2aafc7e
                 loss_type = self.args.loss_type,
                 epsilon_low = self.epsilon_low,
                 epsilon_high = self.epsilon_high,
@@ -413,16 +347,7 @@
         else:
             if hasattr(self.args, "loss_type"):
                 loss, completion_length, mean_kl = grpo_accumulated_loss(
-<<<<<<< HEAD
                     self, completion_mask, advantages, ref_per_token_logps, per_token_logps, old_per_token_logps,
-=======
-                    self,
-                    _input_ids,
-                    logits_to_keep,
-                    completion_mask,
-                    advantages,
-                    old_hidden_states,
->>>>>>> e2aafc7e
                     n_chunks = self.args.unsloth_num_chunks,
                     loss_type = self.args.loss_type,
                     epsilon_low = self.epsilon_low,
@@ -434,16 +359,7 @@
             else:
                 # to ensure backwards compatibility with trl 0.15.2 and maybe even 0.17
                 loss, completion_length, mean_kl = grpo_accumulated_loss(
-<<<<<<< HEAD
                     self, completion_mask, advantages, ref_per_token_logps, per_token_logps, old_per_token_logps,
-=======
-                    self,
-                    _input_ids,
-                    logits_to_keep,
-                    completion_mask,
-                    advantages,
-                    old_hidden_states,
->>>>>>> e2aafc7e
                     n_chunks = self.args.unsloth_num_chunks,
                     temperature = self.args.temperature,
                 )
