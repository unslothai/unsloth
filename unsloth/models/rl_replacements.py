# Copyright 2023-present Daniel Han-Chen & the Unsloth team. All rights reserved.
#
# Licensed under the Apache License, Version 2.0 (the "License");
# you may not use this file except in compliance with the License.
# You may obtain a copy of the License at
#
#     http://www.apache.org/licenses/LICENSE-2.0
#
# Unless required by applicable law or agreed to in writing, software
# distributed under the License is distributed on an "AS IS" BASIS,
# WITHOUT WARRANTIES OR CONDITIONS OF ANY KIND, either express or implied.
# See the License for the specific language governing permissions and
# limitations under the License.

__all__ = [
    "RL_EXTRA_ARGS",
    "RL_FUNCTIONS",
    "RL_PRE_ITEMS",
    "RL_CONFIG_CHANGES",
    "RL_METRICS_CHANGES",
]

import os
import re
import torch
import inspect
from collections import defaultdict
from unsloth_zoo.rl_replacements import RL_REPLACEMENTS
RL_EXTRA_ARGS      = defaultdict(list)
RL_FUNCTIONS       = defaultdict(list)
RL_PRE_ITEMS       = defaultdict(list)
RL_CONFIG_CHANGES  = defaultdict(list)
RL_METRICS_CHANGES = defaultdict(list)

torch_compile_options = {
    "epilogue_fusion"   : True,
    "max_autotune"      : True,
    "shape_padding"     : True,
    "trace.enabled"     : False,
    "triton.cudagraphs" : False,
}

# Check untrained tokens
def sft_trainer_fix_untrained_tokens(call_args, extra_args):
    if "model" in call_args and "train_dataset" in call_args:
        fix_tokenizer = \
        "IGNORED_TOKENIZER_NAMES = os.environ.get('UNSLOTH_IGNORED_TOKENIZER_NAMES', '').split('\\n')\n"\
        "from unsloth_zoo.tokenizer_utils import fix_untrained_tokens\n"\
        "from unsloth_zoo.training_utils  import fix_zero_training_loss\n"\
        "if 'tokenizer' not in locals(): tokenizer = processing_class\n"\
        "fix_untrained_tokens(model, tokenizer, train_dataset, IGNORED_TOKENIZER_NAMES, eps = 1e-16)\n"\
        "fix_zero_training_loss(model, tokenizer, train_dataset)\n"
        return fix_tokenizer
    return ""
pass
RL_EXTRA_ARGS["sft_trainer"].append(sft_trainer_fix_untrained_tokens)


# Remove DPO columns which might randomnly be tokenized
def dpo_trainer_fix_columns(call_args, extra_args):
    if "model" in call_args and "train_dataset" in call_args:
        fix_dpo = \
        "if hasattr(train_dataset, 'column_names'):\n"\
        "    column_names = set(train_dataset.column_names)\n"\
        "    check = ['chosen', 'rejected', 'prompt', 'chosen_input_ids', 'chosen_attention_mask',\n"\
        "             'chosen_labels', 'rejected_input_ids', 'rejected_attention_mask', 'rejected_labels',\n"\
        "             'prompt_input_ids', 'prompt_attention_mask']\n"\
        "    if all(x in column_names for x in check):\n"\
        "        train_dataset = train_dataset.remove_columns(['chosen', 'rejected', 'prompt'])\n"\
        "    del check, column_names\n"
        return fix_dpo
    return ""
pass
RL_EXTRA_ARGS["dpo_trainer"].append(dpo_trainer_fix_columns)


# Fix tokenizer double BOS
def sft_trainer_prepare_dataset(function_name, function):
    if  function_name != "_prepare_non_packed_dataloader" and \
        function_name != "_prepare_dataset": return function

    fast_sft_prepare_dataset = RL_REPLACEMENTS.get("sft_prepare_dataset", None)
    if fast_sft_prepare_dataset is not None:
        params = inspect.signature(fast_sft_prepare_dataset).parameters.keys()
        params = ".*?".join(params)
        matched = re.match(
            r"[\s]{0,}def _prepare_dataset\(.*?" + params + r".*?\)",
            function,
            flags = re.MULTILINE | re.DOTALL,
        )
        if matched:
            # Use fast version!
            function = inspect.getsource(fast_sft_prepare_dataset)
            function = function.split("\n")
            function = "\n".join(" "*4 + x for x in function)
            function = function.replace("def sft_prepare_dataset", "def _prepare_dataset")
            return function
        pass
    pass

    check_text = \
    "if 'tokenizer'          not in locals(): tokenizer = processing_class\n"\
    "if 'formatting_func'    not in locals(): raise RuntimeError('Unsloth: Please file a bug report - `formatting_func` does not exist!')\n"\
    "if 'dataset_text_field' not in locals() and 'args' in locals(): dataset_text_field = args.dataset_text_field\n"\
    "if 'dataset_text_field' not in locals(): raise RuntimeError('Unsloth: Please file a bug report - `dataset_text_field` does not exist!')\n"\
    "test_text = dataset[0][dataset_text_field] if (formatting_func is None and dataset_text_field is not None) else formatting_func(dataset[0])[0]\n"\
    "chat_template = getattr(tokenizer, 'chat_template', None)\n"\
    "chat_template = '' if chat_template is None else chat_template\n"\
    "has_bos_token_already = (test_text.startswith(tokenizer.bos_token) or tokenizer.bos_token in chat_template) "\
    "if getattr(tokenizer, 'bos_token', None) is not None else False\n"\
    "if 'add_special_tokens' not in locals() and has_bos_token_already:\n"\
    "    from functools import partial\n"\
    "    tokenizer_call = tokenizer.__call__\n"\
    "    tokenizer.__call__ = partial(tokenizer_call, add_special_tokens = False)\n"\
    "    processing_class = tokenizer\n"\
    "else:\n"\
    "    tokenizer_call = None\n"\
    "    add_special_tokens = False if has_bos_token_already else locals().get('add_special_tokens', False)\n"

    check_text = check_text.split("\n")
    check_text = "\n".join(" "*8 + x for x in check_text)
    check_text = check_text.rstrip() + "\n"

    # .*? matches first match. .+? matches final match.
    replacer = re.findall(
        r"def " + function_name + r"\(.*?\).*?\:\n",
        function,
        flags = re.MULTILINE | re.DOTALL,
    )
    if len(replacer) != 0:
        replacer = replacer[0]
        function = function.replace(replacer, replacer + check_text)
    pass

    # Return tokenizer's original state
    return_state = "if tokenizer_call is not None: tokenizer.__call__ = tokenizer_call\n"
    function = re.sub(
        r"\n([ ]{4,})(return .*?[\s]{0,})$",
        rf"\1{return_state}\1\2",
        function,
    )
    return function
pass
RL_FUNCTIONS["sft_trainer"].append(sft_trainer_prepare_dataset)


# Ignore mean_token_accuracy since it needs logits
# We override it directly with our version
def sft_trainer_compute_loss(function_name, function):
    if  function_name != "compute_loss": return function

    def compute_loss(self, model, inputs, return_outputs = False, num_items_in_batch = None):
        outputs = super().compute_loss(
            model,
            inputs,
            return_outputs = return_outputs,
            num_items_in_batch = num_items_in_batch,
        )
        return outputs
    pass

    function = inspect.getsource(compute_loss)
    return function
pass
RL_FUNCTIONS["sft_trainer"].append(sft_trainer_compute_loss)


# Autocast precision for GRPO
def grpo_trainer__prepare_inputs(function_name, function):
    if  function_name != "_prepare_inputs": return function

    if "with torch.inference_mode()" not in function: return function

    # Add mixed precision training
    function = function.replace(
        "with torch.inference_mode():",

        "with torch.inference_mode(), "\
        "torch.amp.autocast(device_type = 'cuda', "\
        "dtype = ((torch.float16 if os.environ.get('ACCELERATE_MIXED_PRECISION', 'fp16') == 'fp16' else torch.bfloat16) "\
        "if not torch.is_autocast_enabled('cuda') else nullcontext())"\
        "if os.environ.get('UNSLOTH_FORCE_FLOAT32', '0') == '0' else torch.float16):",
    )

    # Disable attaching a float32 conversion hook which upcasts logits to FP32
    function = function.replace(
        "self.accelerator.unwrap_model(self.model)",
        "self.accelerator.unwrap_model(self.model, keep_fp32_wrapper = False)",
    )
    return function
pass
RL_FUNCTIONS["grpo_trainer"].append(grpo_trainer__prepare_inputs)


# Remove _move_model_to_vllm
def grpo_trainer__move_model_to_vllm(function_name, function):
    if  function_name != "_move_model_to_vllm": return function

    def _move_model_to_vllm(self, *args, **kwargs): return None

    function = inspect.getsource(_move_model_to_vllm)
    return function
pass
RL_FUNCTIONS["grpo_trainer"].append(grpo_trainer__move_model_to_vllm)


# Edit _get_per_token_logps to handle mixed precision
def grpo_trainer__get_per_token_logps(function_name, function):
    if  function_name != "_get_per_token_logps": return function

    def _get_per_token_logps(self, model, input_ids, attention_mask, logits_to_keep, calc_logprob_flag = None):
        if os.environ.get('UNSLOTH_USE_NEW_MODEL', '0') == '0' and  not calc_logprob_flag:
            return None # Unsloth efficient GRPO
        # Otherwise, calculate normally:
        if not hasattr(self, '_autocast_dtype'):
            self._autocast_dtype = torch.float16 if os.environ.get('ACCELERATE_MIXED_PRECISION', 'fp16') == 'fp16' else torch.bfloat16
            if os.environ.get('UNSLOTH_FORCE_FLOAT32', '0') == '1': self._autocast_dtype = torch.float16

        os.environ["UNSLOTH_RETURN_HIDDEN_STATES"] = "1"
        with torch.amp.autocast(device_type = 'cuda', dtype = self._autocast_dtype):
            # We add 1 to `logits_to_keep` because the last logits of the sequence is later excluded
            hidden_states = model(input_ids=input_ids, attention_mask=attention_mask, logits_to_keep=logits_to_keep + 1).logits
            #logits = logits[:, :-1, :]  # (B, L-1, V), exclude the last logit: it corresponds to the next token pred
            return hidden_states
            # input_ids = input_ids[:, -logits_to_keep:]
            # For transformers<=4.48, logits_to_keep argument isn't supported, so here we drop logits ourselves.
            # See https://github.com/huggingface/trl/issues/2770
            # logits = logits[:, -logits_to_keep:]
            # return logits
            # logps = selective_log_softmax(logits, input_ids)

            # row_indices, col_indices = torch.where(logps < -20)

            # # Method 1: Check if tensors have elements
            # if len(row_indices) > 0 and len(col_indices) > 0:
            #     breakpoint()  # Breakpoint triggered here
            #     print("Found high values!")
            # return  logps #  compute logprobs for the input tokens
        pass
    pass

    function = inspect.getsource(_get_per_token_logps)
    return function
pass
RL_FUNCTIONS["grpo_trainer"].append(grpo_trainer__get_per_token_logps)

grpo_compute_loss      = RL_REPLACEMENTS["grpo_compute_loss"]
grpo_compute_loss_slow = RL_REPLACEMENTS["grpo_compute_loss_slow"]
UnslothEfficientGRPO   = RL_REPLACEMENTS["UnslothEfficientGRPO"]
grpo_accumulated_loss  = RL_REPLACEMENTS["grpo_accumulated_loss"]
RL_PRE_ITEMS["grpo_trainer"].append(inspect.getsource(grpo_compute_loss))
RL_PRE_ITEMS["grpo_trainer"].append(inspect.getsource(UnslothEfficientGRPO))
RL_PRE_ITEMS["grpo_trainer"].append(inspect.getsource(grpo_accumulated_loss))
RL_PRE_ITEMS["grpo_trainer"].append(grpo_compute_loss_slow)

# Edit _get_per_token_logps to handle mixed precision
def grpo_trainer_compute_loss(function_name, function):
    if  function_name != "compute_loss": return function

    def compute_loss(self, model, inputs, return_outputs = False, num_items_in_batch = None):
        if return_outputs:
            raise ValueError("The GRPOTrainer does not support returning outputs")
        # Compute the per-token log probabilities for the model

        prompt_ids, prompt_mask = inputs["prompt_ids"], inputs["prompt_mask"]
        completion_ids, completion_mask = inputs["completion_ids"], inputs["completion_mask"]
        input_ids = torch.cat([prompt_ids, completion_ids], dim=1)
        bsz, qlen = input_ids.shape
        attention_mask = torch.cat([prompt_mask, completion_mask], dim=1)
        # attention_mask = None
        logits_to_keep = completion_ids.size(1)  # we only need to compute the logits for the completion tokens
        _input_ids = input_ids
        _logits_to_keep = logits_to_keep
        
        per_token_logps = self._get_per_token_logps(model, input_ids, attention_mask, logits_to_keep)

        # Compute the KL divergence between the model and the reference model
        # _prepare_inputs doesn't return reference log probs anymore. We need to calculate it ourselves.
        # https://github.com/huggingface/trl/blob/05bc43e960396581e458195b8388efe6b82cae1f/trl/trainer/grpo_trainer.py#L1328
        if self.beta != 0.0:
            with torch.inference_mode(), model.disable_adapter():
                ref_per_token_logps = self._get_per_token_logps(model, input_ids, attention_mask, logits_to_keep)
        else:
            ref_per_token_logps = None
        # per_token_kl = torch.exp(ref_per_token_logps - per_token_logps) - (ref_per_token_logps - per_token_logps) - 1

        # x - x.detach() allows for preserving gradients from x
        advantages = inputs["advantages"]
        # per_token_loss = torch.exp(per_token_logps - per_token_logps.detach()) * advantages.unsqueeze(1)
        # per_token_loss = -(per_token_loss - self.beta * per_token_kl)
        # loss = ((per_token_loss * completion_mask).sum(dim=1) / completion_mask.sum(dim=1)).mean()
        if "old_per_token_logps" in inputs.keys():
            old_hidden_states = inputs["old_per_token_logps"]
        else: 
            old_hidden_states = None
        input_ids = input_ids[:, -logits_to_keep:]
        if per_token_logps is not None:
            loss, completion_length, mean_kl = grpo_compute_loss_slow(
                ref_per_token_logps, per_token_logps, old_hidden_states, input_ids, completion_mask, self.beta, advantages, 
                loss_type = self.args.loss_type,
                epsilon_low = self.epsilon_low, epsilon_high = self.epsilon_high,
                max_completion_length = self.args.max_completion_length,
                delta = self.args.delta,
            )
        else:
<<<<<<< HEAD
            loss, completion_length, mean_kl = grpo_accumulated_loss(
                self, _input_ids, logits_to_keep, completion_mask, advantages, old_hidden_states,
                n_chunks = self.args.unsloth_num_chunks,
                loss_type = self.args.loss_type,
                epsilon_low = self.epsilon_low, epsilon_high = self.epsilon_high,
                max_completion_length = self.args.max_completion_length,
                delta = self.args.delta,
            )
=======
            if hasattr(self.args, "loss_type"):
                loss, completion_length, mean_kl = grpo_accumulated_loss(
                    self, _input_ids, logits_to_keep, completion_mask, advantages, old_hidden_states,
                    n_chunks = self.args.unsloth_num_chunks,
                    loss_type = self.args.loss_type,
                    epsilon_low = self.epsilon_low, epsilon_high = self.epsilon_high,
                    max_completion_length = self.args.max_completion_length,
                    delta = self.args.delta,
                )
            else:
                loss, completion_length, mean_kl = grpo_accumulated_loss(
                    self, _input_ids, logits_to_keep, completion_mask, advantages, old_hidden_states,
                    n_chunks = self.args.unsloth_num_chunks,
                )    
>>>>>>> c54d77bd

        # Log the metrics
        # completion_length = self.accelerator.gather_for_metrics(completion_mask.sum(1)).float().mean().item()

        # mean_kl = ((per_token_kl * completion_mask).sum(dim=1) / completion_mask.sum(dim=1)).mean()
        # self._metrics["kl"].append(self.accelerator.gather_for_metrics(mean_kl).mean().item())

        if "train" in self._metrics:
            mode = "eval" if self.control.should_evaluate else "train"
            self._metrics[mode]["completion_length"].append(completion_length.item())
            self._metrics[mode]["kl"].append(mean_kl.item())
        else:
            self._metrics["completion_length"].append(completion_length.item())
            self._metrics["kl"].append(mean_kl.item())
        return loss
    pass

    function = inspect.getsource(compute_loss)
    return function
pass
RL_FUNCTIONS["grpo_trainer"].append(grpo_trainer_compute_loss)

# https://github.com/huggingface/trl/blob/main/trl/trainer/grpo_trainer.py#L356
# TRL warns if batch size is not a multiple of num_generations -> fix this.
def grpo_trainer_fix_batch_size(RLTrainer_source, RLConfig_source):
    if "divisible by the number of generations" not in RLTrainer_source: return ""
    if "num_generations" not in RLConfig_source: return ""

    check_batch_size = \
    "div = per_device_train_batch_size // num_generations\n"\
    "if div * num_generations != per_device_train_batch_size:\n"\
    "    print('Unsloth: We now expect `per_device_train_batch_size` to be a multiple of `num_generations`.\\n"\
               "We will change the batch size of ' + str(per_device_train_batch_size) + ' to the `num_generations` of ' + str(num_generations))\n"\
    "    per_device_train_batch_size = num_generations\n"
    return check_batch_size
pass
RL_CONFIG_CHANGES["grpo_trainer"].append(grpo_trainer_fix_batch_size)


# Add other reward function names
def grpo_trainer_metrics(RLTrainer_source, RLConfig_source):
    if "reward_funcs" not in RLTrainer_source: return ""

    log_metrics = \
    "if not isinstance(reward_funcs, list): _reward_funcs = [reward_funcs]\n"\
    "else: _reward_funcs = reward_funcs\n"\
    "for reward_func in _reward_funcs:\n"\
    "    try:\n"\
    "        reward_func_name = reward_func.__name__\n"\
    "        other_metrics.append(f'rewards/{reward_func_name}')\n"\
    "    except: pass\n"
    return log_metrics
pass
RL_METRICS_CHANGES["grpo_trainer"].append(grpo_trainer_metrics)<|MERGE_RESOLUTION|>--- conflicted
+++ resolved
@@ -303,16 +303,6 @@
                 delta = self.args.delta,
             )
         else:
-<<<<<<< HEAD
-            loss, completion_length, mean_kl = grpo_accumulated_loss(
-                self, _input_ids, logits_to_keep, completion_mask, advantages, old_hidden_states,
-                n_chunks = self.args.unsloth_num_chunks,
-                loss_type = self.args.loss_type,
-                epsilon_low = self.epsilon_low, epsilon_high = self.epsilon_high,
-                max_completion_length = self.args.max_completion_length,
-                delta = self.args.delta,
-            )
-=======
             if hasattr(self.args, "loss_type"):
                 loss, completion_length, mean_kl = grpo_accumulated_loss(
                     self, _input_ids, logits_to_keep, completion_mask, advantages, old_hidden_states,
@@ -323,11 +313,11 @@
                     delta = self.args.delta,
                 )
             else:
+                # to ensure backwards compatibility with trl 0.15.2 and maybe even 0.17
                 loss, completion_length, mean_kl = grpo_accumulated_loss(
                     self, _input_ids, logits_to_keep, completion_mask, advantages, old_hidden_states,
                     n_chunks = self.args.unsloth_num_chunks,
                 )    
->>>>>>> c54d77bd
 
         # Log the metrics
         # completion_length = self.accelerator.gather_for_metrics(completion_mask.sum(1)).float().mean().item()
