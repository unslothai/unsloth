# Copyright 2023-present Daniel Han-Chen & the Unsloth team. All rights reserved.
#
# Licensed under the Apache License, Version 2.0 (the "License");
# you may not use this file except in compliance with the License.
# You may obtain a copy of the License at
#
#     http://www.apache.org/licenses/LICENSE-2.0
#
# Unless required by applicable law or agreed to in writing, software
# distributed under the License is distributed on an "AS IS" BASIS,
# WITHOUT WARRANTIES OR CONDITIONS OF ANY KIND, either express or implied.
# See the License for the specific language governing permissions and
# limitations under the License.

__all__ = [
    "RL_EXTRA_ARGS",
    "RL_FUNCTIONS",
    "RL_PRE_ITEMS",
    "RL_CONFIG_CHANGES",
    "RL_METRICS_CHANGES",
]

import os
import re
import torch
import inspect
from collections import defaultdict
from unsloth_zoo.rl_replacements import RL_REPLACEMENTS
RL_EXTRA_ARGS      = defaultdict(list)
RL_FUNCTIONS       = defaultdict(list)
RL_PRE_ITEMS       = defaultdict(list)
RL_CONFIG_CHANGES  = defaultdict(list)
RL_METRICS_CHANGES = defaultdict(list)

torch_compile_options = {
    "epilogue_fusion"   : True,
    "max_autotune"      : True,
    "shape_padding"     : True,
    "trace.enabled"     : False,
    "triton.cudagraphs" : False,
}

# Check untrained tokens
def sft_trainer_fix_untrained_tokens(call_args, extra_args):
    if "model" in call_args and "train_dataset" in call_args:
        fix_tokenizer = \
        "IGNORED_TOKENIZER_NAMES = os.environ.get('UNSLOTH_IGNORED_TOKENIZER_NAMES', '').split('\\n')\n"\
        "from unsloth_zoo.tokenizer_utils import fix_untrained_tokens\n"\
        "from unsloth_zoo.training_utils  import fix_zero_training_loss\n"\
        "if 'tokenizer' not in locals(): tokenizer = processing_class\n"\
        "fix_untrained_tokens(model, tokenizer, train_dataset, IGNORED_TOKENIZER_NAMES, eps = 1e-16)\n"\
        "fix_zero_training_loss(model, tokenizer, train_dataset)\n"
        return fix_tokenizer
    return ""
pass
RL_EXTRA_ARGS["sft_trainer"].append(sft_trainer_fix_untrained_tokens)


# Remove DPO columns which might randomnly be tokenized
def dpo_trainer_fix_columns(call_args, extra_args):
    if "model" in call_args and "train_dataset" in call_args:
        fix_dpo = \
        "if hasattr(train_dataset, 'column_names'):\n"\
        "    column_names = set(train_dataset.column_names)\n"\
        "    check = ['chosen', 'rejected', 'prompt', 'chosen_input_ids', 'chosen_attention_mask',\n"\
        "             'chosen_labels', 'rejected_input_ids', 'rejected_attention_mask', 'rejected_labels',\n"\
        "             'prompt_input_ids', 'prompt_attention_mask']\n"\
        "    if all(x in column_names for x in check):\n"\
        "        train_dataset = train_dataset.remove_columns(['chosen', 'rejected', 'prompt'])\n"\
        "    del check, column_names\n"
        return fix_dpo
    return ""
pass
RL_EXTRA_ARGS["dpo_trainer"].append(dpo_trainer_fix_columns)


# Fix tokenizer double BOS
def sft_trainer_prepare_dataset(function_name, function):
    if  function_name != "_prepare_non_packed_dataloader" and \
        function_name != "_prepare_dataset": return function

    fast_sft_prepare_dataset = RL_REPLACEMENTS.get("sft_prepare_dataset", None)
    if fast_sft_prepare_dataset is not None:
        params = inspect.signature(fast_sft_prepare_dataset).parameters.keys()
        params = ".*?".join(params)
        matched = re.match(
            r"[\s]{0,}def _prepare_dataset\(.*?" + params + r".*?\)",
            function,
            flags = re.MULTILINE | re.DOTALL,
        )
        if matched:
            # Use fast version!
            function = inspect.getsource(fast_sft_prepare_dataset)
            function = function.split("\n")
            function = "\n".join(" "*4 + x for x in function)
            function = function.replace("def sft_prepare_dataset", "def _prepare_dataset")
            return function
        pass
    pass

    check_text = \
    "if 'skip_prepare_dataset' in locals() and skip_prepare_dataset:\n"\
    "    return dataset\n"\
    "if 'tokenizer'          not in locals(): tokenizer = processing_class\n"\
    "if 'formatting_func'    not in locals(): raise RuntimeError('Unsloth: Please file a bug report - `formatting_func` does not exist!')\n"\
    "if 'dataset_text_field' not in locals() and 'args' in locals(): dataset_text_field = args.dataset_text_field\n"\
    "if 'dataset_text_field' not in locals(): raise RuntimeError('Unsloth: Please file a bug report - `dataset_text_field` does not exist!')\n"\
    "test_text = dataset[0][dataset_text_field] if (formatting_func is None and dataset_text_field is not None) else formatting_func(dataset[0])[0]\n"\
    "chat_template = getattr(tokenizer, 'chat_template', None)\n"\
    "chat_template = '' if chat_template is None else chat_template\n"\
    "has_bos_token_already = (test_text.startswith(tokenizer.bos_token) or tokenizer.bos_token in chat_template) "\
    "if getattr(tokenizer, 'bos_token', None) is not None else False\n"\
    "if 'add_special_tokens' not in locals() and has_bos_token_already:\n"\
    "    from functools import partial\n"\
    "    tokenizer_call = tokenizer.__call__\n"\
    "    tokenizer.__call__ = partial(tokenizer_call, add_special_tokens = False)\n"\
    "    processing_class = tokenizer\n"\
    "else:\n"\
    "    tokenizer_call = None\n"\
    "    add_special_tokens = False if has_bos_token_already else locals().get('add_special_tokens', False)\n"

    check_text = check_text.split("\n")
    check_text = "\n".join(" "*8 + x for x in check_text)
    check_text = check_text.rstrip() + "\n"

    # .*? matches first match. .+? matches final match.
    replacer = re.findall(
        r"def " + function_name + r"\(.*?\).*?\:\n",
        function,
        flags = re.MULTILINE | re.DOTALL,
    )
    if len(replacer) != 0:
        replacer = replacer[0]
        function = function.replace(replacer, replacer + check_text)
    pass

    # Return tokenizer's original state
    return_state = "if tokenizer_call is not None: tokenizer.__call__ = tokenizer_call\n"
    function = re.sub(
        r"\n([ ]{4,})(return .*?[\s]{0,})$",
        rf"\1{return_state}\1\2",
        function,
    )
    return function
pass
RL_FUNCTIONS["sft_trainer"].append(sft_trainer_prepare_dataset)


# Ignore mean_token_accuracy since it needs logits
# We override it directly with our version
def sft_trainer_compute_loss(function_name, function):
    if  function_name != "compute_loss": return function

    def compute_loss(self, model, inputs, return_outputs = False, num_items_in_batch = None):
        outputs = super().compute_loss(
            model,
            inputs,
            return_outputs = return_outputs,
            num_items_in_batch = num_items_in_batch,
        )
        return outputs
    pass

    function = inspect.getsource(compute_loss)
    return function
pass
RL_FUNCTIONS["sft_trainer"].append(sft_trainer_compute_loss)


# Autocast precision for GRPO
def grpo_generate_and_score_completions(function_name, function):
    if function_name != "_generate_and_score_completions":
        return function

    import re
    # This matches the function signature, decorators and any comments immediately following
    pattern = r"(\s*@profiling_decorator\s*\n\s*def _prepare_inputs\s*\([^\)]*\)\s*(->\s*[^:]+)?\s*:\s*\n(?:[ ]*#[^\n]*\n)*)"
    
    match = re.search(pattern, function)
    insert = (
        "        if hasattr(self, 'llm'):\n"
        "           if getattr(self.llm.llm_engine.vllm_config.model_config, 'enable_sleep_mode', False):\n"
        "               self.llm.wake_up()\n"
    )
    if match:
        header_and_comments = match.group(1)
        # Find where the code block starts after comments
        code_start_index = match.end(1)
        rest_of_function = function[code_start_index:]

        # Remove any old wake_up call that might be at the start of the function body
        rest_of_function = re.sub(
            r"^\s*if hasattr\(self, 'llm'\):.*?self\.llm\.wake_up\(\).*?\n",
            "",
            rest_of_function,
            flags=re.DOTALL | re.MULTILINE
        )
        
        # We also need to remove the old wake up call from the beginning of the function
        # since it's injected before the comments.
        header_and_comments = re.sub(
            r"(:\s*\n)\s*if hasattr\(self, 'llm'\):.*?self\.llm\.wake_up\(\).*?\n",
            r"\1",
            header_and_comments,
            flags=re.DOTALL | re.MULTILINE
        )

<<<<<<< HEAD
    if """prompts_text = [maybe_apply_chat_template(example, self.processing_class)["prompt"] for example in inputs]""" not in function:
        return function
    

    # 1. Output pixel_values and image_grid_thw
    pattern = re.compile(
    r"^(?P<indent>\s*)return {\n"
    r"(?P=indent) {4}\"prompt_ids\": prompt_ids,\n"
    r"(?P=indent) {4}\"prompt_mask\": prompt_mask,\n"
    r"(?P=indent) {4}\"completion_ids\": completion_ids,\n"
    r"(?P=indent) {4}\"completion_mask\": completion_mask,\n"
    r"(?P=indent) {4}\"advantages\": advantages,\n"
    r"(?P=indent) {4}\"old_per_token_logps\": old_per_token_logps,\n"
    r"(?P=indent)}",
    re.MULTILINE
    )

    replacement = """        return {
        "prompt_ids": prompt_ids,
        "prompt_mask": prompt_mask,
        "pixel_values": pixel_values,
        "image_grid_thw": image_grid_thw,
        "completion_ids": completion_ids,
        "completion_mask": completion_mask,
        "advantages": advantages,
        "old_per_token_logps": old_per_token_logps,
            }"""
    function = re.sub(pattern, replacement, function)

    # 2. Replace the prompt_completion_ids generation
    pattern = re.compile(
    r"^(?P<indent>\s*)prompt_completion_ids = unwrapped_model\.generate\(\n"
    r"(?P=indent) {4}prompt_ids, attention_mask=prompt_mask, generation_config=self\.generation_config\n"
    r"(?P=indent)\)",
    re.MULTILINE
    )

    replacement = """                    if self.use_vision : prompt_completion_ids = unwrapped_model.generate(prompt_ids, attention_mask=prompt_mask,pixel_values = pixel_values,image_grid_thw=image_grid_thw, generation_config=self.generation_config)
                    else : prompt_completion_ids = unwrapped_model.generate(prompt_ids, attention_mask=prompt_mask, generation_config=self.generation_config)"""
    
    function = pattern.sub(replacement, function)

    # 3. Replace the old_per_token_logps generation
    pattern = re.compile(
        r"^(?P<indent>\s*)old_per_token_logps = self\._get_per_token_logps\(\n"
        r"(?P=indent) {4}self\.model, prompt_completion_ids, attention_mask, logits_to_keep, batch_size\n"
        r"(?P=indent)\)",
        re.MULTILINE
    )

    replacement = """                old_per_token_logps = self._get_per_token_logps(
                        self.model, prompt_completion_ids, attention_mask, pixel_values, image_grid_thw, logits_to_keep, batch_size
                        )"""

    function = re.sub(pattern, replacement, function)

    # 4. Replace the prompt processing section
    pattern = re.compile(
        r"^(?P<indent>\s*)prompts = \[x\[\"prompt\"\] for x in inputs\]\n"
        r"(?P=indent)prompts_text = \[maybe_apply_chat_template\(example, self\.processing_class\)\[\"prompt\"\] for example in inputs\]\n"
        r"(?P=indent)prompt_inputs = self\.processing_class\(\n"
        r"(?P=indent) {4}text=prompts_text, return_tensors=\"pt\", padding=True, padding_side=\"left\", add_special_tokens=False\n"
        r"(?P=indent)\)\n"
        r"(?P=indent)prompt_inputs = super\(\)\._prepare_inputs\(prompt_inputs\)"
        ,
        re.MULTILINE
    )

    replacement = """        prompts = [x["prompt"] for x in inputs]
        prompts_text = [maybe_apply_chat_template(example, self.processing_class)['prompt'] for example in inputs]
        if not self.use_vision:
            pixel_values, image_grid_thw = None, None
            prompt_inputs = self.processing_class(text=prompts_text, return_tensors='pt', padding=True, padding_side="left", add_special_tokens=False)
            prompt_inputs = super()._prepare_inputs(prompt_inputs)
        else:
            images = [x['image'] for x in inputs]  # Only image inputs support for now 
            prompt_inputs = self.processing_class(images=images, text=prompts_text, return_tensors='pt', padding=True, padding_side="left", add_special_tokens=False)
            prompt_inputs = super()._prepare_inputs(prompt_inputs)
            pixel_values, image_grid_thw = prompt_inputs['pixel_values'], prompt_inputs['image_grid_thw']"""

    function = pattern.sub(replacement, function)


    # Add autocast for mixed precision
=======
        function = header_and_comments + insert + rest_of_function
    # Add mixed precision training
>>>>>>> b371c6b8
    function = function.replace(
        "with torch.inference_mode():",
        "with torch.inference_mode(), "\
        "torch.amp.autocast(device_type = 'cuda', "\
        "dtype = ((torch.float16 if os.environ.get('ACCELERATE_MIXED_PRECISION', 'fp16') == 'fp16' else torch.bfloat16) "\
        "if not torch.is_autocast_enabled('cuda') else nullcontext())"\
        "if os.environ.get('UNSLOTH_FORCE_FLOAT32', '0') == '0' else torch.float16):",
    )
    function = function.replace(
        "self.accelerator.unwrap_model(self.model)",
        "self.accelerator.unwrap_model(self.model, keep_fp32_wrapper = False)",
    )
    sleep_and_cache = (
        "if hasattr(self, 'llm'):\n"
        "            if getattr(self.llm.llm_engine.vllm_config.model_config, 'enable_sleep_mode', False):\n"
        "                self.llm.sleep(os.environ.get('VLLM_SLEEP_MODE', 1))\n"
        "        "
    )
    if re.search(r"\n\s*return ", function):
        function = re.sub(r"(\n\s*)return ", f"\\1{sleep_and_cache}return ", function, count=1)
    else:
        function = function.rstrip() + "\n    " + sleep_and_cache
    return function
pass

RL_FUNCTIONS["grpo_trainer"].append(grpo_generate_and_score_completions)

def grpo_prepare_inputs(function_name, function):
    if  function_name != "_prepare_inputs": return function

    if "generation_batch = self._generate_and_score_completions(generation_batch)" not in function : return function
    
    function = function.replace(
        "generation_batch = self._generate_and_score_completions(generation_batch)",
        
        "generation_batch = self._generate_and_score_completions(generation_batch)\n"\
        "                if self.use_vision : generation_batch['pixel_values']=generation_batch['pixel_values'].view(generation_batch['prompt_ids'].size(0), -1, generation_batch['pixel_values'].size(1)) # (batch_size * n_patches, dim embedding)->(batch_size,n_patches,dim embeddding)"
    )

    return function
pass
RL_FUNCTIONS["grpo_trainer"].append(grpo_prepare_inputs)


# Remove _move_model_to_vllm
def grpo_trainer__move_model_to_vllm(function_name, function):
    if  function_name != "_move_model_to_vllm": return function

    def _move_model_to_vllm(self, *args, **kwargs): return None

    function = inspect.getsource(_move_model_to_vllm)
    return function
pass
RL_FUNCTIONS["grpo_trainer"].append(grpo_trainer__move_model_to_vllm)


# Edit _get_per_token_logps to handle mixed precision
def grpo_trainer__get_per_token_logps(function_name, function):
    if function_name != "_get_per_token_logps": return function

<<<<<<< HEAD
    def _get_per_token_logps(self, model, input_ids, attention_mask,pixel_values,image_grid_thw, logits_to_keep, calc_logprob_flag = None):
        if os.environ.get('UNSLOTH_USE_NEW_MODEL', '0') == '0' and  not calc_logprob_flag:
=======
    def _get_per_token_logps(self, model, input_ids, attention_mask, logits_to_keep):
        if True: # os.environ.get('UNSLOTH_USE_NEW_MODEL', '0') == '0':
>>>>>>> b371c6b8
            return None # Unsloth efficient GRPO
        # Otherwise, calculate normally:
        if not hasattr(self, '_autocast_dtype'):
            self._autocast_dtype = torch.float16 if os.environ.get('ACCELERATE_MIXED_PRECISION', 'fp16') == 'fp16' else torch.bfloat16
            if os.environ.get('UNSLOTH_FORCE_FLOAT32', '0') == '1': self._autocast_dtype = torch.float16

        os.environ["UNSLOTH_RETURN_HIDDEN_STATES"] = "1"
        with torch.amp.autocast(device_type = 'cuda', dtype = self._autocast_dtype):
            # We add 1 to `logits_to_keep` because the last logits of the sequence is later excluded
<<<<<<< HEAD
            if self.use_vision : 
               hidden_states = model(input_ids=input_ids, attention_mask=attention_mask, pixel_values=pixel_values, image_grid_thw=image_grid_thw, logits_to_keep=logits_to_keep + 1).logits
            else:
                hidden_states = model(input_ids=input_ids, attention_mask=attention_mask, logits_to_keep=logits_to_keep + 1).logits
            #logits = logits[:, :-1, :]  # (B, L-1, V), exclude the last logit: it corresponds to the next token pred
                        
            if hidden_states.size(1) != logits_to_keep+1  : # Some models like Qwen VL don't have logits_to_keep parameter so you need to trim the output manually
                hidden_states = hidden_states[:, -(logits_to_keep+1):, :] 
            
            return hidden_states
=======
            logits = model(
                input_ids = input_ids,
                attention_mask = attention_mask,
                logits_to_keep = logits_to_keep + 1,
            ).logits
            # logits = logits[:, :-1, :]  # (B, L-1, V), exclude the last logit: it corresponds to the next token pred
            return logits
>>>>>>> b371c6b8
            # input_ids = input_ids[:, -logits_to_keep:]
            # For transformers<=4.48, logits_to_keep argument isn't supported, so here we drop logits ourselves.
            # See https://github.com/huggingface/trl/issues/2770
            # logits = logits[:, -logits_to_keep:]
            # return logits
            # See https://huggingface.co/blog/the_n_implementation_details_of_rlhf_with_ppo#policy-training-implementation-details
            # logits = logits / self.temperature
            # logps = selective_log_softmax(logits, input_ids)

            # row_indices, col_indices = torch.where(logps < -20)

            # # Method 1: Check if tensors have elements
            # if len(row_indices) > 0 and len(col_indices) > 0:
            #     breakpoint()  # Breakpoint triggered here
            #     print("Found high values!")
            # return  logps #  compute logprobs for the input tokens
        pass
    pass

    function = inspect.getsource(_get_per_token_logps)
    return function
pass
RL_FUNCTIONS["grpo_trainer"].append(grpo_trainer__get_per_token_logps)

grpo_compute_loss      = RL_REPLACEMENTS["grpo_compute_loss"]
grpo_compute_loss_slow = RL_REPLACEMENTS["grpo_compute_loss_slow"]
UnslothEfficientGRPO   = RL_REPLACEMENTS["UnslothEfficientGRPO"]
grpo_accumulated_loss  = RL_REPLACEMENTS["grpo_accumulated_loss"]
RL_PRE_ITEMS["grpo_trainer"].append(inspect.getsource(grpo_compute_loss))
RL_PRE_ITEMS["grpo_trainer"].append(inspect.getsource(UnslothEfficientGRPO))
RL_PRE_ITEMS["grpo_trainer"].append(inspect.getsource(grpo_accumulated_loss))
RL_PRE_ITEMS["grpo_trainer"].append(grpo_compute_loss_slow)

# Edit _get_per_token_logps to handle mixed precision
def grpo_trainer_compute_loss(function_name, function):
    if  function_name != "compute_loss": return function

    def compute_loss(self, model, inputs, return_outputs = False, num_items_in_batch = None):
        if return_outputs:
            raise ValueError("The GRPOTrainer does not support returning outputs")
        # Compute the per-token log probabilities for the model

        prompt_ids, prompt_mask = inputs["prompt_ids"], inputs["prompt_mask"]
        completion_ids, completion_mask = inputs["completion_ids"], inputs["completion_mask"]
        pixel_values,image_grid_thw = inputs.get("pixel_values", None), inputs.get("image_grid_thw", None)
        input_ids = torch.cat([prompt_ids, completion_ids], dim=1)
        bsz, qlen = input_ids.shape
        attention_mask = torch.cat([prompt_mask, completion_mask], dim=1)
        # attention_mask = None
        logits_to_keep = completion_ids.size(1)  # we only need to compute the logits for the completion tokens
        _input_ids = input_ids
        _logits_to_keep = logits_to_keep
        
        per_token_logps = self._get_per_token_logps(model, input_ids, attention_mask,pixel_values,image_grid_thw, logits_to_keep)

        # Compute the KL divergence between the model and the reference model
        # _prepare_inputs doesn't return reference log probs anymore. We need to calculate it ourselves.
        # https://github.com/huggingface/trl/blob/05bc43e960396581e458195b8388efe6b82cae1f/trl/trainer/grpo_trainer.py#L1328
        if self.beta != 0.0:
            with torch.inference_mode(), model.disable_adapter():
                ref_per_token_logps = self._get_per_token_logps(model, input_ids, attention_mask,pixel_values,image_grid_thw, logits_to_keep)
        else:
            ref_per_token_logps = None
        # per_token_kl = torch.exp(ref_per_token_logps - per_token_logps) - (ref_per_token_logps - per_token_logps) - 1
        # x - x.detach() allows for preserving gradients from x
        advantages = inputs["advantages"]
        # per_token_loss = torch.exp(per_token_logps - per_token_logps.detach()) * advantages.unsqueeze(1)
        # per_token_loss = -(per_token_loss - self.beta * per_token_kl)
        # loss = ((per_token_loss * completion_mask).sum(dim=1) / completion_mask.sum(dim=1)).mean()
        old_hidden_states = inputs.get("old_per_token_logps", None)
        input_ids = input_ids[:, -logits_to_keep:]

        # Get logit softcapping and logit scale
        logit_softcapping = getattr(model.config, "final_logit_softcapping", 0) # Gemma
        if logit_softcapping is None: logit_softcapping = 0
        logit_scale_multiply = getattr(model.config, "logit_scale", 0) # Cohere
        if logit_scale_multiply is None: logit_scale_multiply = 0
        logit_scale_divide = getattr(model.config, "logits_scaling", 0) # Granite
        if logit_scale_divide is None: logit_scale_divide = 0


        if per_token_logps is not None:

            if ref_per_token_logps is not None:
                ref_per_token_logps = ref_per_token_logps[:, :-1, :] # (B, L-1, V), exclude the last logit: it corresponds to the next token pred
            per_token_logps = per_token_logps[:, :-1, :] # (B, L-1, V), exclude the last logit: it corresponds to the next token pred

            loss, completion_length, mean_kl = grpo_compute_loss_slow(
                ref_per_token_logps,
                per_token_logps,
                old_hidden_states,
                input_ids,
                completion_mask,
                self.beta,
                advantages,
                loss_type = self.args.loss_type,
                epsilon_low = self.epsilon_low,
                epsilon_high = self.epsilon_high,
                max_completion_length = self.args.max_completion_length,
                delta = self.args.delta,
                temperature = self.args.temperature,
                logit_softcapping = logit_softcapping,
                logit_scale_multiply = logit_scale_multiply,
                logit_scale_divide = logit_scale_divide,
            )
        else:
            if hasattr(self.args, "loss_type"):
                loss, completion_length, mean_kl = grpo_accumulated_loss(
                    trainer = self,
                    input_ids = _input_ids,
                    logits_to_keep = logits_to_keep,
                    completion_mask = completion_mask,
                    advantages = advantages,
                    old_hidden_states = old_hidden_states,
                    n_chunks = self.args.unsloth_num_chunks,
                    loss_type = self.args.loss_type,
                    epsilon_low = self.epsilon_low,
                    epsilon_high = self.epsilon_high,
                    max_completion_length = self.args.max_completion_length,
                    delta = self.args.delta,
                    temperature = self.args.temperature,
                    logit_softcapping = logit_softcapping,
                    logit_scale_multiply = logit_scale_multiply,
                    logit_scale_divide = logit_scale_divide,
                    attention_mask = attention_mask,
                )
            else:
                # to ensure backwards compatibility with trl 0.15.2 and maybe even 0.17
                loss, completion_length, mean_kl = grpo_accumulated_loss(
                    trainer = self,
                    input_ids = _input_ids,
                    logits_to_keep = logits_to_keep,
                    completion_mask = completion_mask,
                    advantages = advantages,
                    old_hidden_states = old_hidden_states,
                    n_chunks = self.args.unsloth_num_chunks,
                    temperature = self.args.temperature,
                    logit_softcapping = logit_softcapping,
                    logit_scale_multiply = logit_scale_multiply,
                    logit_scale_divide = logit_scale_divide,
                    attention_mask = attention_mask,
                )
            pass
        pass
        # Log the metrics
        # completion_length = self.accelerator.gather_for_metrics(completion_mask.sum(1)).float().mean().item()
        # mean_kl = ((per_token_kl * completion_mask).sum(dim=1) / completion_mask.sum(dim=1)).mean()
        # self._metrics["kl"].append(self.accelerator.gather_for_metrics(mean_kl).mean().item())
        if "train" in self._metrics:
            mode = "eval" if self.control.should_evaluate else "train"
            self._metrics[mode]["completion_length"].append(completion_length.item())
            self._metrics[mode]["kl"].append(mean_kl.item())
        else:
            self._metrics["completion_length"].append(completion_length.item())
            self._metrics["kl"].append(mean_kl.item())
        return loss
    pass

    function = inspect.getsource(compute_loss)
    return function
pass
RL_FUNCTIONS["grpo_trainer"].append(grpo_trainer_compute_loss)

# https://github.com/huggingface/trl/blob/main/trl/trainer/grpo_trainer.py#L356
# TRL warns if batch size is not a multiple of num_generations -> fix this.
def grpo_trainer_fix_batch_size(RLTrainer_source, RLConfig_source):
    if "divisible by the number of generations" not in RLTrainer_source: return ""
    if "num_generations" not in RLConfig_source: return ""

    check_batch_size = \
    "div = per_device_train_batch_size // num_generations\n"\
    "if div * num_generations != per_device_train_batch_size:\n"\
    "    print('Unsloth: We now expect `per_device_train_batch_size` to be a multiple of `num_generations`.\\n"\
               "We will change the batch size of ' + str(per_device_train_batch_size) + ' to the `num_generations` of ' + str(num_generations))\n"\
    "    per_device_train_batch_size = num_generations\n"
    return check_batch_size
pass
RL_CONFIG_CHANGES["grpo_trainer"].append(grpo_trainer_fix_batch_size)


# Add other reward function names
def grpo_trainer_metrics(RLTrainer_source, RLConfig_source):
    if "reward_funcs" not in RLTrainer_source: return ""

    # For new TRL we have /mean and /std
    use_mean = "rewards/{reward_func_name}/mean" in RLTrainer_source
    use_std  = "rewards/{reward_func_name}/std"  in RLTrainer_source
    if not use_mean:
        use_normal = "rewards/{reward_func_name}" in RLTrainer_source
    else:
        use_normal = False
    pass

    log_metrics = \
    "if not isinstance(reward_funcs, list): _reward_funcs = [reward_funcs]\n"\
    "else: _reward_funcs = reward_funcs\n"\
    "for reward_func in _reward_funcs:\n"\
    "    try:\n"\
    "        reward_func_name = reward_func.__name__\n"\
   f"        if {use_mean}:\n"\
    "            other_metrics.append(f'rewards/{reward_func_name}/mean')\n"\
   f"        if {use_std}:\n"\
    "            other_metrics.append(f'rewards/{reward_func_name}/std')\n"\
   f"        if {use_normal}:\n"\
    "            other_metrics.append(f'rewards/{reward_func_name}')\n"\
    "    except: pass\n"
    return log_metrics
pass
RL_METRICS_CHANGES["grpo_trainer"].append(grpo_trainer_metrics)<|MERGE_RESOLUTION|>--- conflicted
+++ resolved
@@ -187,7 +187,6 @@
         # Find where the code block starts after comments
         code_start_index = match.end(1)
         rest_of_function = function[code_start_index:]
-
         # Remove any old wake_up call that might be at the start of the function body
         rest_of_function = re.sub(
             r"^\s*if hasattr\(self, 'llm'\):.*?self\.llm\.wake_up\(\).*?\n",
@@ -205,7 +204,8 @@
             flags=re.DOTALL | re.MULTILINE
         )
 
-<<<<<<< HEAD
+        function = header_and_comments + insert + rest_of_function
+
     if """prompts_text = [maybe_apply_chat_template(example, self.processing_class)["prompt"] for example in inputs]""" not in function:
         return function
     
@@ -289,11 +289,8 @@
     function = pattern.sub(replacement, function)
 
 
-    # Add autocast for mixed precision
-=======
-        function = header_and_comments + insert + rest_of_function
+
     # Add mixed precision training
->>>>>>> b371c6b8
     function = function.replace(
         "with torch.inference_mode():",
         "with torch.inference_mode(), "\
@@ -354,13 +351,8 @@
 def grpo_trainer__get_per_token_logps(function_name, function):
     if function_name != "_get_per_token_logps": return function
 
-<<<<<<< HEAD
     def _get_per_token_logps(self, model, input_ids, attention_mask,pixel_values,image_grid_thw, logits_to_keep, calc_logprob_flag = None):
         if os.environ.get('UNSLOTH_USE_NEW_MODEL', '0') == '0' and  not calc_logprob_flag:
-=======
-    def _get_per_token_logps(self, model, input_ids, attention_mask, logits_to_keep):
-        if True: # os.environ.get('UNSLOTH_USE_NEW_MODEL', '0') == '0':
->>>>>>> b371c6b8
             return None # Unsloth efficient GRPO
         # Otherwise, calculate normally:
         if not hasattr(self, '_autocast_dtype'):
@@ -370,7 +362,6 @@
         os.environ["UNSLOTH_RETURN_HIDDEN_STATES"] = "1"
         with torch.amp.autocast(device_type = 'cuda', dtype = self._autocast_dtype):
             # We add 1 to `logits_to_keep` because the last logits of the sequence is later excluded
-<<<<<<< HEAD
             if self.use_vision : 
                hidden_states = model(input_ids=input_ids, attention_mask=attention_mask, pixel_values=pixel_values, image_grid_thw=image_grid_thw, logits_to_keep=logits_to_keep + 1).logits
             else:
@@ -381,15 +372,6 @@
                 hidden_states = hidden_states[:, -(logits_to_keep+1):, :] 
             
             return hidden_states
-=======
-            logits = model(
-                input_ids = input_ids,
-                attention_mask = attention_mask,
-                logits_to_keep = logits_to_keep + 1,
-            ).logits
-            # logits = logits[:, :-1, :]  # (B, L-1, V), exclude the last logit: it corresponds to the next token pred
-            return logits
->>>>>>> b371c6b8
             # input_ids = input_ids[:, -logits_to_keep:]
             # For transformers<=4.48, logits_to_keep argument isn't supported, so here we drop logits ourselves.
             # See https://github.com/huggingface/trl/issues/2770
