# Copyright 2023-present Daniel Han-Chen & the Unsloth team. All rights reserved.
#
# Licensed under the Apache License, Version 2.0 (the "License");
# you may not use this file except in compliance with the License.
# You may obtain a copy of the License at
#
#     http://www.apache.org/licenses/LICENSE-2.0
#
# Unless required by applicable law or agreed to in writing, software
# distributed under the License is distributed on an "AS IS" BASIS,
# WITHOUT WARRANTIES OR CONDITIONS OF ANY KIND, either express or implied.
# See the License for the specific language governing permissions and
# limitations under the License.

__all__ = [
    "RL_EXTRA_ARGS",
    "RL_FUNCTIONS",
    "RL_PRE_ITEMS",
    "RL_CONFIG_CHANGES",
    "RL_METRICS_CHANGES",
]

import os
import re
import torch
import inspect
from collections import defaultdict
from unsloth_zoo.rl_replacements import RL_REPLACEMENTS, left_pack_padding
from ..device_type import (
    is_hip,
    get_device_type,
    DEVICE_TYPE,
    DEVICE_TYPE_TORCH,
    DEVICE_COUNT,
    ALLOW_PREQUANTIZED_MODELS,
)
import textwrap
from ._utils import _get_inference_mode_context_manager

RL_EXTRA_ARGS = defaultdict(list)
RL_FUNCTIONS = defaultdict(list)
RL_PRE_ITEMS = defaultdict(list)
RL_CONFIG_CHANGES = defaultdict(list)
RL_METRICS_CHANGES = defaultdict(list)

torch_compile_options = {
    "epilogue_fusion": True,
    "max_autotune": True,
    "shape_padding": True,
    "trace.enabled": False,
    "triton.cudagraphs": False,
}


# Check untrained tokens
def sft_trainer_fix_untrained_tokens(call_args, extra_args):
    if "model" in call_args and "train_dataset" in call_args:
        fix_tokenizer = (
            "IGNORED_TOKENIZER_NAMES = os.environ.get('UNSLOTH_IGNORED_TOKENIZER_NAMES', '').split('\\n')\n"
            "from unsloth_zoo.tokenizer_utils import fix_untrained_tokens\n"
            "from unsloth_zoo.training_utils  import fix_zero_training_loss\n"
            "if 'tokenizer' not in locals(): tokenizer = processing_class\n"
            "fix_untrained_tokens(model, tokenizer, train_dataset, IGNORED_TOKENIZER_NAMES, eps = 1e-16)\n"
            "fix_zero_training_loss(model, tokenizer, train_dataset)\n"
        )
        return fix_tokenizer
    return ""


RL_EXTRA_ARGS["sft_trainer"].append(sft_trainer_fix_untrained_tokens)


# Remove DPO columns which might randomnly be tokenized
def dpo_trainer_fix_columns(call_args, extra_args):
    if "model" in call_args and "train_dataset" in call_args:
        fix_dpo = (
            "if hasattr(train_dataset, 'column_names'):\n"
            "    column_names = set(train_dataset.column_names)\n"
            "    check = ['chosen', 'rejected', 'prompt', 'chosen_input_ids', 'chosen_attention_mask',\n"
            "             'chosen_labels', 'rejected_input_ids', 'rejected_attention_mask', 'rejected_labels',\n"
            "             'prompt_input_ids', 'prompt_attention_mask']\n"
            "    if all(x in column_names for x in check):\n"
            "        train_dataset = train_dataset.remove_columns(['chosen', 'rejected', 'prompt'])\n"
            "    del check, column_names\n"
        )
        return fix_dpo
    return ""


RL_EXTRA_ARGS["dpo_trainer"].append(dpo_trainer_fix_columns)


# Fix tokenizer double BOS
def sft_trainer_prepare_dataset(function_name, function):
    if (
        function_name != "_prepare_non_packed_dataloader"
        and function_name != "_prepare_dataset"
    ):
        return function

    fast_sft_prepare_dataset = RL_REPLACEMENTS.get("sft_prepare_dataset", None)
    if fast_sft_prepare_dataset is not None:
        params = inspect.signature(fast_sft_prepare_dataset).parameters.keys()
        params = ".*?".join(params)
        matched = re.match(
            r"[\s]{0,}def _prepare_dataset\(.*?" + params + r".*?\)",
            function,
            flags = re.MULTILINE | re.DOTALL,
        )
        if matched:
            # Use fast version!
            function = inspect.getsource(fast_sft_prepare_dataset)
            function = function.split("\n")
            function = "\n".join(" " * 4 + x for x in function)
            function = function.replace(
                "def sft_prepare_dataset", "def _prepare_dataset"
            )
            return function

    check_text = (
        "if 'skip_prepare_dataset' in locals() and skip_prepare_dataset:\n"
        "    return dataset\n"
        "if 'tokenizer'          not in locals(): tokenizer = processing_class\n"
        "if 'formatting_func'    not in locals(): raise RuntimeError('Unsloth: Please file a bug report - `formatting_func` does not exist!')\n"
        "if 'dataset_text_field' not in locals() and 'args' in locals(): dataset_text_field = args.dataset_text_field\n"
        "if 'dataset_text_field' not in locals(): raise RuntimeError('Unsloth: Please file a bug report - `dataset_text_field` does not exist!')\n"
        "test_text = dataset[0][dataset_text_field] if (formatting_func is None and dataset_text_field is not None) else formatting_func(dataset[0])[0]\n"
        "chat_template = getattr(tokenizer, 'chat_template', None)\n"
        "chat_template = '' if chat_template is None else chat_template\n"
        "has_bos_token_already = (test_text.startswith(tokenizer.bos_token) or tokenizer.bos_token in chat_template) "
        "if getattr(tokenizer, 'bos_token', None) is not None else False\n"
        "if 'add_special_tokens' not in locals() and has_bos_token_already:\n"
        "    from functools import partial\n"
        "    tokenizer_call = tokenizer.__call__\n"
        "    tokenizer.__call__ = partial(tokenizer_call, add_special_tokens = False)\n"
        "    processing_class = tokenizer\n"
        "else:\n"
        "    tokenizer_call = None\n"
        "    add_special_tokens = False if has_bos_token_already else locals().get('add_special_tokens', False)\n"
    )

    check_text = check_text.split("\n")
    check_text = "\n".join(" " * 8 + x for x in check_text)
    check_text = check_text.rstrip() + "\n"

    # .*? matches first match. .+? matches final match.
    replacer = re.findall(
        r"def " + function_name + r"\(.*?\).*?\:\n",
        function,
        flags = re.MULTILINE | re.DOTALL,
    )
    if len(replacer) != 0:
        replacer = replacer[0]
        function = function.replace(replacer, replacer + check_text)

    # Return tokenizer's original state
    return_state = (
        "if tokenizer_call is not None: tokenizer.__call__ = tokenizer_call\n"
    )
    function = re.sub(
        r"\n([ ]{4,})(return .*?[\s]{0,})$",
        rf"\1{return_state}\1\2",
        function,
    )
    return function


RL_FUNCTIONS["sft_trainer"].append(sft_trainer_prepare_dataset)


# Ignore mean_token_accuracy since it needs logits
# We override it directly with our version
def sft_trainer_compute_loss(function_name, function):
    if function_name != "compute_loss":
        return function

    def compute_loss(
        self, model, inputs, return_outputs = False, num_items_in_batch = None
    ):
        outputs = super().compute_loss(
            model,
            inputs,
            return_outputs = return_outputs,
            num_items_in_batch = num_items_in_batch,
        )
        return outputs

    function = inspect.getsource(compute_loss)
    return function


RL_FUNCTIONS["sft_trainer"].append(sft_trainer_compute_loss)


# Autocast precision for GRPO
def grpo_trainer__prepare_inputs(function_name, function):
    if function_name != "_prepare_inputs":
        return function

    # Add mixed precision training
    function = function.replace(
        "with torch.inference_mode():",
        "with torch.inference_mode(), "
        "torch.amp.autocast(device_type = 'cuda', "
        "dtype = ((torch.float16 if os.environ.get('ACCELERATE_MIXED_PRECISION', 'fp16') == 'fp16' else torch.bfloat16) "
        "if not torch.is_autocast_enabled('cuda') else nullcontext())"
        "if os.environ.get('UNSLOTH_FORCE_FLOAT32', '0') == '0' else torch.float16):",
    )
    function = function.replace(
        "self.accelerator.unwrap_model(self.model)",
        "self.accelerator.unwrap_model(self.model, keep_fp32_wrapper = False)",
    )
    return function


RL_FUNCTIONS["grpo_trainer"].append(grpo_trainer__prepare_inputs)


# Fix incorrect special tokens handling and truncation in older TRL versions
def grpo_trainer__generate_and_score_completions(function_name, function):
    if function_name != "_generate_and_score_completions":
        return function

    # TRL 0.19.0 did skip_special_tokens = True which should be False
    function = function.replace(
        "prompt_ids, skip_special_tokens=True, clean_up_tokenization_spaces=False",
        "prompt_ids, skip_special_tokens=False, clean_up_tokenization_spaces=False",
    )

    # Left pad prompt before calculation old and ref hidden states
    line_to_replace = 'batch_size = self.args.per_device_train_batch_size if mode == "train" else self.args.per_device_eval_batch_size'

    # The new multi-line string that will replace the line above
    replacement_lines = """
        max_left_pad = None
        batch_size = self.args.per_device_train_batch_size if mode == "train" else self.args.per_device_eval_batch_size
        try:
            # TRL 0.23.1 and below path
            if not has_images:
                # Left pad prompt before calculation old and ref hidden states
                left_pad_tokens_per_prompt = calculate_pad_tokens_in_prompt(prompt_completion_ids, logits_to_keep, self.processing_class.pad_token_id)
                max_left_pad = max(left_pad_tokens_per_prompt).item()
        except:
            # TRL 0.24.0 and below path
            if images is None:
                # Left pad prompt before calculation old and ref hidden states
                left_pad_tokens_per_prompt = calculate_pad_tokens_in_prompt(prompt_completion_ids, logits_to_keep, self.processing_class.pad_token_id)
                max_left_pad = max(left_pad_tokens_per_prompt).item()
        self.model.for_training()"""

    function = function.replace(line_to_replace, replacement_lines)

    pattern_to_find = re.compile(
        r"^\s*if self\.args\.gradient_accumulation_steps % generate_every != 0 or \(\s*"
        r"self\.use_vllm and self\.vllm_importance_sampling_correction\s*"
        r"\):",
        re.MULTILINE,
    )

    replacement_text = """        
            if self.args.gradient_accumulation_steps % generate_every != 0 or (
                self.use_vllm
            ):"""
    # Use re.sub() to perform the replacement
    function, num_replacements = pattern_to_find.subn(replacement_text, function)

    pattern_to_find = re.compile(
        r"(^\s*)all_logprobs = \["  # Capture indentation (group 1)
        r".*?"  # Match everything inside non-greedily
        r"for output in outputs\.outputs\s*"
        r"\]",
        re.DOTALL | re.MULTILINE,
    )

    replacement_text = (
        r"\1from trl.scripts.vllm_serve import sanitize_logprob\n"
        r"\1all_logprobs = [\n"
        r"\1    [sanitize_logprob(next(iter(logprob.values()))) for logprob in output.logprobs]\n"
        r"\1    for outputs in all_outputs\n"
        r"\1    for output in outputs.outputs\n"
        r"\1]"
    )

    function, num_replacements = pattern_to_find.subn(replacement_text, function)

    # Always between max_prompt_length and use_vllm
    found = re.findall(
        r"\n(([ ]{8,})if self\.max_prompt_length is not None:.*?"
        r"\2if self\.use_vllm:)",
        function,
        flags = re.DOTALL | re.MULTILINE,
    )
    if len(found) != 0:
        replace_part, spacing = found[0]
        removed_comments = re.sub(r"\#[^\n]{1,}", "", replace_part)
        splits = removed_comments.split("\n")
        if (
            sum(re.match(rf"{spacing}[^\s]", x) is not None for x in splits) == 2
            and len(spacing) >= 8
        ):
            new_replacement = f"""\n{spacing}if self.max_prompt_length is not None:
            # If max_prompt_length is set, we trim the prompt to keep only the last `max_prompt_length` tokens.
            # Then we decode those tokens back into text. We manually remove leading pad tokens from the decoded text,
            # because we can't use `skip_special_tokens=True` (some special tokens are still needed for generation).
            protected = [self.image_token_id, self.vision_start_token_id, self.vision_end_token_id]
            protected = [token for token in protected if token is not None]
            prompt_ids, prompt_mask = truncate_with_protected_tokens(
                prompt_ids, prompt_mask, self.max_prompt_length, protected
            )

            prompts_text = [re.sub(rf"^({{re.escape(self.pad_token)}})+", "", text) for text in prompts_text]

            # The chat template inserts a single image token into the prompt text. However, when this text is later
            # tokenized, the single image token string is expanded into multiple image token IDs, depending on the
            # image size. Since we're detokenizing here, we may see repeated image tokens in the decoded text. We
            # collapse them back into a single token string to match the original template.
            if self.image_token is not None:
                prompts_text = [
                    re.sub(rf"({{re.escape(self.image_token)}})+", self.image_token, text) for text in prompts_text
                ]
        # Generate completions using either vLLM or regular generation
        if self.use_vllm:"""
            function = function.replace(replace_part, new_replacement)

    # Important note: we disable TRL's importance sampling logic
    string_to_find = "if self.use_vllm and self.vllm_importance_sampling_correction:"

    replacement_string = (
        "if False and self.use_vllm and self.vllm_importance_sampling_correction:"
    )

    function = function.replace(string_to_find, replacement_string)

    string_to_find = """        if "image_sizes" in prompt_inputs:
            output["image_sizes"] = prompt_inputs["image_sizes"]"""

    replacement_string = """        if "image_sizes" in prompt_inputs:
            output["image_sizes"] = prompt_inputs["image_sizes"]
        if max_left_pad is not None:
            output["max_left_pad"] = torch.tensor(sampling_per_token_logps.shape[0] * [max_left_pad]).unsqueeze(-1)        
        try:
            if self.use_vllm and getattr(self, "vllm_importance_sampling_correction", False):
                output["sampling_per_token_logps"] = sampling_per_token_logps
        except NameError:
            output["sampling_per_token_logps"] = None"""
    function = function.replace(string_to_find, replacement_string)

    if "wake_up()" not in function:
        # Sleep functionality has been added to trl in v0.23.0. We do not want to redo this.
        # https://github.com/huggingface/trl/commit/edbe8234bc7e528f72ac76607de9d3e4753e2709

        pattern = re.compile(r".*self\.llm\.generate\(.*\).*", re.MULTILINE)
        matches = list(pattern.finditer(function))
        patched = function

        # Generally there's only one match. But this is just to make sure we don't miss any.
        for match in reversed(matches):
            line = match.group(0)
            indent_match = re.match(r"(\s*)", line)
            indent = indent_match.group(1) if indent_match else ""

            wrapped = (
                f"{indent}if hasattr(self, 'llm'):\n"
                f"{indent}    if getattr(self.llm.llm_engine.vllm_config.model_config, 'enable_sleep_mode', False):\n"
                f"{indent}        self.llm.wake_up()\n"
                f"{line}\n\n"
                f"{indent}if hasattr(self, 'llm'):\n"
                f"{indent}    if getattr(self.llm.llm_engine.vllm_config.model_config, 'enable_sleep_mode', False):\n"
                f"{indent}        self.llm.sleep(os.environ.get('VLLM_SLEEP_MODE', 1))\n"
            )

            patched = patched[: match.start()] + wrapped + patched[match.end() :]

        function = patched

    return function


RL_FUNCTIONS["grpo_trainer"].append(grpo_trainer__generate_and_score_completions)


# Fix {"reasoning_effort" : "high"} not applied
def grpo_trainer_fix_maybe_apply_chat_template(function_name, function):
    spaces = function.find("def ")
    if spaces % 4 != 0:
        return function
    spaces += 4
    replacement = """
        _chat_template_ = getattr(self.processing_class, "chat_template", None)
        if _chat_template_ is None: _chat_template_ = ""
        _supported_keys_ = set(("prompt", "chosen", "rejected", "completion", "messages", "label"))

        prompts_text = []
        for _example_ in __INPUTS__REPLACEMENT__:
            _tokenizer_kwargs_ = {}
            if type(_example_) is not dict:
                _example_ = {"prompt": _example_}
            _left_keys_ = _example_.keys() - _supported_keys_
            for k in _left_keys_:
                if k in _chat_template_:
                    v = _example_[k]
                    if type(v) is str:
                        _tokenizer_kwargs_[k] = v
            _x_ = maybe_apply_chat_template(_example_, self.processing_class, **_tokenizer_kwargs_)["prompt"]
            prompts_text.append(_x_)
    """
    replacement = textwrap.dedent(replacement).strip()
    replacement = textwrap.indent(replacement, spaces * " ")
    replacement = f"\n{replacement}\n"
    what = 'prompts_text = [maybe_apply_chat_template(example, self.processing_class)["prompt"] for example in inputs]'
    function = function.replace(
        what, replacement.replace("__INPUTS__REPLACEMENT__", "inputs")
    )

    """prompts_text = [
        maybe_apply_chat_template({"prompt": prompt}, self.processing_class)["prompt"] for prompt in prompts
    ]"""
    function = re.sub(
        r"prompts_text = \["
        r"[\s]{0,}"
        r"maybe_apply_chat_template\(\{[\"\']prompt[\"\'][\s]{0,}\:[\s]{0,}prompt[\s]{0,}\}[\s]{0,}\,[\s]{0,}self\.processing_class\)"
        r"\[[\"\']prompt[\"\']\] for prompt in prompts"
        r"[\s]{0,}"
        r"\]",
        replacement.replace("__INPUTS__REPLACEMENT__", "prompts"),
        function,
    )
    return function


RL_FUNCTIONS["grpo_trainer"].append(grpo_trainer_fix_maybe_apply_chat_template)


# Remove _move_model_to_vllm
def grpo_trainer__move_model_to_vllm(function_name, function):
    if function_name != "_move_model_to_vllm":
        return function

    def _move_model_to_vllm(self, *args, **kwargs):
        return None

    function = inspect.getsource(_move_model_to_vllm)
    return function


RL_FUNCTIONS["grpo_trainer"].append(grpo_trainer__move_model_to_vllm)


# Edit _get_per_token_logps to handle mixed precision
def grpo_trainer__get_per_token_logps(function_name, function):
    if function_name != "_get_per_token_logps":
        return function

    def _get_per_token_logps(
        self, model, input_ids, attention_mask, logits_to_keep, compute_efficient = False
    ):
        if True:  # os.environ.get('UNSLOTH_USE_NEW_MODEL', '0') == '0':
            return None  # Unsloth efficient GRPO
        # Otherwise, calculate normally:
        if not hasattr(self, "_autocast_dtype"):
            self._autocast_dtype = (
                torch.float16
                if os.environ.get("ACCELERATE_MIXED_PRECISION", "fp16") == "fp16"
                else torch.bfloat16
            )
            if os.environ.get("UNSLOTH_FORCE_FLOAT32", "0") == "1":
                self._autocast_dtype = torch.float16

        os.environ["UNSLOTH_RETURN_HIDDEN_STATES"] = "1"
        with torch.amp.autocast(device_type = DEVICE_TYPE, dtype = self._autocast_dtype):
            # We add 1 to `logits_to_keep` because the last logits of the sequence is later excluded
            logits = model(
                input_ids = input_ids,
                attention_mask = attention_mask,
                logits_to_keep = logits_to_keep + 1,
            ).logits
            # logits = logits[:, :-1, :]  # (B, L-1, V), exclude the last logit: it corresponds to the next token pred
            return logits
            # input_ids = input_ids[:, -logits_to_keep:]
            # For transformers<=4.48, logits_to_keep argument isn't supported, so here we drop logits ourselves.
            # See https://github.com/huggingface/trl/issues/2770
            # logits = logits[:, -logits_to_keep:]
            # return logits
            # See https://huggingface.co/blog/the_n_implementation_details_of_rlhf_with_ppo#policy-training-implementation-details
            # logits = logits / self.temperature
            # logps = selective_log_softmax(logits, input_ids)

            # row_indices, col_indices = torch.where(logps < -20)

            # # Method 1: Check if tensors have elements
            # if len(row_indices) > 0 and len(col_indices) > 0:
            #     breakpoint()  # Breakpoint triggered here
            #     print("Found high values!")
            # return  logps #  compute logprobs for the input tokens

    function = inspect.getsource(_get_per_token_logps)
    return function


RL_FUNCTIONS["grpo_trainer"].append(grpo_trainer__get_per_token_logps)


def grpo_trainer__get_per_token_logps_and_entropies(function_name, function):
    if function_name != "_get_per_token_logps_and_entropies":
        return function

    # Just copy over from _get_per_token_logps replacement function above. For now this returns None anyway
    def _get_per_token_logps_and_entropies(
        self,
        model,
        input_ids,
        attention_mask,
        logits_to_keep,
        batch_size = None,
        compute_entropy = False,
        compute_efficient = False,
        *args,
        **kwargs,
    ):
        # if True: # os.environ.get('UNSLOTH_USE_NEW_MODEL', '0') == '0':
        #     return None, None  # logps, entropies Unsloth efficient GRPO
        if compute_efficient:
            return None, None
        else:
            if not hasattr(self, "_autocast_dtype"):
                self._autocast_dtype = (
                    torch.float16
                    if os.environ.get("ACCELERATE_MIXED_PRECISION", "fp16") == "fp16"
                    else torch.bfloat16
                )
                if os.environ.get("UNSLOTH_FORCE_FLOAT32", "0") == "1":
                    self._autocast_dtype = torch.float16

            pixel_values, image_grid_thw = (
                kwargs.get("pixel_values", None),
                kwargs.get("image_grid_thw", None),
            )
            pixel_attention_mask, image_sizes = (
                kwargs.get("pixel_attention_mask", None),
                kwargs.get("image_sizes", None),
            )

            unwrapped_model = self.accelerator.unwrap_model(
                model, keep_fp32_wrapper = False
            )

            B = input_ids.shape[0]
            all_logprobs_list = []

            if pixel_values is None:
                left_pad_tokens_per_prompt = calculate_pad_tokens_in_prompt(
                    input_ids, logits_to_keep, self.processing_class.pad_token_id
                )
                max_left_pad = max(left_pad_tokens_per_prompt).item()
                input_ids = left_pack_padding(
                    input_ids, self.processing_class.pad_token_id
                )
                attention_mask = input_ids != self.processing_class.pad_token_id
                attention_mask = attention_mask.to(attention_mask.dtype)
            else:
                max_left_pad = 0

            input_ids_chunks = torch.chunk(input_ids, chunks = B, dim = 0)
            attention_mask_chunks = torch.chunk(attention_mask, chunks = B, dim = 0)

            def chunk_optional(tensor, chunks):
                if tensor is None:
                    return [None] * chunks
                return torch.chunk(tensor, chunks = chunks, dim = 0)

            pixel_values_chunks = [None] * B
            image_grid_thw_chunks = [None] * B
            pixel_attention_mask_chunks = [None] * B

            # This is the chunkng logit from trl 0.23.0
            if image_grid_thw is not None and pixel_values is not None:
                if image_grid_thw.shape[0] != B:
                    raise ValueError(
                        f"This logic requires image_grid_thw.shape[0] ({image_grid_thw.shape[0]}) "
                        f"to be equal to batch size B ({B})."
                    )

                rows_per_sample = image_grid_thw.prod(dim = -1)
                rows_per_sample_list = rows_per_sample.cpu().tolist()

                pixel_values_chunks = list(
                    torch.split(pixel_values, rows_per_sample_list, dim = 0)
                )
                if pixel_attention_mask is not None:
                    pixel_attention_mask_chunks = list(
                        torch.split(pixel_attention_mask, rows_per_sample_list, dim = 0)
                    )

                image_grid_thw_chunks = list(
                    torch.chunk(image_grid_thw, chunks = B, dim = 0)
                )

            elif pixel_values is not None:
                pixel_values_chunks = list(torch.chunk(pixel_values, chunks = B, dim = 0))
                if pixel_attention_mask is not None:
                    pixel_attention_mask_chunks = list(
                        torch.chunk(pixel_attention_mask, chunks = B, dim = 0)
                    )

            if image_sizes is not None and not isinstance(image_sizes, torch.Tensor):
                image_sizes_chunks = [[size] for size in image_sizes]
            else:
                image_sizes_chunks = chunk_optional(image_sizes, B)

            lm_head = self.model.get_output_embeddings().weight
            temperature = self.temperature
            logit_softcapping = getattr(model.config, "final_logit_softcapping", 0)
            if logit_softcapping is None:
                logit_softcapping = 0
            logit_scale_multiply = getattr(model.config, "logit_scale", 0)
            if logit_scale_multiply is None:
                logit_scale_multiply = 0
            logit_scale_divide = getattr(model.config, "logits_scaling", 0)
            if logit_scale_divide is None:
                logit_scale_divide = 0

            zipped_inputs = zip(
                input_ids_chunks,
                attention_mask_chunks,
                pixel_values_chunks,
                image_grid_thw_chunks,
                pixel_attention_mask_chunks,
                image_sizes_chunks,
            )
            os.environ["UNSLOTH_RETURN_HIDDEN_STATES"] = "1"

            with torch.amp.autocast(device_type = "cuda", dtype = self._autocast_dtype):
<<<<<<< HEAD
                with torch.no_grad():
                    for (
                        input_ids_chunk,
                        attention_mask_chunk,
                        pixel_values_chunk,
                        image_grid_thw_chunk,
                        pixel_attention_mask_chunk,
                        image_sizes_chunk,
                    ) in zipped_inputs:
                        if pixel_values is None:
                            logits_chunk = unwrapped_model(
                                input_ids = input_ids_chunk,
                                attention_mask = attention_mask_chunk,
                                pixel_values = pixel_values_chunk,
                                image_grid_thw = image_grid_thw_chunk,
                                pixel_attention_mask = pixel_attention_mask_chunk,
                                image_sizes = image_sizes_chunk,
                            ).logits

                            completion_input_ids_chunk = input_ids_chunk[
                                :, -(logits_to_keep + max_left_pad) :
                            ]
                            logits_chunk = logits_chunk[
                                :, -(logits_to_keep + max_left_pad + 1) :, :
                            ]
                            logits_chunk = logits_chunk[:, :-1, :]
                        else:
                            logits_chunk = unwrapped_model(
                                input_ids = input_ids_chunk,
                                attention_mask = attention_mask_chunk,
                                pixel_values = pixel_values_chunk,
                                image_grid_thw = image_grid_thw_chunk,
                                pixel_attention_mask = pixel_attention_mask_chunk,
                                image_sizes = image_sizes_chunk,
                                logits_to_keep = logits_to_keep + 1,
                            ).logits

                            logits_chunk = logits_chunk[:, :-1, :]
                            completion_input_ids_chunk = input_ids_chunk[
                                :, -logits_to_keep:
                            ]
                        # breakpoint()
                        logprobs_chunk = chunked_hidden_states_selective_log_softmax(
                            logits_chunk,
                            lm_head,
                            completion_input_ids_chunk,
                            chunks = 8,
                            logit_scale_multiply = logit_scale_multiply,
                            logit_scale_divide = logit_scale_divide,
                            logit_softcapping = logit_softcapping,
                            temperature = temperature,
                        )

                        all_logprobs_list.append(logprobs_chunk)
                    logprobs = torch.cat(all_logprobs_list, dim = 0)
                    entropies = None
=======
                with _get_inference_mode_context_manager(model):
                    if pixel_values is None:
                        attention_mask = input_ids != self.processing_class.pad_token_id
                        attention_mask = attention_mask.to(attention_mask.dtype)
                        # We add 1 to `logits_to_keep` because the last logits of the sequence is later excluded
                        logits = unwrapped_model(
                            input_ids = input_ids,
                            attention_mask = attention_mask,
                            pixel_values = pixel_values,
                            image_grid_thw = image_grid_thw,
                            pixel_attention_mask = pixel_attention_mask,
                            image_sizes = image_sizes,
                            # logits_to_keep = logits_to_keep + 1,
                        ).logits
                    else:
                        logits = unwrapped_model(
                            input_ids = input_ids,
                            attention_mask = attention_mask,
                            pixel_values = pixel_values,
                            image_grid_thw = image_grid_thw,
                            pixel_attention_mask = pixel_attention_mask,
                            image_sizes = image_sizes,
                            logits_to_keep = logits_to_keep + 1,
                        ).logits

                entropies = None
                if compute_entropy:
                    from trl.trainer.utils import entropy_from_logits

                    entropies = entropy_from_logits(logits)
>>>>>>> 5aa7c17d

            os.environ["UNSLOTH_RETURN_HIDDEN_STATES"] = "0"

            return logprobs.detach(), entropies  # logps, entropies
            # input_ids = input_ids[:, -logits_to_keep:]
            # For transformers<=4.48, logits_to_keep argument isn't supported, so here we drop logits ourselves.
            # See https://github.com/huggingface/trl/issues/2770
            # logits = logits[:, -logits_to_keep:]
            # return logits
            # See https://huggingface.co/blog/the_n_implementation_details_of_rlhf_with_ppo#policy-training-implementation-details
            # logits = logits / self.temperature
            # logps = selective_log_softmax(logits, input_ids)

            # row_indices, col_indices = torch.where(logps < -20)

            # # Method 1: Check if tensors have elements
            # if len(row_indices) > 0 and len(col_indices) > 0:
            #     breakpoint()  # Breakpoint triggered here
            #     print("Found high values!")
            # return  logps #  compute logprobs for the input tokens

    function = inspect.getsource(_get_per_token_logps_and_entropies)
    return function


RL_FUNCTIONS["grpo_trainer"].append(grpo_trainer__get_per_token_logps_and_entropies)

grpo_compute_loss = RL_REPLACEMENTS["grpo_compute_loss"]
grpo_compute_loss_slow = RL_REPLACEMENTS["grpo_compute_loss_slow"]
UnslothEfficientGRPO = RL_REPLACEMENTS["UnslothEfficientGRPO"]
grpo_accumulated_loss = RL_REPLACEMENTS["grpo_accumulated_loss"]
grpo_update_SamplingParams = RL_REPLACEMENTS["grpo_update_SamplingParams"]
RL_PRE_ITEMS["grpo_trainer"].append(inspect.getsource(grpo_compute_loss))
RL_PRE_ITEMS["grpo_trainer"].append(inspect.getsource(UnslothEfficientGRPO))
RL_PRE_ITEMS["grpo_trainer"].append(inspect.getsource(grpo_accumulated_loss))
RL_PRE_ITEMS["grpo_trainer"].append(grpo_compute_loss_slow)
RL_PRE_ITEMS["grpo_trainer"].append(inspect.getsource(grpo_update_SamplingParams))
RL_PRE_ITEMS["grpo_trainer"].append(
    inspect.getsource(_get_inference_mode_context_manager)
)


# Edit _get_per_token_logps to handle mixed precision
def grpo_trainer_compute_loss(function_name, function):
    if function_name != "compute_loss":
        return function

    def compute_loss(
        self, model, inputs, return_outputs = False, num_items_in_batch = None
    ):
        if return_outputs:
            raise ValueError("The GRPOTrainer does not support returning outputs")
        # Compute the per-token log probabilities for the model

        prompt_ids, prompt_mask = inputs["prompt_ids"], inputs["prompt_mask"]
        completion_ids, completion_mask = (
            inputs["completion_ids"],
            inputs["completion_mask"],
        )
        pixel_values, image_grid_thw = (
            inputs.get("pixel_values", None),
            inputs.get("image_grid_thw", None),
        )
        pixel_attention_mask, image_sizes = (
            inputs.get("pixel_attention_mask", None),
            inputs.get("image_sizes", None),
        )
        num_items_in_batch = inputs.get("num_items_in_batch", None)
        sampling_per_token_logps = inputs.get("sampling_per_token_logps", None)
        current_gradient_accumulation_steps = self.current_gradient_accumulation_steps
        num_processes = self.accelerator.num_processes

        input_ids = torch.cat([prompt_ids, completion_ids], dim = 1)
        bsz, qlen = input_ids.shape
        attention_mask = torch.cat([prompt_mask, completion_mask], dim = 1)
        # attention_mask = None
        logits_to_keep = completion_ids.size(
            1
        )  # we only need to compute the logits for the completion tokens
        _input_ids = input_ids
        _logits_to_keep = logits_to_keep

        get_logps_func = (
            lambda model,
            input_ids,
            attention_mask,
            logits_to_keep,
            batch_size = None,
            compute_entropy = False,
            compute_efficient = False: self._get_per_token_logps(
                model, input_ids, attention_mask, logits_to_keep, compute_efficient
            )
            if hasattr(self, "_get_per_token_logps")
            else self._get_per_token_logps_and_entropies(
                model,
                input_ids,
                attention_mask,
                logits_to_keep,
                batch_size,
                compute_entropy,
                compute_efficient,
            )[0]
        )  # logps

        per_token_logps = get_logps_func(
            model, input_ids, attention_mask, logits_to_keep, compute_efficient = True
        )
        # Compute the KL divergence between the model and the reference model
        # _prepare_inputs doesn't return reference log probs anymore. We need to calculate it ourselves.
        # https://github.com/huggingface/trl/blob/05bc43e960396581e458195b8388efe6b82cae1f/trl/trainer/grpo_trainer.py#L1328
        # if self.beta != 0.0:
        #     with torch.inference_mode(), model.disable_adapter():
        #         ref_per_token_logps = per_token_logps = get_logps_func(model, input_ids, attention_mask, logits_to_keep)
        # else:
        #     ref_per_token_logps = None
        ref_logps = inputs.get("ref_per_token_logps", None)
        # per_token_kl = torch.exp(ref_per_token_logps - per_token_logps) - (ref_per_token_logps - per_token_logps) - 1
        # x - x.detach() allows for preserving gradients from x
        advantages = inputs["advantages"]
        # per_token_loss = torch.exp(per_token_logps - per_token_logps.detach()) * advantages.unsqueeze(1)
        # per_token_loss = -(per_token_loss - self.beta * per_token_kl)
        # loss = ((per_token_loss * completion_mask).sum(dim=1) / completion_mask.sum(dim=1)).mean()
        old_logps = inputs.get("old_per_token_logps", None)

        input_ids = input_ids[:, -logits_to_keep:]

        # Get logit softcapping and logit scale
        logit_softcapping = getattr(model.config, "final_logit_softcapping", 0)  # Gemma
        if logit_softcapping is None:
            logit_softcapping = 0
        logit_scale_multiply = getattr(model.config, "logit_scale", 0)  # Cohere
        if logit_scale_multiply is None:
            logit_scale_multiply = 0
        logit_scale_divide = getattr(model.config, "logits_scaling", 0)  # Granite
        if logit_scale_divide is None:
            logit_scale_divide = 0

        max_left_pad = inputs.get("max_left_pad", 0)
        if per_token_logps is not None:
            if ref_hidden_states is not None:
                ref_hidden_states = ref_hidden_states[
                    :, :-1, :
                ]  # (B, L-1, V), exclude the last logit: it corresponds to the next token pred
            if old_hidden_states is not None:
                old_hidden_states = old_hidden_states[
                    :, :-1, :
                ]  # (B, L-1, V), exclude the last logit: it corresponds to the next token pred
            per_token_logps = per_token_logps[
                :, :-1, :
            ]  # (B, L-1, V), exclude the last logit: it corresponds to the next token pred

            loss, completion_length, mean_kl, delta, flat_is_ratio = (
                grpo_compute_loss_slow(
                    ref_hidden_states,
                    per_token_logps,
                    old_hidden_states,
                    input_ids,
                    completion_mask,
                    self.beta,
                    advantages,
                    pixel_values = pixel_values,
                    image_grid_thw = image_grid_thw,
                    loss_type = self.args.loss_type,
                    importance_sampling_level = self.importance_sampling_level,
                    epsilon_low = self.epsilon_low,
                    epsilon_high = self.epsilon_high,
                    max_completion_length = self.args.max_completion_length,
                    delta = self.args.delta,
                    temperature = self.args.temperature,
                    max_left_pad = max_left_pad,
                    logit_softcapping = logit_softcapping,
                    logit_scale_multiply = logit_scale_multiply,
                    logit_scale_divide = logit_scale_divide,
                    num_items_in_batch = num_items_in_batch,
                    current_gradient_accumulation_steps = current_gradient_accumulation_steps,
                    num_processes = num_processes,
                    sampling_per_token_logps = sampling_per_token_logps,
                )
            )
        else:
            if hasattr(self.args, "loss_type"):
                loss, completion_length, mean_kl, delta, flat_is_ratio = (
                    grpo_accumulated_loss(
                        trainer = self,
                        input_ids = _input_ids,
                        pixel_values = pixel_values,
                        image_grid_thw = image_grid_thw,
                        logits_to_keep = logits_to_keep,
                        completion_mask = completion_mask,
                        advantages = advantages,
                        old_logps = old_logps,
                        ref_logps = ref_logps,
                        n_chunks = self.args.unsloth_num_chunks,
                        loss_type = self.args.loss_type,
                        importance_sampling_level = self.importance_sampling_level,
                        epsilon_low = self.epsilon_low,
                        epsilon_high = self.epsilon_high,
                        max_completion_length = self.args.max_completion_length,
                        delta = self.args.delta,
                        temperature = self.args.temperature,
                        max_left_pad = max_left_pad,
                        logit_softcapping = logit_softcapping,
                        logit_scale_multiply = logit_scale_multiply,
                        logit_scale_divide = logit_scale_divide,
                        attention_mask = attention_mask,
                        num_items_in_batch = num_items_in_batch,
                        current_gradient_accumulation_steps = current_gradient_accumulation_steps,
                        num_processes = num_processes,
                        sampling_per_token_logps = sampling_per_token_logps,
                    )
                )
            else:
                # to ensure backwards compatibility with trl 0.15.2 and maybe even 0.17
                loss, completion_length, mean_kl = grpo_accumulated_loss(
                    trainer = self,
                    input_ids = _input_ids,
                    logits_to_keep = logits_to_keep,
                    completion_mask = completion_mask,
                    advantages = advantages,
                    old_hidden_states = old_hidden_states,
                    ref_hidden_states = ref_hidden_states,
                    n_chunks = self.args.unsloth_num_chunks,
                    temperature = self.args.temperature,
                    logit_softcapping = logit_softcapping,
                    logit_scale_multiply = logit_scale_multiply,
                    logit_scale_divide = logit_scale_divide,
                    attention_mask = attention_mask,
                )

        if "train" in self._metrics:
            mode = "eval" if self.control.should_evaluate else "train"
            self._metrics[mode]["completion_length"].append(completion_length.item())
            self._metrics[mode]["kl"].append(mean_kl.item())
        else:
            self._metrics["completion_length"].append(completion_length.item())
            self._metrics["kl"].append(mean_kl.item())

        if (
            self.use_vllm
            and delta is not None
            and getattr(self, "vllm_importance_sampling_correction", False)
        ):
            mean_delta = (
                torch.mean(delta)
                if delta.numel() > 0
                else torch.tensor(0.0, device = self.model.device)
            )
            max_delta = (
                torch.max(delta)
                if delta.numel() > 0
                else torch.tensor(0.0, device = self.model.device)
            )
            self._metrics[mode]["sampling/sampling_logp_difference/mean"].append(
                self.accelerator.gather(mean_delta).mean().item()
            )
            self._metrics[mode]["sampling/sampling_logp_difference/max"].append(
                self.accelerator.gather(max_delta).max().item()
            )

            min_importance_sampling_ratio = (
                torch.min(flat_is_ratio)
                if flat_is_ratio.numel() > 0
                else torch.tensor(0.0, device = self.model.device)
            )
            mean_importance_sampling_ratio = (
                torch.mean(flat_is_ratio)
                if flat_is_ratio.numel() > 0
                else torch.tensor(0.0, device = self.model.device)
            )
            max_importance_sampling_ratio = (
                torch.max(flat_is_ratio)
                if flat_is_ratio.numel() > 0
                else torch.tensor(0.0, device = self.model.device)
            )
            self._metrics[mode]["sampling/importance_sampling_ratio/min"].append(
                nanmin(self.accelerator.gather(min_importance_sampling_ratio)).item()
            )
            self._metrics[mode]["sampling/importance_sampling_ratio/mean"].append(
                self.accelerator.gather(mean_importance_sampling_ratio).nanmean().item()
            )
            self._metrics[mode]["sampling/importance_sampling_ratio/max"].append(
                nanmax(self.accelerator.gather(max_importance_sampling_ratio)).item()
            )

        return loss

    function = inspect.getsource(compute_loss)
    return function


RL_FUNCTIONS["grpo_trainer"].append(grpo_trainer_compute_loss)


# https://github.com/huggingface/trl/blob/main/trl/trainer/grpo_trainer.py#L356
# TRL warns if batch size is not a multiple of num_generations -> fix this.
def grpo_trainer_fix_batch_size(RLTrainer_source, RLConfig_source):
    if "divisible by the number of generations" not in RLTrainer_source:
        # in later trl versions this doesn't exist anymore
        return ""
    if "num_generations" not in RLConfig_source:
        return ""

    check_batch_size = (
        "div = per_device_train_batch_size // num_generations\n"
        "if div * num_generations != per_device_train_batch_size:\n"
        "    print('Unsloth: We now expect `per_device_train_batch_size` to be a multiple of `num_generations`.\\n"
        "We will change the batch size of ' + str(per_device_train_batch_size) + ' to the `num_generations` of ' + str(num_generations))\n"
        "    per_device_train_batch_size = num_generations\n"
    )
    return check_batch_size


RL_CONFIG_CHANGES["grpo_trainer"].append(grpo_trainer_fix_batch_size)


# Add other reward function names
def grpo_trainer_metrics(RLTrainer_source, RLConfig_source):
    if "reward_funcs" not in RLTrainer_source:
        return ""

    # For new TRL we have /mean and /std
    use_mean = "rewards/{reward_func_name}/mean" in RLTrainer_source
    use_std = "rewards/{reward_func_name}/std" in RLTrainer_source
    if not use_mean:
        use_normal = "rewards/{reward_func_name}" in RLTrainer_source
    else:
        use_normal = False

    log_metrics = (
        "if not isinstance(reward_funcs, list): _reward_funcs = [reward_funcs]\n"
        "else: _reward_funcs = reward_funcs\n"
        "for reward_func in _reward_funcs:\n"
        "    try:\n"
        "        reward_func_name = reward_func.__name__\n"
        f"        if {use_mean}:\n"
        "            other_metrics.append(f'rewards/{reward_func_name}/mean')\n"
        f"        if {use_std}:\n"
        "            other_metrics.append(f'rewards/{reward_func_name}/std')\n"
        f"        if {use_normal}:\n"
        "            other_metrics.append(f'rewards/{reward_func_name}')\n"
        "    except: pass\n"
    )
    return log_metrics


RL_METRICS_CHANGES["grpo_trainer"].append(grpo_trainer_metrics)<|MERGE_RESOLUTION|>--- conflicted
+++ resolved
@@ -630,8 +630,9 @@
             os.environ["UNSLOTH_RETURN_HIDDEN_STATES"] = "1"
 
             with torch.amp.autocast(device_type = "cuda", dtype = self._autocast_dtype):
-<<<<<<< HEAD
-                with torch.no_grad():
+              #with _get_inference_mode_context_manager(model):
+
+              with torch.no_grad():
                     for (
                         input_ids_chunk,
                         attention_mask_chunk,
@@ -687,38 +688,6 @@
                         all_logprobs_list.append(logprobs_chunk)
                     logprobs = torch.cat(all_logprobs_list, dim = 0)
                     entropies = None
-=======
-                with _get_inference_mode_context_manager(model):
-                    if pixel_values is None:
-                        attention_mask = input_ids != self.processing_class.pad_token_id
-                        attention_mask = attention_mask.to(attention_mask.dtype)
-                        # We add 1 to `logits_to_keep` because the last logits of the sequence is later excluded
-                        logits = unwrapped_model(
-                            input_ids = input_ids,
-                            attention_mask = attention_mask,
-                            pixel_values = pixel_values,
-                            image_grid_thw = image_grid_thw,
-                            pixel_attention_mask = pixel_attention_mask,
-                            image_sizes = image_sizes,
-                            # logits_to_keep = logits_to_keep + 1,
-                        ).logits
-                    else:
-                        logits = unwrapped_model(
-                            input_ids = input_ids,
-                            attention_mask = attention_mask,
-                            pixel_values = pixel_values,
-                            image_grid_thw = image_grid_thw,
-                            pixel_attention_mask = pixel_attention_mask,
-                            image_sizes = image_sizes,
-                            logits_to_keep = logits_to_keep + 1,
-                        ).logits
-
-                entropies = None
-                if compute_entropy:
-                    from trl.trainer.utils import entropy_from_logits
-
-                    entropies = entropy_from_logits(logits)
->>>>>>> 5aa7c17d
 
             os.environ["UNSLOTH_RETURN_HIDDEN_STATES"] = "0"
 
