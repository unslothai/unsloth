--- conflicted
+++ resolved
@@ -249,13 +249,8 @@
 
 
 # Edit _get_per_token_logps to handle mixed precision
-<<<<<<< HEAD
 def grpo_trainer__get_per_token_logps(function_name: str, function: str) -> str:
-    if  function_name != "_get_per_token_logps": return function
-=======
-def grpo_trainer__get_per_token_logps(function_name, function):
     if function_name != "_get_per_token_logps": return function
->>>>>>> 6ac4e2e3
 
     def _get_per_token_logps(self, model, input_ids, attention_mask, logits_to_keep):
         if True: # os.environ.get('UNSLOTH_USE_NEW_MODEL', '0') == '0':
