--- conflicted
+++ resolved
@@ -172,90 +172,6 @@
     if function_name != "_generate_and_score_completions":
         return function
 
-    if "with torch.inference_mode()" not in function:
-        return function
-
-    if """prompts_text = [maybe_apply_chat_template(example, self.processing_class)["prompt"] for example in inputs]""" not in function:
-        return function
-    
-
-    # 1. Output pixel_values and image_grid_thw
-    pattern = re.compile(
-    r"^(?P<indent>\s*)return {\n"
-    r"(?P=indent) {4}\"prompt_ids\": prompt_ids,\n"
-    r"(?P=indent) {4}\"prompt_mask\": prompt_mask,\n"
-    r"(?P=indent) {4}\"completion_ids\": completion_ids,\n"
-    r"(?P=indent) {4}\"completion_mask\": completion_mask,\n"
-    r"(?P=indent) {4}\"advantages\": advantages,\n"
-    r"(?P=indent) {4}\"old_per_token_logps\": old_per_token_logps,\n"
-    r"(?P=indent)}",
-    re.MULTILINE
-    )
-
-    replacement = """        return {
-        "prompt_ids": prompt_ids,
-        "prompt_mask": prompt_mask,
-        "pixel_values": pixel_values,
-        "image_grid_thw": image_grid_thw,
-        "completion_ids": completion_ids,
-        "completion_mask": completion_mask,
-        "advantages": advantages,
-        "old_per_token_logps": old_per_token_logps,
-            }"""
-    function = re.sub(pattern, replacement, function)
-
-    # 2. Replace the prompt_completion_ids generation
-    pattern = re.compile(
-    r"^(?P<indent>\s*)prompt_completion_ids = unwrapped_model\.generate\(\n"
-    r"(?P=indent) {4}prompt_ids, attention_mask=prompt_mask, generation_config=self\.generation_config\n"
-    r"(?P=indent)\)",
-    re.MULTILINE
-    )
-
-    replacement = """                    if self.use_vision : prompt_completion_ids = unwrapped_model.generate(prompt_ids, attention_mask=prompt_mask,pixel_values = pixel_values,image_grid_thw=image_grid_thw, generation_config=self.generation_config)
-                    else : prompt_completion_ids = unwrapped_model.generate(prompt_ids, attention_mask=prompt_mask, generation_config=self.generation_config)"""
-    
-    function = pattern.sub(replacement, function)
-
-    # 3. Replace the old_per_token_logps generation
-    pattern = re.compile(
-        r"^(?P<indent>\s*)old_per_token_logps = self\._get_per_token_logps\(\n"
-        r"(?P=indent) {4}self\.model, prompt_completion_ids, attention_mask, logits_to_keep, batch_size\n"
-        r"(?P=indent)\)",
-        re.MULTILINE
-    )
-
-<<<<<<< HEAD
-    replacement = """                old_per_token_logps = self._get_per_token_logps(
-                        self.model, prompt_completion_ids, attention_mask, pixel_values, image_grid_thw, logits_to_keep, batch_size
-                        )"""
-
-    function = re.sub(pattern, replacement, function)
-
-    # 4. Replace the prompt processing section
-    pattern = re.compile(
-        r"^(?P<indent>\s*)prompts = \[x\[\"prompt\"\] for x in inputs\]\n"
-        r"(?P=indent)prompts_text = \[maybe_apply_chat_template\(example, self\.processing_class\)\[\"prompt\"\] for example in inputs\]\n"
-        r"(?P=indent)prompt_inputs = self\.processing_class\(\n"
-        r"(?P=indent) {4}text=prompts_text, return_tensors=\"pt\", padding=True, padding_side=\"left\", add_special_tokens=False\n"
-        r"(?P=indent)\)\n"
-        r"(?P=indent)prompt_inputs = super\(\)\._prepare_inputs\(prompt_inputs\)"
-        ,
-        re.MULTILINE
-    )
-
-    replacement = """        prompts = [x["prompt"] for x in inputs]
-        prompts_text = [maybe_apply_chat_template(example, self.processing_class)['prompt'] for example in inputs]
-        if not self.use_vision:
-            pixel_values, image_grid_thw = None, None
-            prompt_inputs = self.processing_class(text=prompts_text, return_tensors='pt', padding=True, padding_side="left", add_special_tokens=False)
-            prompt_inputs = super()._prepare_inputs(prompt_inputs)
-        else:
-            images = [x['image'] for x in inputs]  # Only image inputs support for now 
-            prompt_inputs = self.processing_class(images=images, text=prompts_text, return_tensors='pt', padding=True, padding_side="left", add_special_tokens=False)
-            prompt_inputs = super()._prepare_inputs(prompt_inputs)
-            pixel_values, image_grid_thw = prompt_inputs['pixel_values'], prompt_inputs['image_grid_thw']"""
-=======
     import re
     # Try to find the function signature and insert after it
     # This matches the function signature and any decorators/comments, then finds the first non-empty line after the signature
@@ -290,7 +206,86 @@
                 "               self.llm.wake_up()\n"
             )
             function = header_and_comments + insert + rest
->>>>>>> 33c30488
+
+    if """prompts_text = [maybe_apply_chat_template(example, self.processing_class)["prompt"] for example in inputs]""" not in function:
+        return function
+    
+
+    # 1. Output pixel_values and image_grid_thw
+    pattern = re.compile(
+    r"^(?P<indent>\s*)return {\n"
+    r"(?P=indent) {4}\"prompt_ids\": prompt_ids,\n"
+    r"(?P=indent) {4}\"prompt_mask\": prompt_mask,\n"
+    r"(?P=indent) {4}\"completion_ids\": completion_ids,\n"
+    r"(?P=indent) {4}\"completion_mask\": completion_mask,\n"
+    r"(?P=indent) {4}\"advantages\": advantages,\n"
+    r"(?P=indent) {4}\"old_per_token_logps\": old_per_token_logps,\n"
+    r"(?P=indent)}",
+    re.MULTILINE
+    )
+
+    replacement = """        return {
+        "prompt_ids": prompt_ids,
+        "prompt_mask": prompt_mask,
+        "pixel_values": pixel_values,
+        "image_grid_thw": image_grid_thw,
+        "completion_ids": completion_ids,
+        "completion_mask": completion_mask,
+        "advantages": advantages,
+        "old_per_token_logps": old_per_token_logps,
+            }"""
+    function = re.sub(pattern, replacement, function)
+
+    # 2. Replace the prompt_completion_ids generation
+    pattern = re.compile(
+    r"^(?P<indent>\s*)prompt_completion_ids = unwrapped_model\.generate\(\n"
+    r"(?P=indent) {4}prompt_ids, attention_mask=prompt_mask, generation_config=self\.generation_config\n"
+    r"(?P=indent)\)",
+    re.MULTILINE
+    )
+
+    replacement = """                    if self.use_vision : prompt_completion_ids = unwrapped_model.generate(prompt_ids, attention_mask=prompt_mask,pixel_values = pixel_values,image_grid_thw=image_grid_thw, generation_config=self.generation_config)
+                    else : prompt_completion_ids = unwrapped_model.generate(prompt_ids, attention_mask=prompt_mask, generation_config=self.generation_config)"""
+    
+    function = pattern.sub(replacement, function)
+
+    # 3. Replace the old_per_token_logps generation
+    pattern = re.compile(
+        r"^(?P<indent>\s*)old_per_token_logps = self\._get_per_token_logps\(\n"
+        r"(?P=indent) {4}self\.model, prompt_completion_ids, attention_mask, logits_to_keep, batch_size\n"
+        r"(?P=indent)\)",
+        re.MULTILINE
+    )
+
+    replacement = """                old_per_token_logps = self._get_per_token_logps(
+                        self.model, prompt_completion_ids, attention_mask, pixel_values, image_grid_thw, logits_to_keep, batch_size
+                        )"""
+
+    function = re.sub(pattern, replacement, function)
+
+    # 4. Replace the prompt processing section
+    pattern = re.compile(
+        r"^(?P<indent>\s*)prompts = \[x\[\"prompt\"\] for x in inputs\]\n"
+        r"(?P=indent)prompts_text = \[maybe_apply_chat_template\(example, self\.processing_class\)\[\"prompt\"\] for example in inputs\]\n"
+        r"(?P=indent)prompt_inputs = self\.processing_class\(\n"
+        r"(?P=indent) {4}text=prompts_text, return_tensors=\"pt\", padding=True, padding_side=\"left\", add_special_tokens=False\n"
+        r"(?P=indent)\)\n"
+        r"(?P=indent)prompt_inputs = super\(\)\._prepare_inputs\(prompt_inputs\)"
+        ,
+        re.MULTILINE
+    )
+
+    replacement = """        prompts = [x["prompt"] for x in inputs]
+        prompts_text = [maybe_apply_chat_template(example, self.processing_class)['prompt'] for example in inputs]
+        if not self.use_vision:
+            pixel_values, image_grid_thw = None, None
+            prompt_inputs = self.processing_class(text=prompts_text, return_tensors='pt', padding=True, padding_side="left", add_special_tokens=False)
+            prompt_inputs = super()._prepare_inputs(prompt_inputs)
+        else:
+            images = [x['image'] for x in inputs]  # Only image inputs support for now 
+            prompt_inputs = self.processing_class(images=images, text=prompts_text, return_tensors='pt', padding=True, padding_side="left", add_special_tokens=False)
+            prompt_inputs = super()._prepare_inputs(prompt_inputs)
+            pixel_values, image_grid_thw = prompt_inputs['pixel_values'], prompt_inputs['image_grid_thw']"""
 
     function = pattern.sub(replacement, function)
 
@@ -308,9 +303,6 @@
         "self.accelerator.unwrap_model(self.model)",
         "self.accelerator.unwrap_model(self.model, keep_fp32_wrapper = False)",
     )
-<<<<<<< HEAD
-
-=======
     sleep_and_cache = (
         "if hasattr(self, 'llm'):\n"
         "            if getattr(self.llm.llm_engine.vllm_config.model_config, 'enable_sleep_mode', False):\n"
@@ -321,7 +313,6 @@
         function = re.sub(r"(\n\s*)return ", f"\\1{sleep_and_cache}return ", function, count=1)
     else:
         function = function.rstrip() + "\n    " + sleep_and_cache
->>>>>>> 33c30488
     return function
 pass
 
@@ -360,13 +351,8 @@
 def grpo_trainer__get_per_token_logps(function_name, function):
     if  function_name != "_get_per_token_logps": return function
 
-<<<<<<< HEAD
     def _get_per_token_logps(self, model, input_ids, attention_mask,pixel_values,image_grid_thw, logits_to_keep, calc_logprob_flag = None):
         if os.environ.get('UNSLOTH_USE_NEW_MODEL', '0') == '0' and  not calc_logprob_flag:
-=======
-    def _get_per_token_logps(self, model, input_ids, attention_mask, logits_to_keep, calc_logprob_flag = None):
-        if os.environ.get('UNSLOTH_USE_NEW_MODEL', '0') == '0' and not calc_logprob_flag:
->>>>>>> 33c30488
             return None # Unsloth efficient GRPO
         # Otherwise, calculate normally:
         if not hasattr(self, '_autocast_dtype'):
@@ -381,11 +367,9 @@
             else:
                 hidden_states = model(input_ids=input_ids, attention_mask=attention_mask, logits_to_keep=logits_to_keep + 1).logits
             #logits = logits[:, :-1, :]  # (B, L-1, V), exclude the last logit: it corresponds to the next token pred
-            
-            hidden_states = hidden_states[:, :-1, :] # if not using fast path, we need to slice the last logit (also see PR #2702 from unsloth )
-            
-            if hidden_states.size(1) != logits_to_keep  : # Some models like Qwen VL don't have logits_to_keep parameter so you need to trim the output manually
-                hidden_states = hidden_states[:, -logits_to_keep:, :] 
+                        
+            if hidden_states.size(1) != logits_to_keep+1  : # Some models like Qwen VL don't have logits_to_keep parameter so you need to trim the output manually
+                hidden_states = hidden_states[:, -(logits_to_keep+1):, :] 
             
             return hidden_states
             # input_ids = input_ids[:, -logits_to_keep:]
@@ -440,13 +424,8 @@
         logits_to_keep = completion_ids.size(1)  # we only need to compute the logits for the completion tokens
         _input_ids = input_ids
         _logits_to_keep = logits_to_keep
-<<<<<<< HEAD
         
         per_token_logps = self._get_per_token_logps(model, input_ids, attention_mask,pixel_values,image_grid_thw, logits_to_keep)
-=======
-
-        per_token_logps = self._get_per_token_logps(model, input_ids, attention_mask, logits_to_keep)
->>>>>>> 33c30488
 
         # Compute the KL divergence between the model and the reference model
         # _prepare_inputs doesn't return reference log probs anymore. We need to calculate it ourselves.
