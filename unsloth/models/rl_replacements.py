# Copyright 2023-present Daniel Han-Chen & the Unsloth team. All rights reserved.
#
# Licensed under the Apache License, Version 2.0 (the "License");
# you may not use this file except in compliance with the License.
# You may obtain a copy of the License at
#
#     http://www.apache.org/licenses/LICENSE-2.0
#
# Unless required by applicable law or agreed to in writing, software
# distributed under the License is distributed on an "AS IS" BASIS,
# WITHOUT WARRANTIES OR CONDITIONS OF ANY KIND, either express or implied.
# See the License for the specific language governing permissions and
# limitations under the License.

__all__ = [
    "RL_EXTRA_ARGS",
    "RL_FUNCTIONS",
    "RL_PRE_ITEMS",
    "RL_CONFIG_CHANGES",
    "RL_METRICS_CHANGES",
]

import os
import re
import torch
import inspect
from collections import defaultdict
from unsloth_zoo.rl_replacements import RL_REPLACEMENTS
RL_EXTRA_ARGS      = defaultdict(list)
RL_FUNCTIONS       = defaultdict(list)
RL_PRE_ITEMS       = defaultdict(list)
RL_CONFIG_CHANGES  = defaultdict(list)
RL_METRICS_CHANGES = defaultdict(list)

torch_compile_options = {
    "epilogue_fusion"   : True,
    "max_autotune"      : True,
    "shape_padding"     : True,
    "trace.enabled"     : False,
    "triton.cudagraphs" : False,
}

# Check untrained tokens
def sft_trainer_fix_untrained_tokens(call_args, extra_args):
    if "model" in call_args and "train_dataset" in call_args:
        fix_tokenizer = \
        "IGNORED_TOKENIZER_NAMES = os.environ.get('UNSLOTH_IGNORED_TOKENIZER_NAMES', '').split('\\n')\n"\
        "from unsloth_zoo.tokenizer_utils import fix_untrained_tokens\n"\
        "from unsloth_zoo.training_utils  import fix_zero_training_loss\n"\
        "if 'tokenizer' not in locals(): tokenizer = processing_class\n"\
        "fix_untrained_tokens(model, tokenizer, train_dataset, IGNORED_TOKENIZER_NAMES, eps = 1e-16)\n"\
        "fix_zero_training_loss(model, tokenizer, train_dataset)\n"
        return fix_tokenizer
    return ""
pass
RL_EXTRA_ARGS["sft_trainer"].append(sft_trainer_fix_untrained_tokens)


# Remove DPO columns which might randomnly be tokenized
def dpo_trainer_fix_columns(call_args, extra_args):
    if "model" in call_args and "train_dataset" in call_args:
        fix_dpo = \
        "if hasattr(train_dataset, 'column_names'):\n"\
        "    column_names = set(train_dataset.column_names)\n"\
        "    check = ['chosen', 'rejected', 'prompt', 'chosen_input_ids', 'chosen_attention_mask',\n"\
        "             'chosen_labels', 'rejected_input_ids', 'rejected_attention_mask', 'rejected_labels',\n"\
        "             'prompt_input_ids', 'prompt_attention_mask']\n"\
        "    if all(x in column_names for x in check):\n"\
        "        train_dataset = train_dataset.remove_columns(['chosen', 'rejected', 'prompt'])\n"\
        "    del check, column_names\n"
        return fix_dpo
    return ""
pass
RL_EXTRA_ARGS["dpo_trainer"].append(dpo_trainer_fix_columns)


# Fix tokenizer double BOS
def sft_trainer_prepare_dataset(function_name, function):
    if  function_name != "_prepare_non_packed_dataloader" and \
        function_name != "_prepare_dataset": return function

    fast_sft_prepare_dataset = RL_REPLACEMENTS.get("sft_prepare_dataset", None)
    if fast_sft_prepare_dataset is not None:
        params = inspect.signature(fast_sft_prepare_dataset).parameters.keys()
        params = ".*?".join(params)
        matched = re.match(
            r"[\s]{0,}def _prepare_dataset\(.*?" + params + r".*?\)",
            function,
            flags = re.MULTILINE | re.DOTALL,
        )
        if matched:
            # Use fast version!
            function = inspect.getsource(fast_sft_prepare_dataset)
            function = function.split("\n")
            function = "\n".join(" "*4 + x for x in function)
            function = function.replace("def sft_prepare_dataset", "def _prepare_dataset")
            return function
        pass
    pass

    check_text = \
    "if 'tokenizer'          not in locals(): tokenizer = processing_class\n"\
    "if 'formatting_func'    not in locals(): raise RuntimeError('Unsloth: Please file a bug report - `formatting_func` does not exist!')\n"\
    "if 'dataset_text_field' not in locals() and 'args' in locals(): dataset_text_field = args.dataset_text_field\n"\
    "if 'dataset_text_field' not in locals(): raise RuntimeError('Unsloth: Please file a bug report - `dataset_text_field` does not exist!')\n"\
    "test_text = dataset[0][dataset_text_field] if (formatting_func is None and dataset_text_field is not None) else formatting_func(dataset[0])[0]\n"\
    "chat_template = getattr(tokenizer, 'chat_template', None)\n"\
    "chat_template = '' if chat_template is None else chat_template\n"\
    "has_bos_token_already = (test_text.startswith(tokenizer.bos_token) or tokenizer.bos_token in chat_template) "\
    "if getattr(tokenizer, 'bos_token', None) is not None else False\n"\
    "if 'add_special_tokens' not in locals() and has_bos_token_already:\n"\
    "    from functools import partial\n"\
    "    tokenizer_call = tokenizer.__call__\n"\
    "    tokenizer.__call__ = partial(tokenizer_call, add_special_tokens = False)\n"\
    "    processing_class = tokenizer\n"\
    "else:\n"\
    "    tokenizer_call = None\n"\
    "    add_special_tokens = False if has_bos_token_already else locals().get('add_special_tokens', False)\n"

    check_text = check_text.split("\n")
    check_text = "\n".join(" "*8 + x for x in check_text)
    check_text = check_text.rstrip() + "\n"

    # .*? matches first match. .+? matches final match.
    replacer = re.findall(
        r"def " + function_name + r"\(.*?\).*?\:\n",
        function,
        flags = re.MULTILINE | re.DOTALL,
    )
    if len(replacer) != 0:
        replacer = replacer[0]
        function = function.replace(replacer, replacer + check_text)
    pass

    # Return tokenizer's original state
    return_state = "if tokenizer_call is not None: tokenizer.__call__ = tokenizer_call\n"
    function = re.sub(
        r"\n([ ]{4,})(return .*?[\s]{0,})$",
        rf"\1{return_state}\1\2",
        function,
    )
    return function
pass
RL_FUNCTIONS["sft_trainer"].append(sft_trainer_prepare_dataset)


# Ignore mean_token_accuracy since it needs logits
# We override it directly with our version
def sft_trainer_compute_loss(function_name, function):
    if  function_name != "compute_loss": return function

    def compute_loss(self, model, inputs, return_outputs = False, num_items_in_batch = None):
        outputs = super().compute_loss(
            model,
            inputs,
            return_outputs = return_outputs,
            num_items_in_batch = num_items_in_batch,
        )
        return outputs
    pass

    function = inspect.getsource(compute_loss)
    return function
pass
RL_FUNCTIONS["sft_trainer"].append(sft_trainer_compute_loss)


# Autocast precision for GRPO
def grpo_trainer__prepare_inputs(function_name, function):
    if  function_name != "_prepare_inputs": return function

    if "with torch.inference_mode()" not in function: return function

    # Add mixed precision training
    function = function.replace(
        "with torch.inference_mode():",

        "with torch.inference_mode(), "\
        "torch.amp.autocast(device_type = 'cuda', "\
        "dtype = ((torch.float16 if os.environ.get('ACCELERATE_MIXED_PRECISION', 'fp16') == 'fp16' else torch.bfloat16) "\
        "if not torch.is_autocast_enabled('cuda') else nullcontext())"\
        "if os.environ.get('UNSLOTH_FORCE_FLOAT32', '0') == '0' else torch.float16):",
    )

    # Disable attaching a float32 conversion hook which upcasts logits to FP32
    function = function.replace(
        "self.accelerator.unwrap_model(self.model)",
        "self.accelerator.unwrap_model(self.model, keep_fp32_wrapper = False)",
    )
    return function
pass
RL_FUNCTIONS["grpo_trainer"].append(grpo_trainer__prepare_inputs)


# Remove _move_model_to_vllm
def grpo_trainer__move_model_to_vllm(function_name, function):
    if  function_name != "_move_model_to_vllm": return function

    def _move_model_to_vllm(self, *args, **kwargs): return None

    function = inspect.getsource(_move_model_to_vllm)
    return function
pass
RL_FUNCTIONS["grpo_trainer"].append(grpo_trainer__move_model_to_vllm)


# Edit _get_per_token_logps to handle mixed precision
def grpo_trainer__get_per_token_logps(function_name, function):
    if  function_name != "_get_per_token_logps": return function

    def _get_per_token_logps(self, model, input_ids, attention_mask, logits_to_keep, calc_logprob_flag = None):
        if os.environ.get('UNSLOTH_USE_NEW_MODEL', '0') == '0' and  not calc_logprob_flag:
            return None # Unsloth efficient GRPO
        # Otherwise, calculate normally:
        if not hasattr(self, '_autocast_dtype'):
            self._autocast_dtype = torch.float16 if os.environ.get('ACCELERATE_MIXED_PRECISION', 'fp16') == 'fp16' else torch.bfloat16
            if os.environ.get('UNSLOTH_FORCE_FLOAT32', '0') == '1': self._autocast_dtype = torch.float16
<<<<<<< HEAD
        # os.environ["UNSLOTH_RETURN_HIDDEN_STATES"] = "0"
        with torch.amp.autocast(device_type = 'cuda', dtype = self._autocast_dtype):
            # We add 1 to `logits_to_keep` because the last logits of the sequence is later excluded
            logits = model(input_ids=input_ids, attention_mask=attention_mask, logits_to_keep=logits_to_keep + 1).logits
            logits = logits[:, :-1, :]  # (B, L-1, V), exclude the last logit: it corresponds to the next token pred
            # logits = logits.to(torch.float32)
=======
        os.environ["UNSLOTH_RETURN_HIDDEN_STATES"] = "1"
        with torch.amp.autocast(device_type = 'cuda', dtype = self._autocast_dtype):
            # We add 1 to `logits_to_keep` because the last logits of the sequence is later excluded
            hidden_states = model(input_ids=input_ids, attention_mask=attention_mask, logits_to_keep=logits_to_keep + 1).logits
            #breakpoint()
            #logits = logits[:, :-1, :]  # (B, L-1, V), exclude the last logit: it corresponds to the next token pred
            return hidden_states
>>>>>>> 4becc0cc
            input_ids = input_ids[:, -logits_to_keep:]
            # For transformers<=4.48, logits_to_keep argument isn't supported, so here we drop logits ourselves.
            # See https://github.com/huggingface/trl/issues/2770
            logits = logits[:, -logits_to_keep:]
<<<<<<< HEAD
            return logits
=======
            #return logits
            logps = selective_log_softmax(logits, input_ids)

            # row_indices, col_indices = torch.where(logps < -20)

            # # Method 1: Check if tensors have elements
            # if len(row_indices) > 0 and len(col_indices) > 0:
            #     breakpoint()  # Breakpoint triggered here
            #     print("Found high values!")
            return  logps #  compute logprobs for the input tokens
>>>>>>> 4becc0cc
        pass
    pass

    function = inspect.getsource(_get_per_token_logps)
    return function
pass
RL_FUNCTIONS["grpo_trainer"].append(grpo_trainer__get_per_token_logps)

grpo_compute_loss      = RL_REPLACEMENTS["grpo_compute_loss"]
grpo_compute_loss_slow = RL_REPLACEMENTS["grpo_compute_loss_slow"]
UnslothEfficientGRPO   = RL_REPLACEMENTS["UnslothEfficientGRPO"]
grpo_accumulated_loss  = RL_REPLACEMENTS["grpo_accumulated_loss"]
RL_PRE_ITEMS["grpo_trainer"].append(inspect.getsource(grpo_compute_loss))
RL_PRE_ITEMS["grpo_trainer"].append(inspect.getsource(UnslothEfficientGRPO))
RL_PRE_ITEMS["grpo_trainer"].append(inspect.getsource(grpo_accumulated_loss))
RL_PRE_ITEMS["grpo_trainer"].append(grpo_compute_loss_slow)

# Edit _get_per_token_logps to handle mixed precision
def grpo_trainer_compute_loss(function_name, function):
    if  function_name != "compute_loss": return function

    def compute_loss(self, model, inputs, return_outputs = False, num_items_in_batch = None):
        if return_outputs:
            raise ValueError("The GRPOTrainer does not support returning outputs")
        # Compute the per-token log probabilities for the model

        prompt_ids, prompt_mask = inputs["prompt_ids"], inputs["prompt_mask"]
        completion_ids, completion_mask = inputs["completion_ids"], inputs["completion_mask"]
        input_ids = torch.cat([prompt_ids, completion_ids], dim=1)
        bsz, qlen = input_ids.shape
        attention_mask = torch.cat([prompt_mask, completion_mask], dim=1)
        # attention_mask = None
        logits_to_keep = completion_ids.size(1)  # we only need to compute the logits for the completion tokens
        _input_ids = input_ids
        _logits_to_keep = logits_to_keep
        
        per_token_logps = self._get_per_token_logps(model, input_ids, attention_mask, logits_to_keep)

        # Compute the KL divergence between the model and the reference model
        # _prepare_inputs doesn't return reference log probs anymore. We need to calculate it ourselves.
        # https://github.com/huggingface/trl/blob/05bc43e960396581e458195b8388efe6b82cae1f/trl/trainer/grpo_trainer.py#L1328
        if self.beta != 0.0:
            with torch.inference_mode(), model.disable_adapter():
                ref_per_token_logps = self._get_per_token_logps(model, input_ids, attention_mask, logits_to_keep)
        else:
            ref_per_token_logps = None
        # per_token_kl = torch.exp(ref_per_token_logps - per_token_logps) - (ref_per_token_logps - per_token_logps) - 1

        # x - x.detach() allows for preserving gradients from x
        advantages = inputs["advantages"]
        # per_token_loss = torch.exp(per_token_logps - per_token_logps.detach()) * advantages.unsqueeze(1)
        # per_token_loss = -(per_token_loss - self.beta * per_token_kl)
        # loss = ((per_token_loss * completion_mask).sum(dim=1) / completion_mask.sum(dim=1)).mean()

        old_hidden_states = inputs["old_per_token_logps"]
        input_ids = input_ids[:, -logits_to_keep:]
        if per_token_logps is not None:
            #
            loss, completion_length, mean_kl = grpo_compute_loss_slow(
<<<<<<< HEAD
                ref_per_token_logps, per_token_logps, old_per_token_logps, input_ids, completion_mask, self.beta, advantages, 
                loss_type = self.args.loss_type,
                epsilon_low = self.epsilon_low, epsilon_high = self.epsilon_high,
                max_completion_length = self.args.max_completion_length,
                delta = self.args.delta,
            )
        else:
            loss, completion_length, mean_kl = grpo_accumulated_loss(
                self, _input_ids, logits_to_keep, completion_mask, advantages, old_per_token_logps,
                n_chunks = self.args.unsloth_num_chunks, loss_type = self.args.loss_type,
                epsilon_low = self.epsilon_low, epsilon_high = self.epsilon_high,
                max_completion_length = self.args.max_completion_length,
                delta = self.args.delta,
=======
                old_hidden_states, per_token_logps, ref_per_token_logps, input_ids, completion_mask, self.beta, advantages,
            )
        else:
            loss, completion_length, mean_kl = grpo_accumulated_loss(
                self, _input_ids, logits_to_keep, completion_mask, advantages, old_hidden_states,
                n_chunks = self.args.unsloth_num_chunks
>>>>>>> 4becc0cc
            )

        # Log the metrics
        # completion_length = self.accelerator.gather_for_metrics(completion_mask.sum(1)).float().mean().item()

        # mean_kl = ((per_token_kl * completion_mask).sum(dim=1) / completion_mask.sum(dim=1)).mean()
        # self._metrics["kl"].append(self.accelerator.gather_for_metrics(mean_kl).mean().item())

        if "train" in self._metrics:
            mode = "eval" if self.control.should_evaluate else "train"
            self._metrics[mode]["completion_length"].append(completion_length.item())
            self._metrics[mode]["kl"].append(mean_kl.item())
        else:
            self._metrics["completion_length"].append(completion_length.item())
            self._metrics["kl"].append(mean_kl.item())
        return loss
    pass

    function = inspect.getsource(compute_loss)
    return function
pass
RL_FUNCTIONS["grpo_trainer"].append(grpo_trainer_compute_loss)

# https://github.com/huggingface/trl/blob/main/trl/trainer/grpo_trainer.py#L356
# TRL warns if batch size is not a multiple of num_generations -> fix this.
def grpo_trainer_fix_batch_size(RLTrainer_source, RLConfig_source):
    if "divisible by the number of generations" not in RLTrainer_source: return ""
    if "num_generations" not in RLConfig_source: return ""

    check_batch_size = \
    "div = per_device_train_batch_size // num_generations\n"\
    "if div * num_generations != per_device_train_batch_size:\n"\
    "    print('Unsloth: We now expect `per_device_train_batch_size` to be a multiple of `num_generations`.\\n"\
               "We will change the batch size of ' + str(per_device_train_batch_size) + ' to the `num_generations` of ' + str(num_generations))\n"\
    "    per_device_train_batch_size = num_generations\n"
    return check_batch_size
pass
RL_CONFIG_CHANGES["grpo_trainer"].append(grpo_trainer_fix_batch_size)


# Add other reward function names
def grpo_trainer_metrics(RLTrainer_source, RLConfig_source):
    if "reward_funcs" not in RLTrainer_source: return ""

    log_metrics = \
    "if not isinstance(reward_funcs, list): _reward_funcs = [reward_funcs]\n"\
    "else: _reward_funcs = reward_funcs\n"\
    "for reward_func in _reward_funcs:\n"\
    "    try:\n"\
    "        reward_func_name = reward_func.__name__\n"\
    "        other_metrics.append(f'rewards/{reward_func_name}')\n"\
    "    except: pass\n"
    return log_metrics
pass
RL_METRICS_CHANGES["grpo_trainer"].append(grpo_trainer_metrics)<|MERGE_RESOLUTION|>--- conflicted
+++ resolved
@@ -215,31 +215,19 @@
         if not hasattr(self, '_autocast_dtype'):
             self._autocast_dtype = torch.float16 if os.environ.get('ACCELERATE_MIXED_PRECISION', 'fp16') == 'fp16' else torch.bfloat16
             if os.environ.get('UNSLOTH_FORCE_FLOAT32', '0') == '1': self._autocast_dtype = torch.float16
-<<<<<<< HEAD
-        # os.environ["UNSLOTH_RETURN_HIDDEN_STATES"] = "0"
-        with torch.amp.autocast(device_type = 'cuda', dtype = self._autocast_dtype):
-            # We add 1 to `logits_to_keep` because the last logits of the sequence is later excluded
-            logits = model(input_ids=input_ids, attention_mask=attention_mask, logits_to_keep=logits_to_keep + 1).logits
-            logits = logits[:, :-1, :]  # (B, L-1, V), exclude the last logit: it corresponds to the next token pred
-            # logits = logits.to(torch.float32)
-=======
+
         os.environ["UNSLOTH_RETURN_HIDDEN_STATES"] = "1"
         with torch.amp.autocast(device_type = 'cuda', dtype = self._autocast_dtype):
             # We add 1 to `logits_to_keep` because the last logits of the sequence is later excluded
             hidden_states = model(input_ids=input_ids, attention_mask=attention_mask, logits_to_keep=logits_to_keep + 1).logits
-            #breakpoint()
             #logits = logits[:, :-1, :]  # (B, L-1, V), exclude the last logit: it corresponds to the next token pred
             return hidden_states
->>>>>>> 4becc0cc
-            input_ids = input_ids[:, -logits_to_keep:]
+            # input_ids = input_ids[:, -logits_to_keep:]
             # For transformers<=4.48, logits_to_keep argument isn't supported, so here we drop logits ourselves.
             # See https://github.com/huggingface/trl/issues/2770
-            logits = logits[:, -logits_to_keep:]
-<<<<<<< HEAD
-            return logits
-=======
-            #return logits
-            logps = selective_log_softmax(logits, input_ids)
+            # logits = logits[:, -logits_to_keep:]
+            # return logits
+            # logps = selective_log_softmax(logits, input_ids)
 
             # row_indices, col_indices = torch.where(logps < -20)
 
@@ -247,8 +235,7 @@
             # if len(row_indices) > 0 and len(col_indices) > 0:
             #     breakpoint()  # Breakpoint triggered here
             #     print("Found high values!")
-            return  logps #  compute logprobs for the input tokens
->>>>>>> 4becc0cc
+            # return  logps #  compute logprobs for the input tokens
         pass
     pass
 
@@ -306,10 +293,8 @@
         old_hidden_states = inputs["old_per_token_logps"]
         input_ids = input_ids[:, -logits_to_keep:]
         if per_token_logps is not None:
-            #
             loss, completion_length, mean_kl = grpo_compute_loss_slow(
-<<<<<<< HEAD
-                ref_per_token_logps, per_token_logps, old_per_token_logps, input_ids, completion_mask, self.beta, advantages, 
+                ref_per_token_logps, per_token_logps, old_hidden_states, input_ids, completion_mask, self.beta, advantages, 
                 loss_type = self.args.loss_type,
                 epsilon_low = self.epsilon_low, epsilon_high = self.epsilon_high,
                 max_completion_length = self.args.max_completion_length,
@@ -317,19 +302,12 @@
             )
         else:
             loss, completion_length, mean_kl = grpo_accumulated_loss(
-                self, _input_ids, logits_to_keep, completion_mask, advantages, old_per_token_logps,
-                n_chunks = self.args.unsloth_num_chunks, loss_type = self.args.loss_type,
+                self, _input_ids, logits_to_keep, completion_mask, advantages, old_hidden_states,
+                n_chunks = self.args.unsloth_num_chunks,
+                loss_type = self.args.loss_type,
                 epsilon_low = self.epsilon_low, epsilon_high = self.epsilon_high,
                 max_completion_length = self.args.max_completion_length,
                 delta = self.args.delta,
-=======
-                old_hidden_states, per_token_logps, ref_per_token_logps, input_ids, completion_mask, self.beta, advantages,
-            )
-        else:
-            loss, completion_length, mean_kl = grpo_accumulated_loss(
-                self, _input_ids, logits_to_keep, completion_mask, advantages, old_hidden_states,
-                n_chunks = self.args.unsloth_num_chunks
->>>>>>> 4becc0cc
             )
 
         # Log the metrics
