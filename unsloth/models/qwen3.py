from typing import Any, Optional
# Copyright 2023-present Daniel Han-Chen & the Unsloth team. All rights reserved.
#
# Licensed under the Apache License, Version 2.0 (the "License");
# you may not use this file except in compliance with the License.
# You may obtain a copy of the License at
#
#     http://www.apache.org/licenses/LICENSE-2.0
#
# Unless required by applicable law or agreed to in writing, software
# distributed under the License is distributed on an "AS IS" BASIS,
# WITHOUT WARRANTIES OR CONDITIONS OF ANY KIND, either express or implied.
# See the License for the specific language governing permissions and
# limitations under the License.

from .llama import *
import os
from ._utils import __version__
from unsloth_zoo.utils import Version, _get_dtype
from .llama import (
    LlamaRotaryEmbedding,
    LlamaLinearScalingRotaryEmbedding,
    _LlamaModel_fast_forward_inference,
)
try:
    from transformers.models.qwen3.modeling_qwen3 import (
        Qwen3Attention,
        Qwen3DecoderLayer,
        Qwen3Model,
        Qwen3ForCausalLM,
    )
except:
    transformers_version = Version(transformers_version)
    if not transformers_version >= Version("4.50.3"): #TODO: Update when transformers is updated
        raise ImportError(
            f"Unsloth: Your transformers version of {transformers_version} does not support Qwen3 and Qwen3Moe.\n"\
            f"The minimum required version is 4.50.3.\n"\
            f'Try `pip install --upgrade "transformers>=4.50.3"`\n'\
            f"to obtain the latest transformers build, then restart this session."\
        )
    pass
from transformers.modeling_attn_mask_utils import (
    _prepare_4d_causal_attention_mask_for_sdpa,
)
# For Pytorch 2.1.1
try:
    from transformers.models.qwen3.modeling_qwen3 import (
        Qwen3SdpaAttention,
        Qwen3FlashAttention2,
    )
except:
    Qwen3SdpaAttention   = Qwen3Attention
    Qwen3FlashAttention2 = Qwen3Attention
pass


def Qwen3Attention_fast_forward(
    self,
    hidden_states:       torch.Tensor,
    causal_mask:         Optional[BlockDiagonalCausalMask]           = None,
    attention_mask:      Optional[torch.Tensor]                      = None,
    position_ids:        Optional[torch.LongTensor]                  = None,
    past_key_value:      Optional[Tuple[torch.Tensor]]               = None,
    output_attentions:   bool                                        = False,
    use_cache:           bool                                        = False,
    padding_mask:        Optional[torch.LongTensor]                  = None,
    position_embeddings: Optional[Tuple[torch.Tensor, torch.Tensor]] = None,
    *args, **kwargs,
) -> Tuple[torch.Tensor, Optional[torch.Tensor], Optional[Tuple[torch.Tensor]]]:
<<<<<<< HEAD
    """
    Fast forward pass for Qwen3 attention mechanism with optimized memory usage and computation.
    
    This function implements an optimized attention mechanism for Qwen3 models that includes:
    - QK normalization (the main difference from Qwen2)
    - Rotary position embeddings (RoPE)
    - Grouped query attention (GQA)
    - Support for different attention backends (Flash Attention, xformers, SDPA)
    
    Args:
        hidden_states (`torch.Tensor`):
            Input hidden states of shape `(batch_size, sequence_length, hidden_size)`.
        causal_mask (`Optional[BlockDiagonalCausalMask]`, *optional*):
            Causal attention mask for xformers backend.
        attention_mask (`Optional[torch.Tensor]`, *optional*):
            Attention mask tensor.
        position_ids (`Optional[torch.LongTensor]`, *optional*):
            Position indices for RoPE embeddings.
        past_key_value (`Optional[Tuple[torch.Tensor]]`, *optional*):
            Cached key and value tensors from previous forward passes.
        output_attentions (`bool`, defaults to `False`):
            Whether to return attention weights.
        use_cache (`bool`, defaults to `False`):
            Whether to cache key and value tensors for future use.
        padding_mask (`Optional[torch.LongTensor]`, *optional*):
            Padding mask tensor.
        position_embeddings (`Optional[Tuple[torch.Tensor, torch.Tensor]]`, *optional*):
            Pre-computed cosine and sine values for RoPE.
    
    Returns:
        `Tuple[torch.Tensor, Optional[torch.Tensor], Optional[Tuple[torch.Tensor]]]`: A tuple containing:
            - attn_output: The attention output tensor of shape `(batch_size, sequence_length, hidden_size)`
            - attn_weights: Attention weights (always None in this implementation)
            - past_key_value: Updated key-value cache if use_cache is True
    """
    
=======

>>>>>>> 0eb61fbe
    # Clear inference
    if hasattr(self, "paged_attention"):
        del self.paged_attention_K
        del self.paged_attention_V
        del self.paged_attention
        del self.temp_QA
        del self.temp_KV
        del self.RH_Q
        del self.attention
    pass

    bsz, q_len, _ = hidden_states.size()

    n_heads    = self.config.num_attention_heads
    n_groups   = self.num_key_value_groups
    n_kv_heads = self.config.num_key_value_heads
    head_dim   = self.head_dim
    assert(n_kv_heads * n_groups == n_heads)

    Q, K, V = self.apply_qkv(self, hidden_states)
    Q = Q.view(bsz, q_len, n_heads,    head_dim)#.transpose(1, 2) # we will transpose after normalisation
    K = K.view(bsz, q_len, n_kv_heads, head_dim)#.transpose(1, 2) # we will transpose after normalisation
    V = V.view(bsz, q_len, n_kv_heads, head_dim).transpose(1, 2)

    #Qwen3 has QKNorm. This seems to be the only difference from Qwen2.
    # Note that using fast_layernorm_compiled causes issues as the dimensions don't match up.
    # I tried to add a compiled version of the new norm but the numbers don't match up with Transformers
    # TODO: Check on the differences here.
    Q = fast_rms_layernorm(self.q_norm, Q)
    K = fast_rms_layernorm(self.k_norm, K)

    Q = Q.transpose(1, 2)
    K = K.transpose(1, 2)

    kv_seq_len = K.shape[-2]
    if past_key_value is not None:
        kv_seq_len += past_key_value[0].shape[-2]

    if position_embeddings:
        cos, sin = position_embeddings
    else:
        # Extend RoPE dynamically to fit in VRA
        rotary_emb = self.rotary_emb
        rotary_emb.extend_rope_embedding(V, seq_len = kv_seq_len)
        device_index = Q.device.index

        if position_ids is None:
            # Useful for LongRoPE
            cos, sin = rotary_emb.get_cached(kv_seq_len, device_index)
        else:
            cos, sin = rotary_emb.get_cached(kv_seq_len, device_index)
    Q, K = fast_rope_embedding(Q, K, cos, sin)

    if past_key_value is not None:
        K = torch.cat([past_key_value[0], K], dim = 2)
        V = torch.cat([past_key_value[1], V], dim = 2)
    pass
    past_key_value = (K, V) if use_cache else None

    # Attention module
    if (not HAS_FLASH_ATTENTION and HAS_XFORMERS and attention_mask is None):
        # Xformers memory efficient attention
        Q = Q.transpose(1, 2)
        K = K.transpose(1, 2)
        V = V.transpose(1, 2)
        K_M = V_M = bsz * kv_seq_len
        Q_M = bsz * q_len

        has_swa = isinstance(causal_mask, xformers.attn_bias.BlockDiagonalCausalMask)

        # Group query attention
        K = K  .view(bsz, kv_seq_len, n_kv_heads,        1, head_dim)
        V = V  .view(bsz, kv_seq_len, n_kv_heads,        1, head_dim)
        K = K.expand(bsz, kv_seq_len, n_kv_heads, n_groups, head_dim)
        V = V.expand(bsz, kv_seq_len, n_kv_heads, n_groups, head_dim)
        if hidden_states.requires_grad:
            K = K.reshape(bsz, kv_seq_len, n_heads, head_dim)
            V = V.reshape(bsz, kv_seq_len, n_heads, head_dim)

            if has_swa:
                Q = Q.view(1, Q_M, n_heads, head_dim)
                K = K.view(1, K_M, n_heads, head_dim)
                V = V.view(1, V_M, n_heads, head_dim)
            pass
        else:
            # Xformers does support the forward pass though
            Q = Q.view(bsz, q_len, n_kv_heads, n_groups, head_dim)

            if has_swa:
                Q = Q.view(1, Q_M, n_kv_heads, n_groups, head_dim)
                K = K.view(1, K_M, n_kv_heads, n_groups, head_dim)
                V = V.view(1, V_M, n_kv_heads, n_groups, head_dim)
            pass
        pass

        A = xformers_attention(Q, K, V, attn_bias = causal_mask)
        A = A.view(bsz, q_len, n_heads, head_dim)

    elif HAS_FLASH_ATTENTION and attention_mask is None:
        Q = Q.transpose(1, 2)
        K = K.transpose(1, 2)
        V = V.transpose(1, 2)
        sw = kv_seq_len
        window = (-1, -1) if (kv_seq_len <= sw) else (sw, sw)
        A = flash_attn_func(Q, K, V, causal = True, window_size = window)
    else:
        # Grouped query attention
        # if n_groups != 1:
        K = K[:, :, None, :, :].expand(bsz, n_kv_heads, n_groups, kv_seq_len, head_dim)
        V = V[:, :, None, :, :].expand(bsz, n_kv_heads, n_groups, kv_seq_len, head_dim)
        K = K.reshape(bsz, n_heads, kv_seq_len, head_dim)
        V = V.reshape(bsz, n_heads, kv_seq_len, head_dim)
        # pass
        # Must be contiguous or else results are False!
        # https://github.com/pytorch/pytorch/issues/112577
        Q, K, V = Q.contiguous(), K.contiguous(), V.contiguous()
        # Needs (batch_size, n_heads, seq_len, head_dim)
        # is_casual and attention_mask must not be both set!
        A = scaled_dot_product_attention(Q, K, V, attn_mask = attention_mask, is_causal = False)
        # Go back to (batch_size, seq_len, n_heads, head_dim)
        A = A.transpose(1, 2).contiguous()
    pass

    attn_output = A.reshape(bsz, q_len, n_heads*head_dim)
    attn_output = self.apply_o(self, attn_output)
    attn_weights = None
    return attn_output, attn_weights, past_key_value
pass

torch_matmul = torch.matmul
def Qwen3Attention_fast_forward_inference(
    self,
    hidden_states:  torch.Tensor,
    past_key_value: Optional[Tuple[torch.Tensor]],
    position_ids: torch.LongTensor,
    do_prefill: bool                       = False,
    attention_mask: Optional[torch.Tensor] = None,
) -> tuple[torch.Tensor, tuple[torch.Tensor, torch.Tensor]]:
    """
        https://github.com/huggingface/transformers/blob/main/src/transformers/models/llama/modeling_llama.py#L406
        Fast inference using KV cache.
        QK^T can be computed in 4 chunks

        [Q, q] @ [K, k].T where q, k are the new tokens.
        [QK^T, Qk^T]
        [qK^T, qk^T]

        Since the attention mask wipes Qk^T, we just get
        [QK^T,    0]
        [qK^T, qk^T]

        Since softmax is row-wise, we get
        softmax([QK^T,    0])
        softmax([qK^T, qk^T])

        We then multiply by   [V]
                              [v]
        softmax([QK^T,    0]) [softmax(QK^T)V] *
        softmax([qK^T, qk^T]) [softmax([qK^T, qk^T]) @ [V, v]]

        But notice * [softmax(QK^T)V] is just the last attention.
        We just need to compute the last final row.

        This means we can pass in a row of Q, but we need to
        remember K and V, which are called the KV cache.
    """
    Xn = hidden_states
    bsz, _, hd = hidden_states.size()
    K1, V1 = past_key_value
    dtype = Xn.dtype

    n_heads    = self.config.num_attention_heads
    n_groups   = self.num_key_value_groups
    n_kv_heads = self.config.num_key_value_heads
    head_dim   = self.head_dim
    # assert(n_kv_heads * n_groups == n_heads)

    hidden_size = self.config.hidden_size
    attention_size = n_heads*head_dim
    seq_len = K1.shape[-2]
    kv_seq_len = seq_len + 1

    # Prefill phase
    # if not hasattr(self, "paged_attention"):
    device = hidden_states.device
    if do_prefill:
        self.paged_attention = torch.empty((KV_CACHE_INCREMENT+seq_len+1, 2, bsz, n_kv_heads, head_dim), dtype = dtype, device = device)
        self.paged_attention_K = self.paged_attention[:,0]
        self.paged_attention_V = self.paged_attention[:,1]
        self.paged_attention_K[:seq_len] = K1.permute(2, 0, 1, 3)
        self.paged_attention_V[:seq_len] = V1.permute(2, 0, 1, 3)
        self.temp_QA = torch.empty((2, bsz, 1, attention_size), dtype = dtype, device = device)
        self.temp_KV = torch.empty((2, bsz, 1, n_kv_heads*head_dim), dtype = dtype, device = device)
        self.RH_Q = torch.empty((bsz, n_heads, 1, head_dim), dtype = dtype, device = device)

        # Mistral Nemo 12b has weird dimensions
        if attention_size != hidden_size:
            self.temp_O = torch.empty((1, bsz, hidden_size), dtype = dtype, device = device)
        else:
            self.temp_O = self.temp_QA[1][:,:,:hidden_size]
        pass

        self.attention = torch.empty((bsz, n_heads, 1, KV_CACHE_INCREMENT+seq_len), dtype = dtype, device = device)
        self.scalar = 1.0 / math_sqrt(self.head_dim)
        self.half_head_dim = head_dim // 2
    elif kv_seq_len >= self.paged_attention.shape[0]:
        self.paged_attention.resize_((self.paged_attention.shape[0]+KV_CACHE_INCREMENT, 2, bsz, n_kv_heads, head_dim))
        self.paged_attention_K = self.paged_attention[:,0]
        self.paged_attention_V = self.paged_attention[:,1]
        self.attention.resize_((bsz, n_heads, 1, self.attention.shape[-1]+KV_CACHE_INCREMENT))
    pass

    Qn = fast_linear_forward(self.q_proj, Xn, out = self.temp_QA[0])
    Kn = fast_linear_forward(self.k_proj, Xn, out = self.temp_KV[0])
    Vn = fast_linear_forward(self.v_proj, Xn, out = self.temp_KV[1])
    Qn = Qn.view(bsz, 1, n_heads,    head_dim)#.transpose(1, 2) # we will transpose after normalisation
    Kn = Kn.view(bsz, 1, n_kv_heads, head_dim)#.transpose(1, 2) # we will transpose after normalisation
    Vn = Vn.view(bsz, 1, n_kv_heads, head_dim).transpose(1, 2)

    Qn = fast_rms_layernorm_inference(self.q_norm, Qn)
    Kn = fast_rms_layernorm_inference(self.k_norm, Kn)

    Qn = Qn.transpose(1, 2)
    Kn = Kn.transpose(1, 2)

    # cos, sin = self.rotary_emb(Vn, seq_len = kv_seq_len)
    # Qn, Kn = inplace_rope_embedding(Qn, Kn, cos, sin, position_ids)

    # Need to do it prior 2 steps before hitting full on short KV cache
    # or else error
    self.rotary_emb.extend_rope_embedding(Vn, seq_len + 2)
    cos, sin = self.rotary_emb.get_cached(kv_seq_len, Qn.device.index)
    cos = cos[position_ids].unsqueeze(1)
    sin = sin[position_ids].unsqueeze(1)
    h = self.half_head_dim

    RH_Q = self.RH_Q
    RH_Q[:,:,:,:h] = Qn[:,:,:,h:]
    RH_Q[:,:,:,h:] = Qn[:,:,:,:h]
    RH_Q[:,:,:,:h].neg_() # torch.neg(RH_Q[:,:,:,:h], out = RH_Q[:,:,:,:h])
    Qn *= cos
    Qn.addcmul_(RH_Q, sin)

    RH_K = RH_Q[:,:n_kv_heads,:,:] # torch.empty((n_kv_heads, 1, head_dim), dtype = dtype, device = "cuda:0")
    RH_K[:,:,:,:h] = Kn[:,:,:,h:]
    RH_K[:,:,:,h:] = Kn[:,:,:,:h]
    RH_K[:,:,:,:h].neg_() #torch.neg(RH_K[:,:,:,:h], out = RH_K[:,:,:,:h])
    Kn *= cos
    Kn.addcmul_(RH_K, sin)

    # New KV cache
    # Kn = torch.cat([K1, Kn], dim = 2)
    # Vn = torch.cat([V1, Vn], dim = 2)
    self.paged_attention_K[seq_len] = Kn.permute(2, 0, 1, 3)
    self.paged_attention_V[seq_len] = Vn.permute(2, 0, 1, 3)
    Kn = self.paged_attention_K[:kv_seq_len].permute(1, 2, 0, 3)
    Vn = self.paged_attention_V[:kv_seq_len].permute(1, 2, 0, 3)

    # Handle sliding windows
    sliding_window = getattr(self.config, "sliding_window", None)
    if sliding_window is not None and kv_seq_len > sliding_window:
        # From https://github.com/huggingface/transformers/blob/main/src/transformers/models/mistral/modeling_mistral.py#L193
        slicing_tokens = 1 - sliding_window
        Knn = Kn[:, :, slicing_tokens:, :]#.contiguous()
        Vnn = Vn[:, :, slicing_tokens:, :]#.contiguous()
    else:
        Knn, Vnn = Kn, Vn
    pass

    # Grouped query attention
    _, _, cached_len, _ = Knn.shape
    if bsz == 1 or not SDPA_HAS_GQA and n_groups != 1:
        Knn = Knn[:, :, None, :, :].expand(bsz, n_kv_heads, n_groups, cached_len, head_dim)
        Vnn = Vnn[:, :, None, :, :].expand(bsz, n_kv_heads, n_groups, cached_len, head_dim)
        Knn = Knn.reshape(bsz, n_heads, cached_len, head_dim)
        Vnn = Vnn.reshape(bsz, n_heads, cached_len, head_dim)
    pass
    # else:
    #     Knn, Vnn = Knn, Vnn
    # pass

    # Attention
    if bsz == 1:
        Qn *= self.scalar # See https://github.com/ggerganov/llama.cpp/issues/7805#issuecomment-2153349963
        # It seems like doing (Q * scalar) @ K is better than (Q @ K) * scalar to stop overflows
        A = torch_matmul(Qn, Knn.transpose(2, 3), out = self.attention[:,:,:,:cached_len])
        # if attention_mask is not None: A += attention_mask # Must add attention_mask for batched
        A[:] = torch_nn_functional_softmax(A, dim = -1, dtype = torch.float32)#.to(A.dtype)
        A = torch_matmul(A, Vnn, out = Qn)
    else:
        if SDPA_HAS_GQA:
            A = scaled_dot_product_attention(Qn, Knn, Vnn, attn_mask = attention_mask, is_causal = False, enable_gqa = True)
        else:
            A = scaled_dot_product_attention(Qn, Knn, Vnn, attn_mask = attention_mask, is_causal = False)
    pass
    A = A.transpose(1, 2)
    A = A.reshape(bsz, 1, attention_size)
    A = fast_linear_forward(self.o_proj, A, out = self.temp_O)
    return A, (Kn, Vn)
pass

class FastQwen3Model(FastLlamaModel):
    """
    Optimized implementation of Qwen3 model with fast attention and inference capabilities.
    
    This class provides performance optimizations for Qwen3 models including:
    - Fast attention mechanisms with multiple backend support
    - Optimized KV caching for inference
    - Memory-efficient implementations
    - Support for various quantization options
    
    Methods:
        pre_patch(): Applies performance patches to Qwen3 model components
        from_pretrained(model_name: str, max_seq_length: int, dtype: Optional[torch.dtype], load_in_4bit: bool, token: Optional[str], device_map: str, rope_scaling: Optional[dict], fix_tokenizer: bool, model_patcher: Optional[Any], tokenizer_name: Optional[str], trust_remote_code: bool): Loads a pretrained Qwen3 model with optimizations
    """

    @staticmethod
    def pre_patch() -> None:
        """
        Applies performance patches to Qwen3 model components for optimized execution.
        
        This method patches various components of the Qwen3 model to use optimized implementations:
        - Replaces attention forward methods with fast implementations
        - Updates decoder layer and model forward methods
        - Fixes rotary embedding implementations
        - Applies causal LM optimizations
        
        Args:
            None
        
        Returns:
            None
        """
        init_name, function = patch_linear_scaling(
            model_name         = "Qwen3",
            rope_module        = LlamaRotaryEmbedding,
            scaled_rope_module = LlamaLinearScalingRotaryEmbedding,
            attention_module   = Qwen3Attention,
        )
        if init_name is not None:
            exec(function, globals())
            Qwen3Attention.__init__  = eval(init_name)
        pass
        Qwen3Attention      .forward = Qwen3Attention_fast_forward
        Qwen3SdpaAttention  .forward = Qwen3Attention_fast_forward
        Qwen3FlashAttention2.forward = Qwen3Attention_fast_forward
        Qwen3DecoderLayer   .forward = LlamaDecoderLayer_fast_forward
        Qwen3Model          .forward = LlamaModel_fast_forward
        Qwen3ForCausalLM    .forward = CausalLM_fast_forward(_LlamaModel_fast_forward_inference(Qwen3Attention_fast_forward_inference))
        PeftModelForCausalLM.forward = PeftModel_fast_forward
        fix_prepare_inputs_for_generation(Qwen3ForCausalLM)

        # Solves https://github.com/unslothai/unsloth/issues/168
        # Static KV Cache was introduced in 4.38.0, causing training to be much slower.
        # Inferene can now be CUDAGraphed, but we shall retain the old rotary embeddings.
        # https://github.com/huggingface/transformers/pull/27931
        # https://github.com/huggingface/transformers/blob/v4.37.2/src/transformers/models/llama/modeling_llama.py
        import transformers.models.qwen3.modeling_qwen3
        transformers.models.qwen3.modeling_qwen3.Qwen3RotaryEmbedding = LlamaRotaryEmbedding
        return
    pass


    @staticmethod
    def from_pretrained(  #TODO: Change after release
        model_name: str                        = "Qwen/Qwen3-7B",
        max_seq_length: int                    = 4096,
        dtype: Optional[torch.dtype]           = None,
        load_in_4bit: bool                     = True,
        token: Optional[str]                   = None,
        device_map: str                        = "sequential",
        rope_scaling: Optional[dict[str, Any]] = None,
        fix_tokenizer: bool                    = True,
        model_patcher: Optional[Any]           = None,
        tokenizer_name: Optional[str]          = None,
        trust_remote_code: bool                = False,
        **kwargs,
    ) -> tuple[Any, Any]:
        """
        Loads a pretrained Qwen3 model with performance optimizations applied.
        
        Args:
            model_name (`str`, defaults to `"Qwen/Qwen3-7B"`):
                Name or path of the pretrained model to load.
            max_seq_length (`int`, defaults to `4096`):
                Maximum sequence length for the model.
            dtype (`Optional[torch.dtype]`, *optional*):
                Data type for model parameters. If None, uses model's default dtype.
            load_in_4bit (`bool`, defaults to `True`):
                Whether to load the model in 4-bit quantization for memory efficiency.
            token (`Optional[str]`, *optional*):
                Hugging Face authentication token for accessing private models.
            device_map (`str`, defaults to `"sequential"`):
                Device mapping strategy for multi-GPU setups.
            rope_scaling (`Optional[dict[str, Any]]`, *optional*):
                Configuration for RoPE scaling to handle longer sequences.
            fix_tokenizer (`bool`, defaults to `True`):
                Whether to apply tokenizer fixes for compatibility.
            model_patcher (`Optional[Any]`, *optional*):
                Custom model patcher (automatically set to FastQwen3Model).
            tokenizer_name (`Optional[str]`, *optional*):
                Name of the tokenizer to use. If None, uses the model's default tokenizer.
            trust_remote_code (`bool`, defaults to `False`):
                Whether to trust and execute remote code from the model repository.
            **kwargs:
                Additional keyword arguments passed to the underlying from_pretrained method.
        
        Returns:
            `tuple[Any, Any]`: A tuple containing the loaded model and tokenizer with optimizations applied.
        """
        return FastLlamaModel.from_pretrained(
            model_name        = model_name,
            max_seq_length    = max_seq_length,
            dtype             = dtype,
            load_in_4bit      = load_in_4bit,
            token             = token,
            device_map        = device_map,
            rope_scaling      = rope_scaling,
            fix_tokenizer     = fix_tokenizer,
            model_patcher     = FastQwen3Model,
            tokenizer_name    = tokenizer_name,
            trust_remote_code = trust_remote_code,
            **kwargs,
        )
    pass
pass<|MERGE_RESOLUTION|>--- conflicted
+++ resolved
@@ -67,7 +67,6 @@
     position_embeddings: Optional[Tuple[torch.Tensor, torch.Tensor]] = None,
     *args, **kwargs,
 ) -> Tuple[torch.Tensor, Optional[torch.Tensor], Optional[Tuple[torch.Tensor]]]:
-<<<<<<< HEAD
     """
     Fast forward pass for Qwen3 attention mechanism with optimized memory usage and computation.
     
@@ -103,10 +102,6 @@
             - attn_weights: Attention weights (always None in this implementation)
             - past_key_value: Updated key-value cache if use_cache is True
     """
-    
-=======
-
->>>>>>> 0eb61fbe
     # Clear inference
     if hasattr(self, "paged_attention"):
         del self.paged_attention_K
