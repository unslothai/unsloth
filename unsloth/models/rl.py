# Copyright 2023-present Daniel Han-Chen & the Unsloth team. All rights reserved.
#
# Licensed under the Apache License, Version 2.0 (the "License");
# you may not use this file except in compliance with the License.
# You may obtain a copy of the License at
#
#     http://www.apache.org/licenses/LICENSE-2.0
#
# Unless required by applicable law or agreed to in writing, software
# distributed under the License is distributed on an "AS IS" BASIS,
# WITHOUT WARRANTIES OR CONDITIONS OF ANY KIND, either express or implied.
# See the License for the specific language governing permissions and
# limitations under the License.

__all__ = [
    "PatchFastRL",
    "vLLMSamplingParams",
]

import torch
from typing import Any, Callable, Dict, List, Literal, Optional, Tuple, Union
import inspect
import os
import re
import torch
from unsloth_zoo.compiler import create_new_function
from unsloth_zoo.logging_utils import PatchRLStatistics
from unsloth_zoo.rl_replacements import RL_REPLACEMENTS
from .rl_replacements import (
    RL_EXTRA_ARGS,
    RL_FUNCTIONS,
    RL_PRE_ITEMS,
    RL_CONFIG_CHANGES,
    RL_METRICS_CHANGES,
)
selective_log_softmax = RL_REPLACEMENTS["selective_log_softmax"]

torch_compile_options = {
    "epilogue_fusion"   : True,
    "max_autotune"      : False, # Disable Triton mm kernels
    "shape_padding"     : True,
    "trace.enabled"     : False,
    "triton.cudagraphs" : False,
}

from trl import __version__ as trl_version

def vLLMSamplingParams(**kwargs):
    from vllm import SamplingParams
    sampling_params = SamplingParams(**kwargs)
    sampling_params._set_kwargs = kwargs
    return sampling_params
pass

def PatchRL(FastLanguageModel):

    from trl.models.utils import unwrap_model_for_generation
    from contextlib import contextmanager

    @contextmanager
    def unsloth_unwrap_model_for_generation(model, *args, **kwargs):
        with unwrap_model_for_generation(model, *args, **kwargs) as unwrapped_model:
            # Put the model in inference mode.
            FastLanguageModel.for_inference(model)

            # We must use .clone for Unsloth since we force inference_mode
            # Rather we should have used no_grad
            original_generate = unwrapped_model.generate
            def generate_with_clone(*args, **kwargs):
                out = original_generate(*args, **kwargs)
                if isinstance(out, torch.Tensor):
                    return out.clone()
                return out
            pass
            unwrapped_model.generate = generate_with_clone

            try:
                yield unwrapped_model
            finally:
                # Restore generate and return
                unwrapped_model.generate = original_generate
                FastLanguageModel.for_training(model)
            pass
        pass
    pass

    import trl.trainer
    trainers = dir(trl.trainer)
    trainers = [x for x in trainers if x.endswith("_trainer")]
    unwrap = "unwrap_model_for_generation"
    for trainer in trainers:
        try: current_trainer = eval(f"trl.trainer.{trainer}")
        except: continue
        if hasattr(current_trainer, unwrap):
            try: exec(f"trl.trainer.{trainer}.{unwrap} = unsloth_{unwrap}")
            except: continue
    pass
pass


RLTrainer_replacement = '''
import os
from typing import *
from dataclasses import dataclass, field
from packaging.version import Version
import torch
import numpy as np
from contextlib import nullcontext
from torch.nn import functional as F
from transformers import DataCollatorForSeq2Seq, DataCollatorForLanguageModeling as TransformersDataCollatorForLanguageModeling

torch_compile_options = {{
    "epilogue_fusion"   : True,
    "max_autotune"      : False,
    "shape_padding"     : True,
    "trace.enabled"     : False,
    "triton.cudagraphs" : False,
}}

{selective_log_softmax_code}
{RL_pre}

@dataclass
class Unsloth{RLConfig_name}({RLConfig_name}):
    """
    {__RLConfig_doc__}
    """
    vllm_sampling_params: Optional[Any] = field(
        default = None,
        metadata = {{'help': 'vLLM SamplingParams'}},
    )
    unsloth_num_chunks : Optional[int] = field(
        default = -1,
        metadata = {{'help': 'Chunk size to reduce memory usage. -1 is most efficient.'}},
    )
    {max_seq_length_pre}
    def __init__({RLConfig_arguments},
        vllm_sampling_params = None,
        unsloth_num_chunks = -1,
        {max_seq_length_call}
        **kwargs,
    ):
{RLConfig_extra_args}
        super().__init__({RLConfig_call_args}{RLConfig_kwargs})
        self.vllm_sampling_params = vllm_sampling_params
        self.unsloth_num_chunks = unsloth_num_chunks
        {max_seq_length_post}
pass

{RLTrainer_extras}

class Unsloth{RLTrainer_name}(_Unsloth{RLTrainer_name}):
    """
    {__RLTrainer_doc__}
    """
    def __init__({RLTrainer_arguments},
        **kwargs
    ):
        if args is None: args = Unsloth{RLConfig_name}()
{RLTrainer_extra_args}
        super().__init__({RLTrainer_call_args}{RLTrainer_kwargs})
{RLTrainer_post}
pass
'''

def _patch_trl_rl_trainers(trainer_file = "grpo_trainer"):
    # Patch for vLLM and Unsloth PEFT
    import trl
    import trl.trainer
    try:
        trainer = eval(f"trl.trainer.{trainer_file}")
    except Exception as error:
        return

    # Get SFTTrainer and SFTConfig names
    name   = [x for x in dir(trainer) if x.endswith("Trainer") and x != "Trainer" and trainer_file.split("_")[0] in x.lower()]
    config = [x for x in dir(trainer) if x.endswith("Config")  and x != "Config"  and trainer_file.split("_")[0] in x.lower()]
    if len(name)   != 1: return
    if len(config) != 1: return

    # Get SFTTrainer, SFTConfig
    RLTrainer_name = name[0]
    RLConfig_name  = config[0]
    try: RLTrainer = eval(f"trl.trainer.{trainer_file}.{RLTrainer_name}")
    except: return
    try: RLConfig  = eval(f"trl.trainer.{trainer_file}.{RLConfig_name}" )
    except: return

    # Check name
    if RLTrainer.__name__.startswith("Unsloth"): return
    if RLConfig .__name__.startswith("Unsloth"): return

    # Get old source
    old_RLTrainer_source = inspect.getsource(RLTrainer)
    old_RLConfig_source  = inspect.getsource(RLConfig)

    all_imports = dir(trainer)
    # Fix _deprecate_arguments not getting imported so stop __ but not _
    imports = [x for x in all_imports if not x.startswith("__")]

    # Get default arguments
    EMPTY = inspect.Parameter.empty
    processed = []
    for RLobject in [RLTrainer, RLConfig]:
        parameters = inspect.signature(RLobject.__init__).parameters
        types = (bool, type(None), int, float, str,)
        arguments = ["self"]
        call_args = []
        for k, v in parameters.items():
            if k == "self": continue
            v = v.default
            if v == "\n": v = re.escape("\n")
            if v is EMPTY: arguments.append(k)
            elif type(v) is str:   arguments.append(f"{k} = '{v}'")
            elif type(v) in types: arguments.append(f"{k} = {v}")
            else: continue
            call_args.append(f"{k} = {k}")
        pass
        arguments = f"\n{' '*8}" + f",\n{' '*8}".join(arguments)
        call_args = f"\n{' '*12}" + f",\n{' '*12}".join(call_args)
        processed.append((arguments, call_args,))
    pass

    # Process RLTrainer first
    arguments, call_args = processed[0]
    RLTrainer_post = ""

    # Add tokenizer if not seen
    if "tokenizer" not in parameters and "processing_class" in parameters:
        arguments += f",\n{' '*8}tokenizer = None"
        call_args = call_args.replace(
            "processing_class = processing_class",
            "processing_class = tokenizer if tokenizer is not None else processing_class",
        )
    pass

    # Edit bf16, fp16 by checking model's torch_dtype directly
    extra_args = ""
    if "args" in call_args and "model" in call_args:
        mixed_precision = \
        "use_bf16 = getattr(args, 'bf16', False)\n"\
        "if type(use_bf16) is not bool: use_bf16 = False\n"\
        "use_fp16 = getattr(args, 'fp16', False)\n"\
        "if type(use_fp16) is not bool: use_fp16 = False\n"\
        "force_float32 = False\n"\
        "if os.environ.get('UNSLOTH_FORCE_FLOAT32', '0') == '1':\n"\
        "    print('Unsloth: Switching to float32 training since model cannot work with float16')\n"\
        "    force_float32 = True\n"\
        "mixed_precision_dtype = os.environ.get('UNSLOTH_MIXED_PRECISION', 'float32')\n"\
        "dtype = getattr(model.config, 'torch_dtype', None)\n"\
        "if dtype is None: dtype = model.get_input_embeddings().dtype\n"\
        "from unsloth_zoo.utils import _get_dtype\n"\
        "dtype = _get_dtype(dtype)\n"\
        "float16 = dtype == torch.float16\n"\
        "if not force_float32 and (float16 and use_bf16): raise TypeError('Unsloth: Model is in float16 precision but you want to use bfloat16 precision. Set fp16 to `True` and bf16 to `False`')\n"\
        "if not force_float32 and (not float16 and use_fp16): raise TypeError('Unsloth: Model is in bfloat16 precision but you want to use float16 precision. Set fp16 to `False` and bf16 to `True`')\n"\
        "if force_float32:\n"\
        "    args.fp16 = False\n"\
        "    args.bf16 = False\n"\
        "    os.environ['ACCELERATE_MIXED_PRECISION'] = 'no'\n"\
        "elif (not use_bf16 and not use_fp16) and mixed_precision_dtype == 'float32':\n"\
        "    args.fp16 = float16\n"\
        "    args.bf16 = not float16\n"\
        "    os.environ['ACCELERATE_MIXED_PRECISION'] = 'fp16' if float16 else 'bf16'\n"
        "elif mixed_precision_dtype == 'bfloat16':\n"\
        "    args.fp16 = False\n"\
        "    args.bf16 = False\n"\
        "    os.environ['ACCELERATE_MIXED_PRECISION'] = 'no'\n"
        extra_args += mixed_precision
    pass

    # Check if per_device_eval_batch_size (default 8) bigger than bsz
    # Also use FP16 / BF16 evaluation
    if "args" in call_args:
        # Check eval_dataset first
        if "eval_dataset" in call_args:
            check_eval_dataset = \
            "if getattr(args, 'eval_dataset', None) is not None and "\
            "getattr(args, 'eval_strategy', 'no') == 'no':\n"\
            "    args.eval_strategy = 'steps'\n"\
            "    if getattr(args, 'eval_steps', None) is None: args.eval_steps = 0.1\n"
            extra_args += check_eval_dataset
        pass

        # Check if gradient accumulation bug fix is applied
        check_ga = \
        "ga_steps = getattr(args, 'gradient_accumulation_steps', None)\n"\
        "if ga_steps is not None and ga_steps > 1:\n"\
        "    from transformers import __version__ as transformers_version\n"\
        "    if Version(transformers_version) <= Version('4.45.2'):\n"\
        "        print('**** Unsloth: Please use our fixed gradient_accumulation_steps by updating transformers, TRL and Unsloth!\\n'\n"\
        "              '`pip install --upgrade --no-cache-dir --force-reinstall --no-deps unsloth transformers trl unsloth_zoo`')\n"
        extra_args += check_ga

        eval_changes = \
        "if getattr(args, 'eval_strategy', 'no') != 'no':\n"\
        "    eval_bsz = getattr(args, 'per_device_eval_batch_size', 8)\n"\
        "    if eval_bsz == 8 and args.per_device_train_batch_size < eval_bsz: args.per_device_eval_batch_size = args.per_device_train_batch_size\n"\
        "    if getattr(args, 'eval_accumulation_steps', None) is None and ga_steps is not None: args.eval_accumulation_steps = ga_steps\n"\
        "fp16_full_eval = getattr(args, 'fp16_full_eval', False)\n"\
        "if type(fp16_full_eval) is not bool: fp16_full_eval = False\n"\
        "bf16_full_eval = getattr(args, 'bf16_full_eval', False)\n"\
        "if type(bf16_full_eval) is not bool: bf16_full_eval = False\n"\
        "if args.fp16 and bf16_full_eval: args.bf16_full_eval = False; args.fp16_full_eval = True\n"\
        "if args.bf16 and fp16_full_eval: args.bf16_full_eval = True; args.fp16_full_eval = False\n"\
        "if force_float32:\n"\
        "    args.bf16_full_eval = False\n"\
        "    args.fp16_full_eval = False\n"\
        "elif os.environ.get('UNSLOTH_MIXED_PRECISION', 'float32') == 'bfloat16':\n"\
        "    args.bf16_full_eval = True\n"\
        "    args.fp16_full_eval = False\n"\
        "elif not bf16_full_eval and not fp16_full_eval:\n"\
        "    args.bf16_full_eval = args.bf16\n"\
        "    args.fp16_full_eval = args.fp16\n"
        extra_args += eval_changes
    pass

    # Force logits to be produced if preprocess_logits_for_metrics or compute_metrics is used
    if "model" in call_args:
        logits_check = \
        "_output_logits = False\n"\
        "if locals().get('compute_metrics', None) is not None: _output_logits = True\n"\
        "if locals().get('preprocess_logits_for_metrics', None) is not None: _output_logits = True\n"\
        "if _output_logits:\n"\
        "    os.environ['UNSLOTH_RETURN_LOGITS'] = '1'\n"
        extra_args += logits_check
    pass

    # Check max_seq_length
    if "model" in call_args:
        length_check = \
        "if 'max_seq_length' not in locals() and not hasattr(args, 'max_seq_length'):\n"\
        "    pass\n"\
        "else:\n"\
        "    model_max_seq_length = getattr(model, 'max_seq_length', None)\n"\
        "    args_max_seq_length  = getattr(args,  'max_seq_length', None)\n"\
        "    if args_max_seq_length is None and model_max_seq_length is not None:\n"\
        "        max_seq_length = model.max_seq_length\n"\
        "        if hasattr(args, 'max_seq_length'): args.max_seq_length = max_seq_length\n"
        "    elif args_max_seq_length is not None and model_max_seq_length is not None:\n"\
        "        if args_max_seq_length > model_max_seq_length:\n"\
        "            print('Unsloth: You set `max_seq_length` as ' + str(args_max_seq_length) + ' but \n"\
        "                   the maximum the model supports is ' + str(model_max_seq_length) + '. We shall reduce it.')\n"\
        "            args.max_seq_length = model_max_seq_length\n"
        extra_args += length_check

        # At this point max_seq_length might be set, but trl is moving to max_length
        if trainer_file == "sft_trainer":
            max_length_check = \
            "if 'max_length' not in locals() and not hasattr(args, 'max_length'):\n"\
            "    pass\n"\
            "else:\n"\
            "    if hasattr(args, 'max_seq_length') and args.max_seq_length is not None and args.max_seq_length > 0:\n"\
            "        if hasattr(args, 'max_length'):\n"\
            "            args.max_length = args.max_seq_length\n"\
            "            max_length = args.max_length\n"\
            "    else:\n"\
            "        model_max_length = getattr(model, 'max_seq_length', None)\n"\
            "        if model_max_length is None: model_max_length = getattr(model, 'max_length', None)\n"\
            "        if model_max_length is not None:\n"\
            "            args.max_length = model_max_length\n"\
            "            max_length = args.max_length\n"\
            "        elif hasattr(args, 'max_length') and args.max_length is not None:\n"\
            "            max_length = args.max_length\n"\
            "            # if we are here, then we are in a weird case where max_length is set but max_seq_length is not set\n"\
            "            setattr(model, 'max_seq_length', max_length)\n"\
            "        else:\n"\
            "            print('Unsloth: We did not find `max_seq_length` or `max_length` in the model or args. We will set it to 1024.')\n"\
            "            args.max_length = 1024\n"
            extra_args += max_length_check
    pass

    # Enable for training and move padding side of tokenizer to right
    if "model" in call_args:
        training_check = \
        "if model is not None and hasattr(model, 'for_training'):\n"\
        "    model.for_training()\n"\
        "if 'tokenizer' in locals() and hasattr(tokenizer, 'padding_side'): tokenizer.padding_side = 'right'\n"\
        "if 'processing_class' in locals():\n"\
        "    if hasattr(processing_class, 'padding_side'): processing_class.padding_side = 'right'\n"\
        "    if hasattr(processing_class, 'tokenizer') and hasattr(processing_class.tokenizer, 'padding_side'): "\
        "processing_class.tokenizer.padding_side = 'right'\n"
        extra_args += training_check
    pass

    # Check data collator if it's correct!
    if "data_collator" in call_args and "train_dataset" in call_args:
        data_collator_check = \
        "__tokenizer = processing_class if 'processing_class' in locals() else tokenizer\n"\
        "from unsloth_zoo.vision_utils import UnslothVisionDataCollator\n"\
        "if not isinstance(data_collator, UnslothVisionDataCollator):\n"\
        "    if isinstance(data_collator, DataCollatorForSeq2Seq) and 'labels' not in train_dataset.column_names:\n"\
        "        data_collator = TransformersDataCollatorForLanguageModeling(__tokenizer, mlm = False, mlm_probability = 0.0)\n"\
        "    elif isinstance(data_collator, TransformersDataCollatorForLanguageModeling) and 'labels' in train_dataset.column_names:\n"\
        "        data_collator = DataCollatorForSeq2Seq(__tokenizer)\n"\
        "else:\n"\
        "    if hasattr(args, 'remove_unused_columns'): args.remove_unused_columns = False\n"\
        "    if hasattr(args, 'dataset_text_field'): args.dataset_text_field = ''\n"\
        "    if hasattr(args, 'dataset_kwargs'): args.dataset_kwargs = {'skip_prepare_dataset': True}\n"
        extra_args += data_collator_check

        # Also check if .pad exists -> if not, and is VLM, then change it!
        pad_check = \
        "if not isinstance(data_collator, UnslothVisionDataCollator):\n"\
        "    if not hasattr(__tokenizer, 'pad') and hasattr(__tokenizer, 'tokenizer'):\n"\
        "        if isinstance(data_collator, DataCollatorForSeq2Seq):\n"\
        "            data_collator = DataCollatorForSeq2Seq(__tokenizer.tokenizer)\n"\
        "        else:\n"\
        "            data_collator = TransformersDataCollatorForLanguageModeling(__tokenizer.tokenizer, mlm = False, mlm_probability = 0.0)\n"
        extra_args += pad_check
    pass

    # Check NEFTune
    if "model" in call_args:
        neftune_check = \
        "if hasattr(self, 'neftune_hook_handle'):\n"\
        "    self.neftune_hook_handle.remove()\n"\
        "    if hasattr(self, 'neftune_hook_handle'): del self.neftune_hook_handle\n"\
        "if getattr(args, 'neftune_noise_alpha', None) is not None:\n"\
        "    model.get_input_embeddings().neftune_noise_alpha = self.neftune_noise_alpha\n"\
        "pass\n"
        RLTrainer_post += neftune_check
    pass

    # Add accelerator scaler to model
    if "model" in call_args:
        neftune_check = \
        "if hasattr(self, 'accelerator'):\n"\
        "    scaler = self.accelerator.scaler\n"\
        "    current_model = model\n"\
        "    while hasattr(current_model, 'model'):\n"\
        "        current_model.accelerator_scaler = scaler\n"\
        "        current_model = current_model.model\n"\
        "    current_model.accelerator_scaler = scaler\n"\
        "pass\n"
        RLTrainer_post += neftune_check
    pass

    # Edit optional metrics
    other_metrics_processor = ""
    if trainer_file in RL_METRICS_CHANGES:
        process_extra_args = RL_METRICS_CHANGES[trainer_file]
        for process_extra_arg in process_extra_args:
            other_metrics_processor += process_extra_arg(old_RLTrainer_source, old_RLConfig_source)
    pass

    # Add statistics as well!
    extra_args += \
        "other_metrics = []\n"\
        f"{other_metrics_processor}\n"\
        "from unsloth_zoo.logging_utils import PatchRLStatistics\n"\
        f"PatchRLStatistics('{trainer_file}', other_metrics)\n"

    # Patch optional args
    if trainer_file in RL_EXTRA_ARGS:
        process_extra_args = RL_EXTRA_ARGS[trainer_file]
        for process_extra_arg in process_extra_args:
            extra_args += process_extra_arg(call_args, extra_args)
    pass

    # Create RLTrainer args
    extra_args = extra_args.split("\n")
    extra_args = "\n".join(" "*8 + x for x in extra_args)
    RLTrainer_post = RLTrainer_post.split("\n")
    RLTrainer_post = "\n".join(" "*8 + x for x in RLTrainer_post)
    RLTrainer_arguments  = arguments
    RLTrainer_extra_args = extra_args
    RLTrainer_call_args  = call_args

    # Fix RLConfig next
    arguments, call_args = processed[1]
    extra_args = ""

    # Edit GA / bsz and weight_decay
    replacements = {
        "output_dir"                    : None,
        "logging_nan_inf_filter"        : False,
        "per_device_train_batch_size"   : 4,
        "gradient_accumulation_steps"   : 2,
        "weight_decay"                  : 0.01,
        "warmup_ratio"                  : 0.1,
        "seed"                          : 3407,
        "optim"                         : "adamw_8bit",
        "learning_rate"                 : 5e-05,
        "per_device_eval_batch_size"    : 4,
        "eval_accumulation_steps"       : 2,
        "torch_empty_cache_steps"       : 250,
        "logging_steps"                 : 1,
        "max_seq_length"                : None,
        "num_generations"               : 8,
        # "steps_per_generation"          : 1, # Otherwise defaults to ga_steps which is wrong
        # "generation_batch_size"         : None, # Useless. If steps_per_generation set, generation_batch_size clashes
        "top_k"                         : None,
        "vllm_mode"                     : "colocate",
        "generation_kwargs"             : {},
        "bf16"                          : False,
        "fp16"                          : False,
        "include_tokens_per_second"     : False,
        "include_num_input_tokens_seen" : False,
        "auto_find_batch_size"          : True, # Auto /2 batch size
        "dataloader_pin_memory"         : True,
        # Might fail so disable for now
        # "dataloader_persistent_workers" : True, # Keeps dataloader in RAM
        # "dataloader_prefetch_factor"    : 2,
        # "dataloader_num_workers"        : 2, # Default is 0 means 1
    }
    for k, v in replacements.items():
        x = f"{k}( = [^,\n]{{1,}})?,\n"
        y = f"'{v}'" if type(v) is str else f"{v}"
        y = f"{k} = {y},\n"
        arguments = re.sub(x, y, arguments)
    pass

    # Fix GRPO beta default as 0.001 TRL used to be 0.04, now 0.00!
    # https://github.com/huggingface/trl/pull/3516
    # https://verl.readthedocs.io/en/latest/examples/config.html
    if trainer_file == "grpo_trainer":
        replacements = {
            "beta" : 0.001,
        }
        for k, v in replacements.items():
            x = f"{k}( = [^,\n]{{1,}})?,\n"
            y = f"'{v}'" if type(v) is str else f"{v}"
            y = f"{k} = {y},\n"
            arguments = re.sub(x, y, arguments)
        pass
    pass

    # Warn on too large or too small learning rate
    if " learning_rate" in call_args:
        learning_rate_check = \
        "if learning_rate < 1e-7: raise FloatingPointError(f'Unsloth: Your learning rate of `{learning_rate}` is too small and less than 1e-7! "\
        "Consider increasing it, otherwise gradient updates will be close to 0!')\n"\
        "if learning_rate > 1: raise OverflowError(f'Unsloth: Your learning rate of `{learning_rate}` is way too larger > 1! "\
        "Consider decreasing it to 1e-1, otherwise gradient updates will explode!')\n"
        extra_args += learning_rate_check
    pass

    # Check if max_seq_length is NOT defined (max_length is now default)
    if "max_seq_length" not in call_args and "max_length" in call_args:
        max_seq_length_pre = \
            """max_seq_length : Optional[int] = field(
        default = None,
        metadata = {'help': 'Maximum sequence length to truncate to.'},
    )"""
<<<<<<< HEAD
        max_seq_length_call = "max_seq_length = max_seq_length,"
=======
        max_seq_length_call = "max_seq_length = None,"
>>>>>>> d8f4aab2
        max_seq_length_post = "self.max_seq_length = max_seq_length"
    else:
        max_seq_length_pre = ""
        max_seq_length_call = ""
        max_seq_length_post = ""
    pass

    # Add output_dir saving
    if "output_dir" in call_args:
        # Default checks
        saving_check = \
        "if output_dir is None and save_strategy == 'steps' and save_steps == 500:\n"\
        "    output_dir = 'unsloth_training_checkpoints'\n"\
        "    save_strategy = 'no'\n"
        extra_args += saving_check
    pass

    # Edit dataset_num_proc
    if "dataset_num_proc" in call_args:
        num_proc_check = \
        "if dataset_num_proc is None:\n"\
        "    from multiprocessing import cpu_count\n"\
        "    dataset_num_proc = min(cpu_count()*2, 2)\n"
        extra_args += num_proc_check
    pass

    # Check for loss_type = dr_grpo and scale_rewards for GRPO
    if "loss_type" in call_args and "scale_rewards" in call_args:
        # See https://github.com/huggingface/trl/issues/3130#issuecomment-2746947835
        # DAPO uses per token loss so BNPO loss used
        check_dr_grpo = \
        "if loss_type.lower() == 'dr_grpo':\n"\
        "    loss_type = 'dr_grpo'\n"\
        "elif loss_type.lower() == 'dapo':\n"\
        "    loss_type = 'dapo'\n"\
        "if loss_type.lower() == 'dr_grpo':\n"\
        "    if scale_rewards == None:\n"\
        "        scale_rewards = True\n"\
        "    elif scale_rewards == True:\n"\
        "        print('Unsloth: The Dr GRPO paper recommends setting `scale_rewards` to False! Will override. Set it to `None` to force False.')\n"\
        "        scale_rewards = False\n"\
        "elif loss_type.lower() == 'dapo':\n"\
        "    print('Unsloth: The DAPO paper recommends `mask_truncated_completions = True`')\n"\
        "    print('Unsloth: The DAPO paper recommends `epsilon_high = 0.28`')\n"\
        "    print('Unsloth: The DAPO paper recommends setting `beta = 0.0` to remove the KL term')\n"\
        "    mask_truncated_completions = True\n"\
        "    epsilon_high = 0.28\n"\
        "    beta = 0.0\n"\
        "    loss_type = 'bnpo'\n"\
        "\n"
        extra_args += check_dr_grpo
    pass

    # Check GRPO num_generations mismatch
    if "per_device_train_batch_size" in call_args and "num_generations" in call_args:
        check_num_generations = \
        "if (per_device_train_batch_size // num_generations) * num_generations != per_device_train_batch_size:\n"\
        "    print('Unsloth: We now expect `per_device_train_batch_size` to be a multiple of `num_generations`.\\n"\
                   "We will change the batch size of ' + str(per_device_train_batch_size) + ' to the `num_generations` of ' + str(num_generations))\n"\
        "    per_device_train_batch_size = num_generations\n"\
        "\n"
        extra_args += check_num_generations
    pass

    # Check temperature must not be <= 0. Also stop if >= 10
    if "temperature" in call_args:
        check_temperature = \
        "if temperature <= 0:\n"\
        "    raise MathError('Unsloth: Please set a positive non-zero temperature since your results will be wrong.')\n"\
        "elif temperature >= 10:\n"\
        "    raise MathError('Unsloth: Please set a positive non-zero temperature less than 10, since sampling will be quite erratic.')\n"\
        "\n"
        extra_args += check_temperature
    pass

    # Edit config with anything extra
    if trainer_file in RL_CONFIG_CHANGES:
        process_extra_args = RL_CONFIG_CHANGES[trainer_file]
        for process_extra_arg in process_extra_args:
            extra_args += process_extra_arg(old_RLTrainer_source, old_RLConfig_source)
    pass

    # Edit report_to and default it to nothing if max_steps is like 60

    # Create RLConfig args
    extra_args = extra_args.split("\n")
    extra_args = "\n".join(" "*8 + x for x in extra_args)
    RLConfig_arguments  = arguments
    RLConfig_extra_args = extra_args
    RLConfig_call_args  = call_args

    # Patch vLLM and other functions
    RLTrainer_extras = patch_functions(RLTrainer, trainer_file, RLTrainer_name, all_imports, imports)
    if RLTrainer_extras is None:
        RLTrainer_extras = f"_Unsloth{RLTrainer_name} = {RLTrainer_name}"

    # Create full module
    exec(f"from trl.trainer import ({RLTrainer_name}, {RLConfig_name},)")
    __RLTrainer_doc__ = eval(f"trl.trainer.{RLTrainer_name}").__doc__
    if __RLTrainer_doc__ is None: __RLTrainer_doc__ = ""
    __RLConfig_doc__  = eval(f"trl.trainer.{RLConfig_name}") .__doc__
    if __RLConfig_doc__ is None: __RLConfig_doc__ = ""

    # Get all pre-modules
    if trainer_file in RL_PRE_ITEMS:
        RL_pre = "\n".join(RL_PRE_ITEMS[trainer_file])
    else:
        RL_pre = ""
    pass

    # Check if SamplingParams is in there
    if "SamplingParams" in old_RLTrainer_source:
        RL_pre = RL_pre + "\n" + inspect.getsource(vLLMSamplingParams)
    pass

    # Selective log softmax
    selective_log_softmax_code = inspect.getsource(selective_log_softmax)

    # Get final source code
    RLTrainer_source = RLTrainer_replacement.format(
        RLTrainer_name       = RLTrainer_name,
        __RLTrainer_doc__    = __RLTrainer_doc__,
        RLTrainer_arguments  = RLTrainer_arguments,
        RLTrainer_extra_args = RLTrainer_extra_args,
        RLTrainer_call_args  = RLTrainer_call_args,
        RLTrainer_kwargs     = ",**kwargs"[1 if RLTrainer_call_args.endswith(",") else 0:],

        RLConfig_name        = RLConfig_name,
        __RLConfig_doc__     = __RLConfig_doc__,
        RLConfig_arguments   = RLConfig_arguments,
        RLConfig_extra_args  = RLConfig_extra_args,
        RLConfig_call_args   = RLConfig_call_args,
        RLConfig_kwargs      = ",**kwargs"[1 if RLConfig_call_args .endswith(",") else 0:],

        RLTrainer_extras     = RLTrainer_extras,
        RLTrainer_post       = RLTrainer_post,
        RL_pre               = RL_pre,

        max_seq_length_pre   = max_seq_length_pre,
        max_seq_length_call  = max_seq_length_call,
        max_seq_length_post  = max_seq_length_post,

        selective_log_softmax_code = selective_log_softmax_code,
    )

    if RLTrainer_name == "SFTTrainer":
        original_text = 'self._signature_columns = ["input_ids", "attention_mask", "completion_mask"]'
        new_text = 'self._signature_columns = ["input_ids", "attention_mask", "completion_mask","labels"]'
        RLTrainer_source = RLTrainer_source.replace(original_text, new_text)

    # Remove multiple doc strings
    if __RLConfig_doc__ != "" and RLTrainer_source.count(__RLTrainer_doc__) == 2:
        RLTrainer_source = RLTrainer_source.replace(__RLTrainer_doc__, "", 1)
    pass

    # Remove multiple newlines
    RLTrainer_source = re.sub(r"[\n]{3,}", "\n", RLTrainer_source)

    # Create new function
    created_module = create_new_function(
        f"Unsloth{RLTrainer_name}",
        RLTrainer_source,
        f"trl.trainer.{trainer_file}",
        imports,
        overwrite = True,
    )

    # Patch Trainer
    exec(f"trl.{RLTrainer_name} = created_module.Unsloth{RLTrainer_name}", locals(), globals())
    exec(f"trl.trainer.{RLTrainer_name} = created_module.Unsloth{RLTrainer_name}", locals(), globals())
    exec(f"trl.trainer.{trainer_file}.{RLTrainer_name} = created_module.Unsloth{RLTrainer_name}", locals(), globals())

    # Patch Config
    exec(f"trl.{RLConfig_name} = created_module.Unsloth{RLConfig_name}", locals(), globals())
    exec(f"trl.trainer.{RLConfig_name} = created_module.Unsloth{RLConfig_name}", locals(), globals())
    exec(f"trl.trainer.{trainer_file}.{RLConfig_name} = created_module.Unsloth{RLConfig_name}", locals(), globals())
pass


def patch_functions(RLTrainer, trainer_file, RLTrainer_name, all_imports, imports):
    init = inspect.getsource(RLTrainer.__init__)
    old_init = init

    # Remove brackets in comments since it interferes ie (...)
    comments = re.findall(r"\#[^\n]{1,}\n", init)
    bracketed_comments = [x for x in comments if "(" in x or ")" in x]
    # Replace with [...] instead
    for bracketed_comment in bracketed_comments:
        init = init.replace(
            bracketed_comment,
            bracketed_comment.replace("(", "[").replace(")", "]"),
        )
    pass

    # Remove peft_config
    init = init.replace("elif peft_config is None:", "elif False:")
    init = init.replace("elif peft_config is not None:", "elif False:")
    init = init.replace("if peft_config is None:", "if False:")
    init = init.replace("if peft_config is not None:", "if False:")
    init = init.replace("get_peft_model(model, peft_config)", "model")
    # New TRL 0.20.0
    init = init.replace("if peft_config is not None or (is_peft_available() and isinstance(model, PeftModel)):", "if False:")
    # New TRL 0.20.0
    init = init.replace("model = self._prepare_peft_model(model, peft_config, args)\n", "pass\n")

    # Set use_vllm if not set
    if "args.use_vllm" in init and "model" in init and "args" in init:
        # .*? matches first match. .+? matches final match.
        replacer = re.findall(
            r"def __init__\(.*?\).*?\:\n",
            init,
            flags = re.MULTILINE | re.DOTALL,
        )
        if len(replacer) != 0:
            replacer = replacer[0]
            vllm_setter = "\n" + " "*8 + \
            "if hasattr(model, 'vllm_engine') and hasattr(args, 'use_vllm'):\n" + \
            " " * 12 + "if (getattr(args, 'use_vllm', False) == False):\n" + \
            " " * 16 + "args.use_vllm = True\n"

            if "grpo" in trainer_file and trl_version >= "0.18":
                # If model has vllm_engine, then use vllm in colocate mode. Donot wait for server
                vllm_setter += \
                " " * 12 + "args.vllm_mode='colocate'\n"

            init = init.replace(replacer, replacer + vllm_setter)
        pass
    pass

    vllm_part = re.findall(
        r"(\n[\s]{8}"\
        r"if (self|args)\.use_vllm\:.*?"\
        r"\n[\s]{8}"\
        "else:\n)",
        init,
        flags = re.MULTILINE | re.DOTALL,
    )
    if len(vllm_part) == 1:
        vllm_part, args = vllm_part[0][0], vllm_part[0][1]
        # Strip all comments
        new_vllm_part = re.sub(r"^\s*\#[^\n]*\n?", "", vllm_part, flags=re.MULTILINE) # to also remove whole comment line instead of just starting at #
        new_vllm_part = re.sub(r"\s*\#.*$", "", new_vllm_part, flags=re.MULTILINE) # remove comments that occur after code

        # Get SamplingParams
        sampling_params = re.findall(
            r"\n[\s]{4,}(self\.[^\s]{1,}[\s]{0,}\=[\s]{0,}"\
            r"SamplingParams\(.+?\))",
            new_vllm_part,
            flags = re.MULTILINE | re.DOTALL,
        )

        if len(sampling_params) == 1:
            sampling_params = sampling_params[0]
            # Fix guided_decoding
            sampling_params = sampling_params.replace(
                "guided_decoding=guided_decoding,",
                'guided_decoding='\
                'GuidedDecodingParams(backend="outlines", regex=args.vllm_guided_decoding_regex) '\
                'if getattr(args, "vllm_guided_decoding_regex", None) is not None else None,',
            )
            # Replace with our vLLM engine
            sampling_params = \
                " "*12 + "self.llm = model.vllm_engine; self._last_loaded_step = 0; " + \
                sampling_params # Add spaces

            # count the indentation of last line of sampling_params.
            last_line = sampling_params.split("\n")[-1]
            last_prev_line = sampling_params.split("\n")[-2]
            last_prev_indentation = len(last_prev_line) - len(last_prev_line.lstrip())
            last_indentation = len(last_line) - len(last_line.lstrip())


            # Add extra arguments to SamplingParams
            extra = "**getattr(getattr(args, 'vllm_sampling_params', vLLMSamplingParams()), '_set_kwargs', {})"
            # Backwards replace
            to_replace = ",\n" + " "*last_prev_indentation + extra + ",\n" + " "*last_indentation + ")"
            sampling_params = to_replace.join(sampling_params.rsplit(")", 1))
            # Strip multiple commas
            sampling_params = re.sub(r"[\,][\s]{0,}\,", ",", sampling_params)

            new_vllm_part = \
                f"\n{' '*8}if {args}.use_vllm:\n{sampling_params}"\
                f"\n{' '*8}else:\n"
        pass

        if trl_version >= "0.18":
            # Replace LLM init with already existing vLLM engine for colocate mode
            vllm_llm_init_pattern = r"self\.llm\s*=\s*LLM\(.*?\)*\)\s*?\n(?!,)"
            vllm_llm_replacement = "self.llm = model.vllm_engine\n"
            new_vllm_part = re.sub(
                vllm_llm_init_pattern,
                vllm_llm_replacement,
                new_vllm_part,
                flags=re.DOTALL  # Ensure . matches newlines [[5]]
            )

        init = init.replace(vllm_part, new_vllm_part)

    pass

    # Search for vLLM calling in all child functions
    functions = dir(RLTrainer)
    RLTrainer_source = inspect.getsource(RLTrainer)
    functions = [x for x in functions if f"def {x}" in RLTrainer_source]

    changed = {"__init__" : (old_init, init,)}
    edit_functions = RL_FUNCTIONS.get(trainer_file, [])

    for function in functions:
        if not hasattr(RLTrainer, function): continue
        fx = getattr(RLTrainer, function)
        try: source = inspect.getsource(fx)
        except: continue
        original_source = source

        # Check for function
        for edit_function in edit_functions:
            source = edit_function(function, source)
        pass

        # llm_model = self.llm.llm_engine.model_executor.driver_worker.model_runner.model
        source = re.sub(
            r"(\n[\s]{4,}).+?model_executor\.driver_worker.+?\n",
            r"\n\1pass\n",
            source,
        )

        # llm_model.load_weights(model.state_dict().items())
        source = re.sub(
            r"(\n[\s]{4,}).+?load_weights\(.+?\n",
            r"\n\1pass\n",
            source,
        )

        # .state_dict()
        source = re.sub(
            r"\.state_dict\(\)",
            r"",
            source,
        )

        # Replace self.llm.generate and self.llm.chat
        lora_name = trainer_file + "_lora_model"
        source = re.sub(
            r"(self\.llm\.(?:generate|chat)\([^\)]{1,})\)",
            r"\1, lora_request = self.model.load_lora('" + lora_name + r"', load_tensors = True))",
            source
        )

        # Skip if no changes done
        if source == original_source: continue

        # Find all imports
        imports += [x for x in all_imports if not x.startswith("_") and x in source]

        changed[function] = (original_source, source,)
    pass

    # Import all functions
    imports = list(set(imports))

    # Patch all functions
    for function in changed:
        old, new = changed[function]
        RLTrainer_source = RLTrainer_source.replace(old, new)
    pass

    RLTrainer_source = RLTrainer_source.replace(
        f"class {RLTrainer_name}", f"class _Unsloth{RLTrainer_name}", 1
    )
    return RLTrainer_source
pass


def patch_trl_rl_trainers():
    # Patch all TRL modules if they have vLLM or PEFT
    import trl.trainer
    all_trainers = dir(trl.trainer)
    all_trainers = [x for x in all_trainers if x.islower() and x.endswith("_trainer")]
    for trainer in all_trainers:
        _patch_trl_rl_trainers(trainer)
    return
pass


def PatchFastRL(algorithm = None, FastLanguageModel = None):
    if FastLanguageModel is not None: PatchRL(FastLanguageModel)
    patch_trl_rl_trainers()
    if type(algorithm) is str and algorithm.islower():
        PatchRLStatistics(algorithm)
pass<|MERGE_RESOLUTION|>--- conflicted
+++ resolved
@@ -543,11 +543,7 @@
         default = None,
         metadata = {'help': 'Maximum sequence length to truncate to.'},
     )"""
-<<<<<<< HEAD
-        max_seq_length_call = "max_seq_length = max_seq_length,"
-=======
         max_seq_length_call = "max_seq_length = None,"
->>>>>>> d8f4aab2
         max_seq_length_post = "self.max_seq_length = max_seq_length"
     else:
         max_seq_length_pre = ""
