--- conflicted
+++ resolved
@@ -950,19 +950,13 @@
             if "grpo" in trainer_file and trl_version >= Version("0.18.0"):
                 # If model has vllm_engine, then use vllm in colocate mode. Donot wait for server
                 vllm_setter += \
-<<<<<<< HEAD
                 " " * 12 + "args.vllm_mode='colocate'\n"
                 if trl_version >= Version("0.23.0"):
                     # We need to set this flag for sleep mode auto working with trl update
                     vllm_setter += \
                     " " * 12 + "if os.environ.get('UNSLOTH_VLLM_STANDBY', '0') == '1':\n" + \
                     " " * 16 + "args.vllm_enable_sleep_mode=True\n"
-                    
-
-=======
-                " " * 12 + "args.vllm_mode='colocate'\n"               
-    
->>>>>>> d707bd43
+
             init = init.replace(replacer, replacer + vllm_setter)
         pass
     pass
