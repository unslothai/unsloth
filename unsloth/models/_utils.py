# Copyright 2023-present Daniel Han-Chen & the Unsloth team. All rights reserved.
#
# Licensed under the Apache License, Version 2.0 (the "License");
# you may not use this file except in compliance with the License.
# You may obtain a copy of the License at
#
#     http://www.apache.org/licenses/LICENSE-2.0
#
# Unless required by applicable law or agreed to in writing, software
# distributed under the License is distributed on an "AS IS" BASIS,
# WITHOUT WARRANTIES OR CONDITIONS OF ANY KIND, either express or implied.
# See the License for the specific language governing permissions and
# limitations under the License.

__version__ = "2025.8.6"

__all__ = [
    "SUPPORTS_BFLOAT16",
    "is_bfloat16_supported",
    "is_vLLM_available",

    "prepare_model_for_kbit_training",
    "xformers",
    "xformers_attention",
    "xformers_version",
    "__version__",
    "HAS_FLASH_ATTENTION",
    "HAS_FLASH_ATTENTION_SOFTCAPPING",
    "USE_MODELSCOPE",
    "platform_system",
    "patch_tokenizer",
    "get_statistics",
    "Unsloth_Offloaded_Gradient_Checkpointer",
    "offload_to_disk",
    "offload_input_embeddings",
    "offload_output_embeddings",
    "unsloth_offloaded_gradient_checkpoint",
    "torch_compile_options",
    "patch_linear_scaling",
    "patch_llama_rope_scaling",
    "create_boolean_mask",
    "torch_amp_custom_fwd",
    "torch_amp_custom_bwd",
    # "accelerate_old_send_to_device",
    # "accelerate_new_send_to_device",
    "patch_gradient_accumulation_fix",
    "patch_compiling_bitsandbytes",
    "patch_regional_compilation",
    "patch_layernorm",
    "patch_torch_compile",
    "patch_model_and_tokenizer",

    "patch_unsloth_gradient_checkpointing",
    "unpatch_unsloth_gradient_checkpointing",
    "patch_gradient_checkpointing",
    "unpatch_gradient_checkpointing",

    "HAS_CUT_CROSS_ENTROPY",
    "EMPTY_LOGITS",
    "fused_linear_cross_entropy",
    "unsloth_fused_ce_loss",
    "patch_unsloth_smart_gradient_checkpointing",
    "unpatch_unsloth_smart_gradient_checkpointing",

    "patch_compiled_autograd",
    "process_vision_info",
    "unsloth_compile_transformers",
    "patch_fast_lora",
    "validate_loftq_config",
    "RaiseUninitialized",
<<<<<<< HEAD
    "fast_inference_setup",
    "patch_peft_fast_inference",
    "error_out_no_vllm",
=======
    "dequantize_module_weight",
>>>>>>> dc26a7a0
]

import torch
from typing import Union, Optional, List, Any, Callable, Tuple
from platform import system as platform_system
platform_system = platform_system()
import numpy as np
import contextlib
import re
import functools
import warnings, subprocess, re, inspect, psutil, os, math
from unsloth_zoo.utils import Version
from unsloth import DEVICE_TYPE, DEVICE_COUNT

from unsloth_zoo.tokenizer_utils import (
    patch_tokenizer as _patch_tokenizer,
)
from unsloth_zoo.patching_utils import (
    patch_compiling_bitsandbytes,
    patch_layernorm,
    patch_torch_compile,
    patch_model_and_tokenizer,
    patch_compiled_autograd,
)
from unsloth_zoo.gradient_checkpointing import (
    Unsloth_Offloaded_Gradient_Checkpointer,
    unsloth_offloaded_gradient_checkpoint,
    patch_unsloth_gradient_checkpointing,
    unpatch_unsloth_gradient_checkpointing,

    Unsloth_Gradient_Checkpointer,
    unsloth_gradient_checkpoint,
    patch_gradient_checkpointing,
    unpatch_gradient_checkpointing,

    patch_unsloth_smart_gradient_checkpointing,
    unpatch_unsloth_smart_gradient_checkpointing,
)
from unsloth_zoo.loss_utils import (
    HAS_CUT_CROSS_ENTROPY,
    fused_linear_cross_entropy,
    _unsloth_get_batch_samples,
    unsloth_fused_ce_loss,
)
from unsloth_zoo.vision_utils import (
    process_vision_info,
)
from unsloth_zoo.compiler import (
    get_transformers_model_type,
    unsloth_compile_transformers as _unsloth_compile_transformers,
)
from unsloth_zoo.training_utils import (
    prepare_model_for_training,
)
from unsloth_zoo.temporary_patches import (
    TEMPORARY_PATCHES,
)
for temporary_patch in TEMPORARY_PATCHES:
    temporary_patch()

# =============================================
# Disable some warnings which can get annoying
warnings.filterwarnings(action = "ignore", category = UserWarning,    module = "torch")
warnings.filterwarnings(action = "ignore", category = UserWarning,    module = "huggingface_hub")
warnings.filterwarnings(action = "ignore", category = FutureWarning,  module = "huggingface_hub")
warnings.filterwarnings(action = "ignore", category = UserWarning,    module = "trl")
warnings.filterwarnings(action = "ignore", category = FutureWarning,  module = "trl")
warnings.filterwarnings(action = "ignore", category = FutureWarning,  module = "xformers")
warnings.filterwarnings(action = "ignore", category = RuntimeWarning, module = "subprocess")
warnings.filterwarnings(action = "ignore", category = UserWarning,    module = "transformers")
warnings.filterwarnings(action = "ignore", category = FutureWarning,  module = "accelerate")
warnings.filterwarnings(action = "ignore", category = RuntimeWarning, module = "multiprocessing")
warnings.filterwarnings(action = "ignore", category = RuntimeWarning, module = "multiprocess")
warnings.filterwarnings(action = "ignore", category = UserWarning,    module = "triton")

# Stop "Special tokens have been added in the vocabulary, ..."
import logging
logging.getLogger("transformers.tokenization_utils_base").setLevel(logging.CRITICAL+1)

# Ignore logging messages
class HideLoggingMessage(logging.Filter):
    __slots__ = "text",
    def __init__(self, text): self.text = text
    def filter(self, x): return not (self.text in x.getMessage())
pass

# Stop vLLM messages
if os.environ.get('UNSLOTH_ENABLE_LOGGING', '0') != '1':
    try:
        from vllm.worker.worker import logger as vllm_worker_logger
        vllm_worker_logger.addFilter(HideLoggingMessage("Sleep mode freed"))
        del vllm_worker_logger
    except:
        pass
    try:
        from vllm.v1.worker.gpu_worker import logger as vllm_gpu_worker_logger
        vllm_gpu_worker_logger.addFilter(HideLoggingMessage("Sleep mode freed"))
        del vllm_gpu_worker_logger
    except:
        pass
    try:
        from vllm.executor.executor_base import logger as vllm_executor_logger
        vllm_executor_logger.addFilter(HideLoggingMessage("to fall asleep"))
        vllm_executor_logger.addFilter(HideLoggingMessage("to wake up"))
        del vllm_executor_logger
    except:
        pass
    try:
        from vllm.core.block.prefix_caching_block import logger as vllm_prefix_caching_logger
        vllm_prefix_caching_logger.addFilter(HideLoggingMessage("reset prefix cache"))
        del vllm_prefix_caching_logger
    except:
        pass
    try:
        from vllm.v1.core.block_pool import logger as vllm_block_pool_logger
        vllm_block_pool_logger.addFilter(HideLoggingMessage("reset prefix cache"))
        del vllm_block_pool_logger
    except:
        pass
pass

# The speedups for torchdynamo mostly come with GPU Ampere or higher and which is not detected here.
from transformers.training_args import logger as transformers_training_args_logger
transformers_training_args_logger.addFilter(HideLoggingMessage("The speedups"))
# torch.distributed process group is initialized, but parallel_mode != ParallelMode.DISTRIBUTED.
transformers_training_args_logger.addFilter(HideLoggingMessage("torch.distributed"))
# average_tokens_across_devices is set to True but it is invalid when world size is1
transformers_training_args_logger.addFilter(HideLoggingMessage("average_tokens_across_devices"))
del transformers_training_args_logger

# No label_names provided for model class
from transformers.trainer import logger as transformers_trainer_logger
transformers_trainer_logger.addFilter(HideLoggingMessage("No label_names"))
del transformers_trainer_logger

# Using the default loss: `ForCausalLMLoss`.
try:
    from transformers.modeling_utils import logger as transformers_modeling_utils_logger
    transformers_modeling_utils_logger.addFilter(HideLoggingMessage("ForCausalLMLoss"))
    del transformers_modeling_utils_logger
except:
    pass

# The model weights are not tied. Please use the `tie_weights` method before using the `infer_auto_device` function.
try:
    from accelerate.utils.modeling import logger as accelerate_utils_modeling_logger
    accelerate_utils_modeling_logger.addFilter(HideLoggingMessage("The model weights are not tied"))
    del accelerate_utils_modeling_logger
except:
    pass

# Setting `pad_token_id` to `eos_token_id`
try:
    from transformers.generation.utils import logger as transformers_generation_utils_logger
    transformers_generation_utils_logger.addFilter(HideLoggingMessage("Setting `pad_token_id` to `eos_token_id`"))
    # "You have set `compile_config`
    transformers_generation_utils_logger.addFilter(HideLoggingMessage("compile_config"))
    del transformers_generation_utils_logger
except:
    pass

# The following generation flags are not valid and may be ignored:
try:
    from transformers.generation.configuration_utils import logger as configuration_logger
    configuration_logger.addFilter(HideLoggingMessage("following generation flags"))
    del configuration_logger
except:
    pass

# Gemma3 It is strongly recommended to train Gemma3 models with the `eager`
try:
    from transformers.models.gemma3.modeling_gemma3 import logger as gemma3_logger
    gemma3_logger.addFilter(HideLoggingMessage("strongly recommended"))
    del gemma3_logger
except:
    pass

# Xet Storage is enabled for this repo, but the 'hf_xet' package is not installed.
try:
    from huggingface_hub.file_download import logger as hub_logger
    hub_logger.addFilter(HideLoggingMessage("hf_xet"))
    del hub_logger
except:
    pass

# MXFP4 quantization requires triton >= 3.4.0
try:
    from transformers.quantizers.quantizer_mxfp4 import logger as mxfp4_logger
    mxfp4_logger.addFilter(HideLoggingMessage("requires triton"))
    del mxfp4_logger
except:
    pass

# You passed `quantization_config` or equivalent parameters
try:
    warnings.filterwarnings(
        action = "ignore",
        message = r".*quantization_config.*",
        category = UserWarning,
        append = True,
    )
except:
    pass

# Errors out on
# Some weights of Gemma3nForConditionalGeneration were not initialized from the model checkpoint
from transformers.modeling_utils import logger as transformers_logger
class _RaiseUninitialized(logging.Handler):
    def __init__(self):
        super().__init__()
    def emit(self, record):
        record_lower = str(record).lower()
        if ("some weights of" in record_lower) and \
            ("score.weight" not in record_lower) and \
            ("classifier.weight" not in record_lower):
            raise Exception(
                f"Unsloth: Critical error since some weights are not initialized.\n"\
                f"Please try updating Unsloth, transformers and timm via:\n"\
                f"`pip install --upgrade --force-reinstall --no-cache-dir --no-deps unsloth unsloth_zoo transformers timm`\n"\
                f"{str(record)}"
            )
pass
class RaiseUninitialized:
    def __init__(self):
        self.error_handler = _RaiseUninitialized()
        transformers_logger.addHandler(self.error_handler)
    def remove(self):
        transformers_logger.removeHandler(self.error_handler)
pass

# Patch get_model_param_count to record correct 4bit / 8bit
from transformers.trainer_pt_utils import is_deepspeed_zero3_enabled

def extract_quant_model_param_count(model):
    """
    Calculate quant model param count based on difference in param class. Returns int for param count.
    """
    count: int = 0
    for name, p in model.named_parameters():
        if p.__class__.__name__ == "Params4bit":
            count += 2 * p.numel()
        else:
            count += p.numel()
    return count
pass

def get_model_param_count(model, trainable_only = False):
    """
    Calculate model's total param count. If trainable_only is True then count only those requiring grads
    """
    if is_deepspeed_zero3_enabled():
        def numel(p):
            return p.ds_numel if hasattr(p, "ds_numel") else p.numel()
    else:
        def numel(p):
            return p.numel()
    s = sum(numel(p) for p in model.parameters() if not trainable_only or p.requires_grad)
    if (not trainable_only) and \
        hasattr(model, "config") and \
        hasattr(model.config, "quantization_config"):
        approx = extract_quant_model_param_count(model)
        if approx is not None:
            s = approx
    return s
pass
import transformers.trainer_pt_utils
transformers.trainer_pt_utils.get_model_param_count = get_model_param_count
import transformers.trainer
transformers.trainer.get_model_param_count = get_model_param_count
# =============================================

# =============================================
# Edits all Config files to enable RoPE Scaling for all models

# Transformers had to update for Mistral Nemo 12b since Attention is (5120, 4096) now.
def patch_mistral_nemo_config(config):
    if "head_dim (" not in config:
        add_head_dim = "If it is not specified, will default to `8`.\n"\
            "        head_dim (`int`, *optional*, defaults to `hidden_size // num_attention_heads`):\n"\
            "            The attention head dimension."
        config = config.replace("If it is not specified, will default to `8`.", add_head_dim)

        add_head_dim = "num_key_value_heads=8,\n        head_dim=None,"
        config = config.replace("num_key_value_heads=8,", add_head_dim)

        add_head_dim = "self.sliding_window = sliding_window\n        self.head_dim = head_dim or hidden_size // num_attention_heads\n"
        config = config.replace("self.sliding_window = sliding_window", add_head_dim)
    pass
    return config
pass

try:
    # Some Config files use layer_type_validation
    # for eg Gemma-2, so we must import it to stop errors.
    from transformers.configuration_utils import layer_type_validation
except:
    pass
from transformers import __version__ as transformers_version
from transformers import PretrainedConfig
model_architectures = ["llama", "mistral", "gemma", "gemma2", "qwen2", "granite", "qwen3", "qwen3_moe", "falcon_h1"]

for model_name in model_architectures:
    config_filepath = f"transformers.models.{model_name}.configuration_{model_name}"
    model_filepath = f"transformers.models.{model_name}.modeling_{model_name}"
    config_filename = f"{model_name.title().replace('_','')}Config" # qwen3 arch folder is qwen3_moe but config is Qwen3Config. Need to remove underscore(_) for now
    try:
        exec(f"from {config_filepath} import {config_filename}", globals())
    except:
        continue

    try:
        config = inspect.getsource(eval(config_filename))
    except:
        continue
    if "rope_scaling" in config: continue
    config = re.sub(
        r"(\*\*kwargs)[\s]{0,}\,[\s]{0,}\)[\s]{0,}\:",
        r"rope_scaling=None,"\
        r"\n        **kwargs):\n"\
        r"\n        self.rope_scaling = rope_scaling\n",
        config,
    )

    # Just for Mistral Nemo
    if model_name == "mistral":
        if Version(transformers_version) <= Version("4.42.4"):
            config = patch_mistral_nemo_config(config)
    pass

    exec(config, globals())
    exec(f"import {config_filepath}", globals())
    exec(f"{config_filepath}.{config_filename} = {config_filename}", globals())
pass
# =============================================

# =============================================
# torch.cuda.amp.custom_fwd is deprecated >= 2.4
torch_version = torch.__version__
if DEVICE_TYPE == "cuda":
    if Version(torch_version) < Version("2.4.0"):
        torch_amp_custom_fwd = torch.cuda.amp.custom_fwd
        torch_amp_custom_bwd = torch.cuda.amp.custom_bwd
    else:
        torch_amp_custom_fwd = torch.amp.custom_fwd(device_type = "cuda")
        torch_amp_custom_bwd = torch.amp.custom_bwd(device_type = "cuda")
    pass
elif DEVICE_TYPE == "xpu":
    if Version(torch_version) < Version("2.6.0"):
        raise RuntimeError("torch.xpu currently only supports torch.version >= 2.6.0")
    else:
        torch_amp_custom_fwd = torch.amp.custom_fwd(device_type = "xpu")
        torch_amp_custom_bwd = torch.amp.custom_bwd(device_type = "xpu")
# =============================================

# =============================================
# Fix KeyError: 'Cache only has 0 layers, attempted to access layer with index 0'
# import transformers.cache_utils
# if hasattr(transformers.cache_utils, "DynamicCache") and \
#     transformers.cache_utils.DynamicCache.__getitem__.__name__ != "__cache_utils_getitem__":

#     source = inspect.getsource(transformers.cache_utils.DynamicCache.__getitem__)
#     start = source.find("def")
#     spaces = start*" "
#     source = source.split("\n")
#     source = "\n".join(x[start:] for x in source)
#     where = source.find("raise KeyError")
#     source = source[:where] + \
#         f"if len(self) == 0:\n{spaces}{spaces}"\
#         "    raise RuntimeError('Unsloth: You must call `FastLanguageModel.for_inference(model)` before doing inference for Unsloth models.')\n" + \
#         f"{spaces}{spaces}else:\n{spaces}{spaces}{spaces}" + source[where:]
#     source = source.replace("__getitem__", "__cache_utils_getitem__", 1)
#     exec(source)
#     transformers.cache_utils.DynamicCache.__getitem__ = __cache_utils_getitem__
# pass
# =============================================

# =============================================
# Weird Databricks errors
from transformers.utils import is_openai_available
if is_openai_available():
    try:
        from openai import OpenAI
    except:
        print("Unsloth: OpenAI failed to import - ignoring for now.")
        import transformers.utils
        def _is_openai_available(): return False
        transformers.utils.is_openai_available = _is_openai_available
    pass
pass

# =============================================
# Get Flash Attention v2 if Ampere (RTX 30xx, A100)
if DEVICE_TYPE == "cuda":
    import bitsandbytes as bnb

from transformers import AutoTokenizer
from transformers.utils.import_utils import _is_package_available

SUPPORTS_BFLOAT16 = False
HAS_FLASH_ATTENTION = False
HAS_FLASH_ATTENTION_SOFTCAPPING = False

if DEVICE_TYPE == "cuda":
    major_version, minor_version = torch.cuda.get_device_capability()
    torch.cuda.get_device_capability = functools.cache(torch.cuda.get_device_capability)

    if major_version >= 8:
        SUPPORTS_BFLOAT16 = True
        if _is_package_available("flash_attn"):
            # Check for CUDA linking errors "undefined symbol: _ZNK3c106SymIntltEl"
            try:
                try:
                    # See https://github.com/unslothai/unsloth/issues/1437
                    from flash_attn.flash_attn_interface import flash_attn_gpu
                except:
                    from flash_attn.flash_attn_interface import flash_attn_cuda
                HAS_FLASH_ATTENTION = True

                # Also check for softcapping
                from flash_attn import __version__ as flash_attn_version
                HAS_FLASH_ATTENTION_SOFTCAPPING = Version(flash_attn_version) >= Version("2.6.3")
                if not HAS_FLASH_ATTENTION_SOFTCAPPING:
                    print(
                        "Unsloth: If you want to finetune Gemma 2, upgrade flash-attn to version 2.6.3 or higher!\n"\
                        "Newer versions support faster and less memory usage kernels for Gemma 2's attention softcapping!\n"\
                        "To update flash-attn, do the below:\n"\
                        '\npip install --no-deps --no-build-isolation --upgrade "flash-attn>=2.6.3"'
                    )
            except:
                print(
                    "Unsloth: Your Flash Attention 2 installation seems to be broken?\n"\
                    "A possible explanation is you have a new CUDA version which isn't\n"\
                    "yet compatible with FA2? Please file a ticket to Unsloth or FA2.\n"\
                    "We shall now use Xformers instead, which does not have any performance hits!\n"\
                    "We found this negligible impact by benchmarking on 1x A100."
                )

                # Stop Flash Attention from importing!
                import transformers.utils.import_utils
                transformers.utils.import_utils.is_flash_attn_2_available = lambda *args, **kwargs: False
                import transformers.utils
                transformers.utils.is_flash_attn_2_available = lambda *args, **kwargs: False

                HAS_FLASH_ATTENTION = False
            pass
        else:
            HAS_FLASH_ATTENTION = False
    else:
        # Tri Dao's benchmark shows xformers is faster for now.
        HAS_FLASH_ATTENTION = False
    pass
elif DEVICE_TYPE == "xpu":
    SUPPORTS_BFLOAT16 = True

from transformers.models.llama.modeling_llama import logger

# =============================================
# Get Xformers
try:
    from xformers import __version__ as xformers_version
    # Temporarily disable 0.0.27 and higher - inference issues
    if False: #Version(xformers_version) >= Version("0.0.27"):
        raise ImportError(
            "Unsloth: If you are in Colab, we updated the top cell install instructions - please change it to below "\
            "then press Disconnect Runtime and then Restart it.\n"\
            "\n"\
            "%%capture\n"
            "# Installs Unsloth, Xformers (Flash Attention) and all other packages!\n"
            '!pip install "unsloth[colab-new] @ git+https://github.com/unslothai/unsloth.git"\n'
            '!pip install --no-deps "xformers<=0.0.27" trl peft accelerate bitsandbytes\n'\
            '\n'\
            f"Otherwise in local machines, your xformers version of {xformers_version} is too new.\n"\
            'Please downgrade xformers via `pip install --force-reinstall "xformers<=0.0.27"'
        )
    pass

    if   Version(torch_version) < Version("2.2.0") and Version(xformers_version) >= Version("0.0.24"):
        raise ImportError(
            f"Unsloth: You have torch = {torch_version} but xformers = {xformers_version}.\n"\
            f"Please install xformers < 0.0.24 for torch = {torch_version}."
        )
    elif Version(torch_version) < Version("2.3.0") and Version(xformers_version) >= Version("0.0.26"):
        raise ImportError(
            f"Unsloth: You have torch = {torch_version} but xformers = {xformers_version}.\n"\
            f"Please install xformers < 0.0.26 for torch = {torch_version}."
        )
    elif Version(torch_version) < Version("2.4.0") and Version(xformers_version) > Version("0.0.27"):
        raise ImportError(
            f"Unsloth: You have torch = {torch_version} but xformers = {xformers_version}.\n"\
            f"Please install xformers <= 0.0.27 for torch = {torch_version}."
        )
    pass

    from xformers._cpp_lib import _register_extensions
    try:
        _register_extensions() # Check if C++ modules are loaded correctly
    except Exception as error:
        raise ImportError(
            "Unsloth: Xformers was not installed correctly.\n"\
            "Please install xformers separately first.\n"\
            "Then confirm if it's correctly installed by running:\n"\
            "python -m xformers.info\n\n"
            "Longer error message:\n" + str(error)
        )
    pass
    import xformers.ops.fmha as xformers
    xformers_attention = xformers.memory_efficient_attention
except:
    xformers = None
    xformers_attention = None
    xformers_version = None
pass

# Check TRL version
from trl import __version__ as trl_version
# Unsloth now supports all TRL versions!
if False:#Version(trl_version) >= Version("0.9.0"):
    raise ImportError(
        "Unsloth: If you are in Colab, we updated the top cell install instructions - please change it to below "\
        "then press Disconnect Runtime and then Restart it.\n"\
        "\n"\
        "%%capture\n"
        "# Installs Unsloth, Xformers (Flash Attention) and all other packages!\n"
        '!pip install "unsloth[colab-new] @ git+https://github.com/unslothai/unsloth.git"\n'
        '!pip install --no-deps "xformers<=0.0.27" trl peft accelerate bitsandbytes\n'\
        '\n'\
        f"Otherwise in local machines, your TRL version of {trl_version} is too new.\n"\
        'Please downgrade TRL via `pip install --force-reinstall trl'
    )
pass

# =============================================
# Fix new Xformers versions TypeError: Multiple dispatch failed for 'torch._ops.aten.to.dtype_layout'
# accelerate_old_send_to_device = None
# accelerate_new_send_to_device = None
# if xformers_version is not None and Version(xformers_version) >= Version("0.0.27"):
#     import accelerate.utils.operations
#     if hasattr(accelerate.utils.operations, "send_to_device") and \
#         accelerate.utils.operations.send_to_device.__name__ != "_fixed_send_to_device":
#         accelerate_old_send_to_device = accelerate.utils.operations.send_to_device
#         from accelerate.utils.operations import *
#         send_to_device = inspect.getsource(accelerate.utils.operations.send_to_device)
#         send_to_device = re.sub(
#             r"([ ]{4,})return tensor\.to\(device\)",
#             r"\1try: return tensor.to(device)\n\1except: return tensor",
#             send_to_device,
#         ).replace("def send_to_device", "def _fixed_send_to_device")
#         exec(send_to_device)
#         # accelerate.utils.operations.send_to_device = _fixed_send_to_device
#         accelerate_new_send_to_device = _fixed_send_to_device
#     pass
# pass

# Transformers 4.46 breaks dynamic caching. This is a hack
import transformers.generation.configuration_utils
if hasattr(transformers.generation.configuration_utils, "ALL_CACHE_IMPLEMENTATIONS"):
    if type(transformers.generation.configuration_utils.ALL_CACHE_IMPLEMENTATIONS) is list:
        if "dynamic" not in transformers.generation.configuration_utils.ALL_CACHE_IMPLEMENTATIONS:
            transformers.generation.configuration_utils.ALL_CACHE_IMPLEMENTATIONS.append("dynamic")
    pass
pass
# =============================================

# =============================================
# Torch compile settings
UNSLOTH_COMPILE_DEBUG         = os.environ.get("UNSLOTH_COMPILE_DEBUG",         "0") == "1"
UNSLOTH_COMPILE_MAXIMUM       = os.environ.get("UNSLOTH_COMPILE_MAXIMUM",       "0") == "1"
UNSLOTH_COMPILE_IGNORE_ERRORS = os.environ.get("UNSLOTH_COMPILE_IGNORE_ERRORS", "1") == "1"
# Just remove max_autotune_gemm warning
from torch._inductor.runtime.hints import DeviceProperties

@functools.lru_cache(None)
def is_big_gpu(index) -> bool:

    if DEVICE_TYPE == "xpu":
        prop = DeviceProperties.create(torch.device("xpu", index) if type(index) is int else index)
        min_sms = 16
    else:
        prop = DeviceProperties.create(torch.device("cuda", index) if type(index) is int else index)
        min_sms = 80

    avail_sms = prop.multi_processor_count
    if avail_sms < min_sms:
        return False
    return True

import torch._inductor.utils
torch._inductor.utils.is_big_gpu = is_big_gpu
patch_torch_compile(
    debug = UNSLOTH_COMPILE_DEBUG,
    O3 = UNSLOTH_COMPILE_MAXIMUM,
    ignore_errors = UNSLOTH_COMPILE_IGNORE_ERRORS,
)

torch_compile_options = {
    "epilogue_fusion"   : True,
    "max_autotune"      : True,
    "shape_padding"     : True,
    "trace.enabled"     : UNSLOTH_COMPILE_DEBUG,
    "triton.cudagraphs" : False,
}

import accelerate
def torch_compile_kwargs(*args, **kwargs):
    print("Unsloth: Enabled auto compiling")
    return {"dynamic" : True, "fullgraph" : False, "options" : torch_compile_options,}
pass

accelerate.utils.dataclasses.TorchDynamoPlugin.to_kwargs = torch_compile_kwargs
accelerate.utils.TorchDynamoPlugin.to_kwargs             = torch_compile_kwargs
accelerate.accelerator.TorchDynamoPlugin.to_kwargs       = torch_compile_kwargs
del accelerate

def patch_regional_compilation():
    # Regional torch 2.5 Recompilation - weirdly very slow??
    if torch.nn.ModuleList.__name__ == "UnslothModuleList": return
    # Only works for torch 2.5
    if Version(torch.__version__) < Version("2.5.0"): return

    old_module_list = torch.nn.ModuleList
    os.environ["UNSLOTH_PATCHED"] = "1"

    def UnslothModuleList(*args, **kwargs):
        if len(args) == 1 and len(kwargs) == 0 and type(args[0]) is list:
            args = [old_module_list([torch.compile(x, dynamic = True, options = torch_compile_options, fullgraph = False) for x in args[0]])]
        return old_module_list(*args, **kwargs)
    pass
    UnslothModuleList.__doc__ = old_module_list.__doc__

    torch.nn.ModuleList = UnslothModuleList
    return
pass

# =============================================

def prepare_model_for_kbit_training(
    model                      : Any,
    use_gradient_checkpointing : Optional = True,
    use_reentrant              : Optional[bool] = True,
) -> Any:
    return prepare_model_for_training(
        model                      = model,
        use_gradient_checkpointing = use_gradient_checkpointing,
        use_reentrant              = use_reentrant,
        full_finetuning            = False,
        train_layernorms           = False,
        train_embedding            = False,
        train_lm_head              = False,
        float32_mixed_precision    = True,
    )
pass

# =============================================
# Weirdly LoraLayer.update_layer downcasts PEFT layers to float16??
# For mixed precision, we need it to be in float32 not float16.
from peft import __version__ as peft_version
from peft.utils.integrations import dequantize_module_weight
if Version(peft_version) < Version("0.12.0"):
    from peft.tuners.lora.layer import LoraLayer
    try:
        source = inspect.getsource(LoraLayer.update_layer)
        text = "if weight is not None:\n"
        start = source.find(text) + len(text)
        end = source.find("self.to(weight.device)", start)
        spaces = re.findall(r"^([ ]{1,})break", source, flags = re.MULTILINE)[0]
        source = source.replace(source[start : end], spaces)
        spaces = len(re.match(r"[\s]{1,}", source).group(0))
        lines = source.split("\n")
        source = "\n".join(x[spaces:] for x in lines)
        source = re.sub(r"([^\.])nn\.", r"\1torch.nn.", source)
        source = source.replace("def update_layer", "def LoraLayer_update_layer")
        exec(source, globals())

        # Fix up incorrect downcasting of LoRA weights
        from peft.tuners.lora.layer import LoraLayer
        LoraLayer.update_layer = LoraLayer_update_layer
        from peft.tuners.lora import LoraLayer
        LoraLayer.update_layer = LoraLayer_update_layer
    except:
        logger.warning_once(
            "Unsloth unsuccessfully patched LoraLayer.update_layer. Please file a bug report.\n"\
            "Luckily, your training run will still work in the meantime!"
        )
    pass
pass

# =============================================

import psutil
def _get_statistics(statistics = None, force_download = True):
    # We log some basic stats about which environment is being used.
    # We simply download a README.md file from HF - all data is made public.
    # This is simply so we can check if some envs are broken or not.
    # You can disable this by commenting the below out
    try:
        n_cpus = psutil.cpu_count(logical = False)
        keynames = "\n" + "\n".join(os.environ.keys())
        if statistics is not None: pass
        elif "\nCOLAB_"  in keynames and n_cpus == 1: statistics = "colab"
        elif "\nCOLAB_"  in keynames: statistics = "colabpro"
        elif "\nKAGGLE_" in keynames: statistics = "kaggle"
        elif "\nRUNPOD_" in keynames: statistics = "runpod"
        elif "\nAWS_"    in keynames: statistics = "aws"
        elif "\nAZURE_"  in keynames: statistics = "azure"
        # elif "\nK_" in keynames or "\nFUNCTION_" in keynames: statistics = "gcp"
        elif "\nINVOCATION_ID" in keynames: statistics = "lambda"
        # else: statistics = "other"
        else:
            def try_vllm_check():
                vendor_files = (
                    "/sys/class/dmi/id/product_version",
                    "/sys/class/dmi/id/bios_vendor",
                    "/sys/class/dmi/id/product_name",
                    "/sys/class/dmi/id/chassis_asset_tag",
                    "/sys/class/dmi/id/sys_vendor",
                )
                from pathlib import Path
                for vendor_file in vendor_files:
                    path = Path(vendor_file)
                    if path.is_file():
                        file_content = path.read_text().lower()
                        if   "amazon"                in file_content: return "aws"
                        elif "microsoft corporation" in file_content: return "azure"
                        elif "google"                in file_content: return "gcp"
                return "other"
            pass
            try:    statistics = try_vllm_check()
            except: statistics = "other"
        pass
        if statistics is not None:
            from transformers import AutoModelForCausalLM
            stats_model = AutoModelForCausalLM.from_pretrained(
                f"unslothai/{statistics}",
                force_download = force_download,
            )
            del stats_model
        pass
    except:
        pass
pass


def get_statistics():
    # We log some basic stats about which environment is being used.
    # We simply download a README.md file from HF - all data is made public.
    # This is simply so we can check if some envs are broken or not.
    # You can disable this by setting UNSLOTH_DISABLE_STATISTICS
    import os
    if "UNSLOTH_DISABLE_STATISTICS" in os.environ: return
    from huggingface_hub.utils import disable_progress_bars, enable_progress_bars, are_progress_bars_disabled
    disabled = False
    if not are_progress_bars_disabled():
        disable_progress_bars()
        disabled = True
    pass
    _get_statistics(None)
    _get_statistics("repeat", force_download = False)
    try:
        vram = torch.cuda.get_device_properties(0).total_memory / 1024 / 1024 / 1024
        if   vram <= 8 : vram = 8
        elif vram <= 16: vram = 16
        elif vram <= 20: vram = 20
        elif vram <= 24: vram = 24
        elif vram <= 40: vram = 40
        elif vram <= 48: vram = 48
        elif vram <= 80: vram = 80
        else: vram = 96
        _get_statistics(f"vram-{vram}")
    except:
        pass
    pass
    try:
        _get_statistics(f"{DEVICE_COUNT if DEVICE_COUNT <= 8 else 9}")
    except:
        pass
    if disabled: enable_progress_bars()
pass


# =============================================
# Fixes Bitsandbytes to remove missing warnings
from transformers.utils.quantization_config import BitsAndBytesConfig, QuantizationMethod
BitsAndBytesConfig__init__ = inspect.getsource(BitsAndBytesConfig.__init__)
BitsAndBytesConfig__init__ = re.sub(
    r"if[\s]{1,}kwargs\:[\s]{1,}.+?\n",
    "",
    BitsAndBytesConfig__init__,
    flags = re.MULTILINE,
)
BitsAndBytesConfig__init__ = BitsAndBytesConfig__init__.split("\n")
length_spaces = len(re.match(r"[\s]{1,}", BitsAndBytesConfig__init__[0]).group(0))
BitsAndBytesConfig__init__ = "\n".join(x[length_spaces:] for x in BitsAndBytesConfig__init__)
BitsAndBytesConfig__init__ = BitsAndBytesConfig__init__.replace(
    "__init__",
    "_BitsAndBytesConfig__init__",
)
exec(BitsAndBytesConfig__init__, globals())

if DEVICE_COUNT == 1:
    from accelerate.utils.dataclasses import DistributedType
    def _prepare_backend(self, *args, **kwargs): return None, DistributedType.NO
    import accelerate.state
    accelerate.state.PartialState._prepare_backend = _prepare_backend
    accelerate.accelerator.Accelerator.distributed_type = lambda *args, **kwargs: DistributedType.NO
pass

# to move multiple tensors to the same device
def move_to_device(target_device, *tensors):
    """
    Move multiple tensors to target device if they're not already there.

    Args:
        target_device: The target device to move tensors to
        *tensors: Variable number of tensors to potentially move

    Returns:
        tuple: The tensors on the target device (same objects if already on device, new if moved)
    """
    if isinstance(target_device, int):
        target_device = torch.device(target_device)
    elif isinstance(target_device, str):
        # if string we expect it to be a device name like "cuda:0"
        target_device = torch.device(target_device)
    elif isinstance(target_device, torch.device):
        pass
    else:
        raise ValueError(f"Invalid target device: {target_device}")
    pass
    moved_tensors = []
    for tensor in tensors:
        if tensor.device != target_device:
            moved_tensors.append(tensor.to(target_device))
        else:
            moved_tensors.append(tensor)
    return tuple(moved_tensors) if len(moved_tensors) > 1 else moved_tensors[0]

import transformers.utils.quantization_config
transformers.utils.quantization_config.BitsAndBytesConfig.__init__ = _BitsAndBytesConfig__init__
# =============================================

# Offloading to disk for modules (lm_head, embed_tokens)
import pickle

def offload_to_disk(W, model, name, temporary_location : str = "_unsloth_temporary_saved_buffers"):
    file_location = os.path.join(temporary_location, model.config._name_or_path)
    if not os.path.exists(file_location):
        os.makedirs(file_location)
    pass

    filename = os.path.join(file_location, f"{name}.pt")
    W = W.weight if hasattr(W, "weight") else W
    torch.save(W, filename, pickle_module = pickle, pickle_protocol = pickle.HIGHEST_PROTOCOL,)
    # We must use weights_only = False due to pickling
    offloaded_W = torch.load(filename, map_location = "cpu", mmap = True, weights_only = False)
    offloaded_W._offloaded_file_location = filename
    return offloaded_W
pass


def offload_input_embeddings(model, temporary_location : str = "_unsloth_temporary_saved_buffers"):
    offloaded_W = offload_to_disk(model.get_input_embeddings(), model, "input_embeddings", temporary_location)
    new_input_embeddings = torch.nn.Embedding.from_pretrained(offloaded_W)
    new_input_embeddings._offloaded_file_location = offloaded_W._offloaded_file_location
    model.set_input_embeddings(new_input_embeddings)
    return
pass


def offload_output_embeddings(model, temporary_location : str = "_unsloth_temporary_saved_buffers"):
    offloaded_W = offload_to_disk(model.get_output_embeddings(), model, "output_embeddings", temporary_location)

    new_output_embeddings = torch.nn.Linear(1, 1, bias = None)
    del new_output_embeddings.weight
    new_output_embeddings.weight = offloaded_W
    new_output_embeddings.in_features  = offloaded_W.shape[1]
    new_output_embeddings.out_features = offloaded_W.shape[0]

    new_output_embeddings._offloaded_file_location = offloaded_W._offloaded_file_location
    model.set_output_embeddings(new_output_embeddings)
    return
pass


# Fixes a weird Torch 2.3 bug which says T4s have bfloat16
def is_bfloat16_supported():
    return SUPPORTS_BFLOAT16
pass

def is_vLLM_available():
    return _is_package_available("vllm")
pass

# Patches models to add RoPE Scaling
def patch_linear_scaling(
    model_name = "gemma2",
    rope_module = None,
    scaled_rope_module = None,
    attention_module = None,
):
    assert(rope_module is not None and scaled_rope_module is not None)
    assert(attention_module is not None)

    rope_name = rope_module.__name__
    scaled_rope_name = scaled_rope_module.__name__
    model_filepath = f"transformers.models.{model_name}.modeling_{model_name}"
    exec_code = \
        f"import torch.nn as nn\n"\
        f"from typing import Union, Optional, List, Any, Callable, Tuple\n"\
        f"from {model_filepath} import logger, "\
        f"{model_name.title()}Attention, {model_name.title()}Config"

    try:
        function = inspect.getsource(attention_module.__init__)
    except:
        # Most likely already patched!
        return None, None
    where = function.find("def")
    function = function.split("\n")
    function = "\n".join(x[where:] for x in function)
    init_name = f"{model_name.title()}Attention__init__"
    function = function.replace("def __init__", f"def {init_name}")
    function = function.replace(
        "super().__init__()",
        f"super({model_name.title()}Attention, self).__init__()",
    )
    fix_rope_function = """
    if getattr(self.config, "rope_scaling", None) is None:
        self.rotary_emb = {rope_function}(
            dim = self.head_dim,
            max_position_embeddings=self.max_position_embeddings,
            base=self.rope_theta,
        )
    else:
        scaling_type = self.config.rope_scaling["type"]
        scaling_factor = self.config.rope_scaling["factor"]
        if scaling_type == "linear":
            self.rotary_emb = {scaled_rope_function}(
                dim = self.head_dim,
                max_position_embeddings=self.max_position_embeddings,
                scaling_factor=scaling_factor,
                base=self.rope_theta,
            )
        else:
            raise ValueError(f"Unknown RoPE scaling type {{scaling_type}}")
    pass
    """
    fix_rope_function = fix_rope_function.format(
        rope_function        = rope_module.__name__,
        scaled_rope_function = scaled_rope_module.__name__,
    )
    rotary_emb = re.findall(
        r"self\.rotary\_emb \= .+?\)", function,
        flags = re.DOTALL | re.MULTILINE,
    )
    if len(rotary_emb) == 0:
        return None, exec_code + "\n\n" + function

    rotary_emb = rotary_emb[0]
    function = function.replace(rotary_emb, fix_rope_function, 1)
    function = exec_code + "\n\n" + function
    return init_name, function
pass


# Patches for Llama-3 LlamaExtendedRotaryEmbedding
def patch_llama_rope_scaling(
    model_name = "llama",
    rope_module = None,
    scaled_rope_module = None,
    extended_rope_module = None,
    attention_module = None,
    longrope_module = None,
):
    assert(\
        rope_module is not None and \
        scaled_rope_module is not None and \
        extended_rope_module is not None
    )
    assert(attention_module is not None)

    rope_name = rope_module.__name__
    scaled_rope_name = scaled_rope_module.__name__
    model_filepath = f"transformers.models.{model_name}.modeling_{model_name}"
    exec_code = \
        f"import torch.nn as nn\n"\
        f"from typing import Union, Optional, List, Any, Callable, Tuple\n"\
        f"from {model_filepath} import logger, "\
        f"{model_name.title()}Attention, {model_name.title()}Config"

    try:
        function = inspect.getsource(attention_module.__init__)
    except:
        # Most likely already patched!
        return None, None
    where = function.find("def")
    function = function.split("\n")
    function = "\n".join(x[where:] for x in function)
    init_name = f"{model_name.title()}Attention__init__"
    function = function.replace("def __init__", f"def {init_name}")
    function = function.replace(
        "super().__init__()",
        f"super({model_name.title()}Attention, self).__init__()",
    )
    fix_rope_function = """
    if getattr(self.config, "rope_scaling", None) is None:
        self.rotary_emb = {rope_function}(
            dim = self.head_dim,
            max_position_embeddings=self.max_position_embeddings,
            base=self.rope_theta,
        )
    else:
        scaling_type1 = self.config.rope_scaling.get("type", None)
        scaling_type2 = self.config.rope_scaling.get("rope_type", None)
        scaling_type = scaling_type1 if scaling_type1 is not None else scaling_type2
        scaling_factor = self.config.rope_scaling.get("factor")

        if scaling_type == "linear":
            self.rotary_emb = {scaled_rope_function}(
                dim = self.head_dim,
                max_position_embeddings=self.max_position_embeddings,
                scaling_factor=scaling_factor,
                base=self.rope_theta,
            )
        elif scaling_type == "llama3":
            self.rotary_emb = {extended_rope_function}(
                dim = self.head_dim,
                max_position_embeddings=self.max_position_embeddings,
                base=self.rope_theta,
            )
        elif scaling_type == "longrope":
            self.rotary_emb = {longrope_rope_function}(
                dim = self.head_dim,
                max_position_embeddings = self.max_position_embeddings,
                original_max_position_embeddings = self.config.original_max_position_embeddings,
                base = self.rope_theta,
                short_factor = self.config.rope_scaling['short_factor'],
                long_factor  = self.config.rope_scaling['long_factor' ],
            )
        else:
            raise ValueError(f"Unknown RoPE scaling type {{scaling_type}}")
    pass
    """

    fix_rope_function = fix_rope_function.format(
        rope_function          = rope_module.__name__,
        scaled_rope_function   = scaled_rope_module.__name__,
        extended_rope_function = extended_rope_module.__name__,
        longrope_rope_function = \
            (longrope_module if longrope_module is not None else rope_module).__name__
    )
    rotary_emb = re.findall(
        r"self\.rotary\_emb \= .+?\)", function,
        flags = re.DOTALL | re.MULTILINE,
    )
    if len(rotary_emb) == 0: return None, function
    rotary_emb = rotary_emb[0]
    function = function.replace(rotary_emb, fix_rope_function, 1)
    function = exec_code + "\n\n" + function
    return init_name, function
pass


def create_boolean_mask(n = 4096, sliding_window = 2048):
    # Creates a boolean mask for attention
    mask = torch.ones(n, n, dtype = torch.bool)
    if sliding_window == 0:
        return torch.triu(mask, diagonal = 1, out = mask)
    pass
    torch.triu(mask, diagonal = 0, out = mask)
    torch.triu(mask.T, diagonal = -sliding_window, out = mask.T)
    mask = mask.T
    torch.logical_not(mask, out = mask)
    return mask
pass


def test_mask_creation():
    from transformers.modeling_attn_mask_utils import AttentionMaskConverter
    for n in range(2, 23):
        for s in range(1, 23):
            correct_mask = AttentionMaskConverter(
                is_causal = True,
                sliding_window = s,
            ).to_causal_4d(1, n, n, dtype = torch.float16,).squeeze(0).squeeze(0)
            correct_mask = (correct_mask == correct_mask.min())
            our_mask = create_boolean_mask(n = n, sliding_window = s)
            assert(torch.all(correct_mask == our_mask))
        pass
        correct_mask = AttentionMaskConverter(
            is_causal = True,
            sliding_window = None,
        ).to_causal_4d(1, n, n, dtype = torch.float16,).squeeze(0).squeeze(0)
        correct_mask = (correct_mask == correct_mask.min())
        our_mask = create_boolean_mask(n = n, sliding_window = 0)
        assert(torch.all(correct_mask == our_mask))
    pass
pass


def _unsloth_pre_compute_loss(self, model, inputs, *args, **kwargs):
    num_items_in_batch = None

    if "num_items_in_batch" in kwargs:
        num_items_in_batch = kwargs["num_items_in_batch"]
        if num_items_in_batch is None:
            # Remove it since the model does not support it!
            kwargs.pop("num_items_in_batch")
        elif "num_items_in_batch" not in inputs:
            inputs["num_items_in_batch"] = num_items_in_batch
        pass
    pass

    # Get gradient accumulation steps if possible
    if num_items_in_batch is None and \
        getattr(getattr(self, "args", self), "gradient_accumulation_steps", 1) != 1:

        inner_model = model
        if hasattr(inner_model, "base_model"): inner_model = inner_model. base_model
        if hasattr(inner_model, "model"): inner_model = inner_model.model
        name = inner_model.__class__.__name__

        logger.warning_once(
            f"Unsloth: Not an error, but {name} does not accept `num_items_in_batch`.\n"\
            "Using gradient accumulation will be very slightly less accurate.\n"\
            "Read more on gradient accumulation issues here: https://unsloth.ai/blog/gradient"
        )
    pass
    outputs = self._old_compute_loss(model, inputs, *args, **kwargs)
    return outputs
pass


def patch_gradient_accumulation_fix(Trainer):
    # Fixes gradient accumulation
    import inspect
    if hasattr(Trainer, "get_batch_samples"):
        if Trainer.get_batch_samples.__name__ == "_unsloth_get_batch_samples": return
        if \
            not inspect.getsource(Trainer.get_batch_samples).strip()\
            .endswith("return batch_samples, num_items_in_batch"):

            raise NotImplementedError("Unsloth: Please make a Github issue immediately!!")
        else:
            if Trainer.get_batch_samples.__name__ != "_unsloth_get_batch_samples":
                Trainer.get_batch_samples = _unsloth_get_batch_samples
            pass

            # Also fix passing in num_items_in_batch
            if not hasattr(Trainer, "_old_compute_loss"):
                Trainer._old_compute_loss = Trainer.compute_loss
                Trainer.compute_loss = _unsloth_pre_compute_loss
            pass
        pass
    else:
        logger.warning_once(
            "Unsloth: We fixed a gradient accumulation bug, "\
            "but it seems like you don't have the latest transformers version!\n"\
            "Please update transformers, TRL and unsloth via:\n"\
            '`pip install --upgrade --no-cache-dir --no-deps unsloth transformers git+https://github.com/huggingface/trl.git`'
        )
    pass

    # Also fix up loss scaling ie negate loss *= self.args.gradient_accumulation_steps
    if Trainer.training_step.__name__ == "_unsloth_training_step": return
    if "num_items_in_batch" not in inspect.signature(Trainer.training_step).parameters: return

    function = inspect.getsource(Trainer.training_step)
    where = function.find("def")
    function = function.split("\n")
    function = "\n".join(x[where:] for x in function)

    # Import all variables that need importing
    import transformers.trainer
    items_in_trainer = dir(transformers.trainer)
    good_items = []
    for item in items_in_trainer:
        if item in function: good_items.append(item)
    pass
    exec("from transformers.trainer import (" + ", ".join(x for x in good_items) + ")", globals())

    # Accelerate does / self.args.gradient_accumulation_steps internally, so if we already
    # summed it up and did the division before hand, we have to negate it.
    function = function.replace(
        "loss *= self.args.gradient_accumulation_steps",
        "if num_items_in_batch is not None: loss *= self.args.gradient_accumulation_steps",
    )
    function = function.replace("def training_step", "def _unsloth_training_step", 1)

    # Fix 4.47.0 issue where num_items_in_batch was removed
    # See https://github.com/huggingface/transformers/pull/35121
    function = function.replace(
        "if self.model_accepts_loss_kwargs:",
        "if False:",
    )

    # Fix when num_items_in_batch is nothing
    # https://github.com/huggingface/transformers/pull/35207
    function = re.sub(
        r"else:\n"\
        r"([\s]{4,})self\.accelerator\.backward\(loss, \*\*kwargs\)\n"\
        r"(.+?)if num_items_in_batch is None\:\n"\
        r"(.+?)return loss\.detach\(\) \/ self\.args\.gradient_accumulation_steps",

        "else:\n"\
        "\2if num_items_in_batch is None:\n"\
        "\3loss = loss / self.args.gradient_accumulation_steps\n"\
        "\1self.accelerator.backward(loss, **kwargs)",

        function,
    )

    exec(function, globals())
    Trainer.training_step = _unsloth_training_step
pass


def patch_tokenizer(model, tokenizer):
    model, tokenizer = _patch_tokenizer(model, tokenizer)
    if model is not None:
        model.config.update({"unsloth_version" : __version__})
    return model, tokenizer
pass


def patch_fast_lora():
    import peft.tuners.lora.bnb
    peft.tuners.lora.bnb.Linear4bit.forward = fast_lora_forward
pass


def unsloth_compile_transformers(
    dtype,
    model_name,
    model_types,
    token                   = None,
    revision                = None,
    trust_remote_code       = False,
    sdpa_dynamic_mask       = True,
    sdpa_bool_masks         = True,
    sdpa_gqa_replace        = True,
    sdpa_dynamic_compile    = True,
    compile_attention       = True,
    disable_causal_masks    = True,
    compile_torch_modules   = True,
    compile_custom_modules  = True,
    compile_function_calls  = True,
    fuse_lm_head            = True,
    gradient_checkpointing  = True,
    manual_replacements     = True,
    fast_lora_forwards      = True,
    fast_residual_stream    = True,
    accurate_accumulation   = True,
    epilogue_fusion         = True,
    max_autotune            = False,
    shape_padding           = True,
    cudagraphs              = False,
    debug                   = False,
    fullgraph               = True,
    import_from_cache       = False,
    disable                 = False,
    return_logits           = False,
    unsloth_force_compile   = False,
):
    if Version(torch_version) < Version("2.4.0"):
        print(
            "="*30 + \
            "Unsloth: Unfortunately Unsloth vision and other newer optimized models need Torch 2.4 or later.\n"\
            f"You have Torch version {torch_version}. Please upgrade your Torch version by visiting https://pytorch.org/\n"\
            "For now your models will not get optimized, but will still work for now!"
        )
        return
    pass
    if trust_remote_code and unsloth_force_compile == False:
        print(
            "Unsloth: We can't trace models if `trust_remote_code = True`, "\
            "so turning off some optimizations!"
        )
        return model_types, False
    model_types = list(dict().fromkeys(model_types).keys())
    if disable: return model_types, False

    supports_sdpa = [True]
    for model_type in model_types:
        _unsloth_compile_transformers(
            model_type,
            sdpa_dynamic_mask      = sdpa_dynamic_mask,
            sdpa_bool_masks        = sdpa_bool_masks,
            sdpa_gqa_replace       = sdpa_gqa_replace,
            sdpa_dynamic_compile   = sdpa_dynamic_compile,
            compile_attention      = compile_attention,
            disable_causal_masks   = disable_causal_masks,
            compile_torch_modules  = compile_torch_modules,
            compile_custom_modules = compile_custom_modules,
            compile_function_calls = compile_function_calls,
            fuse_lm_head           = fuse_lm_head,
            gradient_checkpointing = gradient_checkpointing,
            manual_replacements    = manual_replacements,
            fast_lora_forwards     = fast_lora_forwards,
            fast_residual_stream   = fast_residual_stream,
            accurate_accumulation  = accurate_accumulation,
            epilogue_fusion        = epilogue_fusion,
            max_autotune           = max_autotune,
            shape_padding          = shape_padding,
            cudagraphs             = cudagraphs,
            debug                  = debug,
            fullgraph              = fullgraph,
            import_from_cache      = import_from_cache,
            disable                = disable,
            return_logits          = return_logits,
            supports_sdpa          = supports_sdpa,
        )
    pass
    # Redo patches which override compiler
    for temporary_patch in TEMPORARY_PATCHES:
        temporary_patch()
    return model_types, supports_sdpa[0]
pass

# We need an empty logits flag to warn people logits will not be returned anymore unless asked ie
# os.environ['UNSLOTH_RETURN_LOGITS'] = '1'
LOGITS_ERROR_STRING = \
    "Unsloth: Logits are empty from 2024.11 onwards. To get raw logits again, please "\
    'set the environment variable `UNSLOTH_RETURN_LOGITS` to `"1" BEFORE starting to train ie before `trainer.train()`. For example:\n'\
    "```\nimport os\n"\
    "os.environ['UNSLOTH_RETURN_LOGITS'] = '1'\n"\
    "trainer.train()\n```\n"\
    "No need to restart your console - just add `os.environ['UNSLOTH_RETURN_LOGITS'] = '1'` before trainer.train() and re-run the cell!"

def raise_logits_error(*args, **kwargs): raise NotImplementedError(LOGITS_ERROR_STRING)
def return_none(*args, **kwargs): return None
class EmptyLogits:
    def __init__(self): return
    def raise_getattr_error(self, attr): return return_none if attr == "to" else raise_logits_error
    __getitem__ = raise_logits_error
    __getattr__ = raise_getattr_error
    def __repr__(self): return LOGITS_ERROR_STRING
    def __str__ (self): return LOGITS_ERROR_STRING
pass
EMPTY_LOGITS = EmptyLogits()
functions = dir(torch.Tensor)
for j, function in enumerate(functions):
    if function.startswith("__") and function.endswith("__"):
        exec(f"def raise_{j}(*args, **kwargs): print('{function}')", globals(), locals())
        try: exec(f"EMPTY_LOGITS.{function} = raise_{j}", globals(), locals())
        except: continue
pass

import importlib
USE_MODELSCOPE = os.environ.get("UNSLOTH_USE_MODELSCOPE", "0") == "1"
if USE_MODELSCOPE:
    if importlib.util.find_spec("modelscope") is None:
        raise ImportError(f'You are using the modelscope hub, please install modelscope by `pip install modelscope -U`')
    pass
pass


def validate_loftq_config(loftq_config, lora_dropout, bias, init_lora_weights, model):
    from peft import LoraConfig

    if loftq_config is None: loftq_config = {}

    signature = str(inspect.signature(LoraConfig))
    SUPPORTS_LOFTQ  = "loftq_config" in signature

    if lora_dropout != 0:
        logger.warning_once(
            f"Unsloth: Dropout = 0 is supported for fast patching. You are using dropout = {lora_dropout}.\n"\
            f"Unsloth will patch all other layers, except LoRA matrices, causing a performance hit."
        )
    pass

    if bias != "none":
        logger.warning_once(
            f"Unsloth: bias = `none` is supported for fast patching. You are using bias = {bias}.\n"\
            f"Unsloth will patch all other layers, except LoRA matrices, causing a performance hit."
        )
    pass

    if not (type(init_lora_weights) is bool or \
        init_lora_weights == "gaussian" or init_lora_weights == "loftq"):
        raise ValueError(
            'Unsloth: `init_lora_weights` must be either [True, False, "gaussian", "loftq"].'
        )
    pass

    if init_lora_weights == "loftq":

        if not SUPPORTS_LOFTQ:
            import peft
            raise RuntimeError(
                f"Unsloth: Your PEFT version of {peft.__version__} does not support LoftQ init.\n"\
                "Please install PEFT 0.7.2 or higher.\n"\
                "You can also install from source: `pip install git+https://github.com/huggingface/peft.git"
            )
        pass

        if loftq_config == {}:
            from peft import LoftQConfig
            logger.warning_once(
                "Unsloth: init_lora_weights = `loftq` is set, but `loftq_config` is None.\n"\
                "We shall use `loftq_config = LoftQConfig(loftq_bits = 4, loftq_iter = 1)`."
            )
            loftq_config = LoftQConfig(loftq_bits = 4, loftq_iter = 1)
        pass

        if hasattr(model.config, "quantization_config"):
            raise ValueError(
                "Unsloth: You are using `loftq` init, yet `load_in_4bit = True` was set.\n"\
                "Reload your model without any quantization by setting `load_in_4bit = False`."
            )
        pass
    pass

    return loftq_config

def fast_inference_setup(model_name, model_config):
    fast_inference = True
    if not is_vLLM_available():
        logger.warning_once("Unsloth: vLLM is not installed! Will use Unsloth inference!")
        fast_inference = False
    pass
    from unsloth_zoo.vllm_utils import (
        patch_vllm,
        vllm_dynamic_quant_supported,
    )
    patch_vllm()
    if model_name.endswith("unsloth-bnb-4bit"):
        if not vllm_dynamic_quant_supported(model_name, model_config):
            # Instead use -bnb-4bit variant
            logger.warning_once(
                f"Unsloth: Switching from Unsloth dynamic quant to normal quant since\n"\
                f"we do not yet support fast inference for {model_name}"
            )
            model_name = model_name[:-len("unsloth-bnb-4bit")] + "bnb-4bit"
        pass
    pass
    return fast_inference

def patch_peft_fast_inference(model):
    vllm_engine = getattr(model.model, "vllm_engine", None)
    if vllm_engine is not None:
        model.vllm_engine = model.model.vllm_engine
        model.fast_generate = model.model.fast_generate
        model.fast_generate_batches = model.model.fast_generate_batches

        # Also saving and loading LoRA
        from unsloth_zoo.vllm_utils import save_lora, load_lora
        model.save_lora = functools.partial(save_lora, model)
        model.load_lora = functools.partial(load_lora, model)
    pass

def error_out_no_vllm(*args, **kwargs):
    raise NotImplementedError("vLLM is not yet supported for fast inference for this model! Please use `.generate` instead")<|MERGE_RESOLUTION|>--- conflicted
+++ resolved
@@ -68,13 +68,10 @@
     "patch_fast_lora",
     "validate_loftq_config",
     "RaiseUninitialized",
-<<<<<<< HEAD
     "fast_inference_setup",
     "patch_peft_fast_inference",
     "error_out_no_vllm",
-=======
     "dequantize_module_weight",
->>>>>>> dc26a7a0
 ]
 
 import torch
