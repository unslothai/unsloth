--- conflicted
+++ resolved
@@ -41,7 +41,7 @@
 ]
 
 import torch
-from typing import Union, Optional, List, Any, Callable, Tuple
+from typing import Union, Optional, List, Any, Callable, Tuple, Literal
 from platform import system as platform_system
 platform_system = platform_system()
 import numpy as np
@@ -258,7 +258,7 @@
 
 def prepare_model_for_kbit_training(
     model                      : Any,
-    use_gradient_checkpointing : Optional = True,
+    use_gradient_checkpointing : Optional[bool | Literal["unsloth"]] = "unsloth",
     use_reentrant              : Optional[bool] = True,
 ) -> Any:
     """
@@ -343,7 +343,6 @@
 
     if model is not None:
         model.config.update({"unsloth_version" : __version__})
-<<<<<<< HEAD
 
     bad_pad_token = False
     if hasattr(tokenizer, "pad_token") and tokenizer.pad_token is not None:
@@ -353,27 +352,6 @@
         bad_pad_token = True
     else:
         bad_pad_token = False
-=======
-    if not hasattr(tokenizer, "pad_token") or tokenizer.pad_token is None:
-        # Fixes https://github.com/unslothai/unsloth/issues/5
-        if hasattr(tokenizer, "unk_token") and tokenizer.unk_token is not None:
-            tokenizer.add_special_tokens({"pad_token" : tokenizer.unk_token})
-            tokenizer.pad_token = tokenizer.unk_token
-        else:
-            name = model.config._name_or_path if model is not None else "Model"
-            logger.warning_once(
-                f"{name} does not have a padding or unknown token!\n"\
-                f"Will use the EOS token of id {tokenizer.eos_token_id} as padding."
-            )
-            assert(hasattr(tokenizer, "eos_token"))
-            tokenizer.add_special_tokens({"pad_token" : tokenizer.eos_token})
-            tokenizer.pad_token = tokenizer.eos_token
-        if model is not None:
-            config = model.config.update({"pad_token_id" : tokenizer.eos_token_id})
-    elif model is not None:
-        if not hasattr(model, "pad_token_id") or model.pad_token_id is None:
-            model.config.update({"pad_token_id" : tokenizer.pad_token_id})
->>>>>>> 3ea49c79
     pass
 
     if bad_pad_token:
