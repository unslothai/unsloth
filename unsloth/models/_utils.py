--- conflicted
+++ resolved
@@ -12,11 +12,7 @@
 # See the License for the specific language governing permissions and
 # limitations under the License.
 
-<<<<<<< HEAD
-__version__ = "2025.4.4"
-=======
 __version__ = "2025.5.1"
->>>>>>> 3ce4cc6c
 
 __all__ = [
     "SUPPORTS_BFLOAT16",
