--- conflicted
+++ resolved
@@ -1538,7 +1538,6 @@
 
     return loftq_config
 
-<<<<<<< HEAD
 def fast_inference_setup(model_name, model_config):
     fast_inference = True
     if not is_vLLM_available():
@@ -1577,7 +1576,7 @@
 
 def error_out_no_vllm(*args, **kwargs):
     raise NotImplementedError("Unsloth: vLLM is not yet supported for fast inference for this model! Please use `.generate` instead")
-=======
+
 
 def _prepare_model_for_qat(model: torch.nn.Module, qat_scheme: str) -> torch.nn.Module:
     """
@@ -1609,5 +1608,4 @@
     pass
     quantize_(model, QATConfig(base_config, step="prepare"), filter_fn=filter_fn)
     return model
-pass
->>>>>>> a5968f30
+pass