--- conflicted
+++ resolved
@@ -2311,8 +2311,8 @@
         raise ValueError(
             f"Unsloth: FP8 quantization is only supported on CUDA GPUs. You are using {DEVICE_TYPE}."
         )
-<<<<<<< HEAD
-    # todo: verify xpu fbgemm fp8 support status and change code here
+
+    # todo: need to add fp8 support for intel xpu device
     if DEVICE_TYPE == "cuda":
         major_version, minor_version = torch.cuda.get_device_capability()
         if quant_method == "fbgemm_fp8" and major_version < 9:
@@ -2325,18 +2325,6 @@
             raise ValueError(
                 f"Unsloth: FP8 quantization is only supported on L4 and higher GPUs with compute capability 8.9 or higher. You are using {torch.cuda.get_device_name()}. Refer to https://developer.nvidia.com/cuda-gpus for more details."
             )
-=======
-    major_version, minor_version = torch.cuda.get_device_capability()
-    if quant_method == "fbgemm_fp8" and major_version < 9:
-        # While L4 does support FP8 as data type, it doesn't have fbgemm (package) support yet. So we restrict it.
-        raise ValueError(
-            f"Unsloth: FBGEMM FP8 quantization is only supported on H100 and higher GPUs. L4 is not supported. You are using {torch.cuda.get_device_name()}. Refer to https://developer.nvidia.com/cuda-gpus for more details."
-        )
-    if quant_method == "fp8" and major_version * 10 + minor_version < 89:
-        # In case of block quantized, we allow L4 because we fall back to torchao kernels.
-        raise ValueError(
-            f"Unsloth: FP8 quantization is only supported on L4 and higher GPUs with compute capability 8.9 or higher. You are using {torch.cuda.get_device_name()}. Refer to https://developer.nvidia.com/cuda-gpus for more details."
-        )
 
 
 def _get_inference_mode_context_manager(model: torch.nn.Module):
@@ -2356,4 +2344,3 @@
         return torch.no_grad()
     else:
         return torch.inference_mode()
->>>>>>> aa063de1
