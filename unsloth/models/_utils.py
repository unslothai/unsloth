--- conflicted
+++ resolved
@@ -12,11 +12,7 @@
 # See the License for the specific language governing permissions and
 # limitations under the License.
 
-<<<<<<< HEAD
-__version__ = "2024.11.2"
-=======
 __version__ = "2024.11.3"
->>>>>>> 55f76905
 
 __all__ = [
     "prepare_model_for_kbit_training",
