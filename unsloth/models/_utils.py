# Copyright 2023-present Daniel Han-Chen & the Unsloth team. All rights reserved.
#
# Licensed under the Apache License, Version 2.0 (the "License");
# you may not use this file except in compliance with the License.
# You may obtain a copy of the License at
#
#     http://www.apache.org/licenses/LICENSE-2.0
#
# Unless required by applicable law or agreed to in writing, software
# distributed under the License is distributed on an "AS IS" BASIS,
# WITHOUT WARRANTIES OR CONDITIONS OF ANY KIND, either express or implied.
# See the License for the specific language governing permissions and
# limitations under the License.

<<<<<<< HEAD
from .._version import __version__
=======
__version__ = "2025.12.6"
>>>>>>> 8ea81297

__all__ = [
    "SUPPORTS_BFLOAT16",
    "is_bfloat16_supported",
    "is_vLLM_available",
    "prepare_model_for_kbit_training",
    "xformers",
    "xformers_attention",
    "xformers_version",
    "__version__",
    "importlib_version",
    "HAS_FLASH_ATTENTION",
    "HAS_FLASH_ATTENTION_SOFTCAPPING",
    "USE_MODELSCOPE",
    "platform_system",
    "patch_tokenizer",
    "get_statistics",
    "Unsloth_Offloaded_Gradient_Checkpointer",
    "offload_to_disk",
    "offload_input_embeddings",
    "offload_output_embeddings",
    "unsloth_offloaded_gradient_checkpoint",
    "torch_compile_options",
    "patch_linear_scaling",
    "patch_llama_rope_scaling",
    "create_boolean_mask",
    "torch_amp_custom_fwd",
    "torch_amp_custom_bwd",
    # "accelerate_old_send_to_device",
    # "accelerate_new_send_to_device",
    "patch_gradient_accumulation_fix",
    "patch_compiling_bitsandbytes",
    "patch_regional_compilation",
    "patch_layernorm",
    "patch_torch_compile",
    "patch_model_and_tokenizer",
    "patch_unsloth_gradient_checkpointing",
    "unpatch_unsloth_gradient_checkpointing",
    "patch_gradient_checkpointing",
    "unpatch_gradient_checkpointing",
    "HAS_CUT_CROSS_ENTROPY",
    "EMPTY_LOGITS",
    "fused_linear_cross_entropy",
    "unsloth_fused_ce_loss",
    "patch_unsloth_smart_gradient_checkpointing",
    "unpatch_unsloth_smart_gradient_checkpointing",
    "patch_compiled_autograd",
    "process_vision_info",
    "unsloth_compile_transformers",
    "patch_fast_lora",
    "validate_loftq_config",
    "RaiseUninitialized",
    "fast_inference_setup",
    "patch_peft_fast_inference",
    "error_out_no_vllm",
    "dequantize_module_weight",
    "patch_hf_quantizer",
    "verify_fp8_support_if_applicable",
    "_get_inference_mode_context_manager",
]

import torch
from typing import Union, Optional, List, Any, Callable, Tuple, Iterator
from platform import system as platform_system

platform_system = platform_system()
import numpy as np
import contextlib
import re
from dataclasses import dataclass, field
import functools
import textwrap
import logging
import warnings, subprocess, inspect, psutil, os, math
from unsloth_zoo.utils import Version, get_quant_type
from importlib.metadata import version as importlib_version
from ..device_type import (
    is_hip,
    get_device_type,
    DEVICE_TYPE,
    DEVICE_TYPE_TORCH,
    DEVICE_COUNT,
    ALLOW_PREQUANTIZED_MODELS,
)
from unsloth_zoo.log import logger
from unsloth_zoo.tokenizer_utils import (
    patch_tokenizer as _patch_tokenizer,
)
from unsloth_zoo.rl_environments import (
    check_python_modules,
    create_locked_down_function,
    execute_with_time_limit,
    Benchmarker,
)
from unsloth_zoo.patching_utils import (
    patch_compiling_bitsandbytes,
    patch_layernorm,
    patch_torch_compile,
    patch_model_and_tokenizer,
    patch_compiled_autograd,
)
from unsloth_zoo.gradient_checkpointing import (
    Unsloth_Offloaded_Gradient_Checkpointer,
    unsloth_offloaded_gradient_checkpoint,
    patch_unsloth_gradient_checkpointing,
    unpatch_unsloth_gradient_checkpointing,
    Unsloth_Gradient_Checkpointer,
    unsloth_gradient_checkpoint,
    patch_gradient_checkpointing,
    unpatch_gradient_checkpointing,
    patch_unsloth_smart_gradient_checkpointing,
    unpatch_unsloth_smart_gradient_checkpointing,
)
from unsloth_zoo.loss_utils import (
    HAS_CUT_CROSS_ENTROPY,
    fused_linear_cross_entropy,
    _unsloth_get_batch_samples,
    unsloth_fused_ce_loss,
)
from unsloth_zoo.vision_utils import (
    process_vision_info,
)
from unsloth_zoo.compiler import (
    get_transformers_model_type,
    unsloth_compile_transformers as _unsloth_compile_transformers,
)
from unsloth_zoo.training_utils import (
    prepare_model_for_training,
)
from unsloth_zoo.temporary_patches import (
    TEMPORARY_PATCHES,
)

for temporary_patch in TEMPORARY_PATCHES:
    temporary_patch()

# =============================================
# Disable some warnings which can get annoying
warnings.filterwarnings(action = "ignore", category = UserWarning, module = "torch")
warnings.filterwarnings(action = "ignore", category = FutureWarning, module = "torch")
warnings.filterwarnings(action = "ignore", category = UserWarning, module = "huggingface_hub")
warnings.filterwarnings(
    action = "ignore", category = FutureWarning, module = "huggingface_hub"
)
warnings.filterwarnings(action = "ignore", category = UserWarning, module = "trl")
warnings.filterwarnings(action = "ignore", category = FutureWarning, module = "trl")
warnings.filterwarnings(action = "ignore", category = FutureWarning, module = "xformers")
warnings.filterwarnings(action = "ignore", category = RuntimeWarning, module = "subprocess")
warnings.filterwarnings(action = "ignore", category = UserWarning, module = "transformers")
warnings.filterwarnings(action = "ignore", category = FutureWarning, module = "accelerate")
warnings.filterwarnings(
    action = "ignore", category = RuntimeWarning, module = "multiprocessing"
)
warnings.filterwarnings(action = "ignore", category = RuntimeWarning, module = "multiprocess")
warnings.filterwarnings(action = "ignore", category = UserWarning, module = "triton")
warnings.filterwarnings(action = "ignore", category = UserWarning, module = "bitsandbytes")

# Stop "Special tokens have been added in the vocabulary, ..."
logging.getLogger("transformers.tokenization_utils_base").setLevel(logging.CRITICAL + 1)


# Ignore logging messages
class HideLoggingMessage(logging.Filter):
    __slots__ = ("text",)

    def __init__(self, text):
        self.text = text

    def filter(self, x):
        return not (self.text in x.getMessage())


# Stop vLLM messages
if os.environ.get("UNSLOTH_ENABLE_LOGGING", "0") != "1":
    try:
        from vllm.worker.worker import logger as vllm_worker_logger

        vllm_worker_logger.addFilter(HideLoggingMessage("Sleep mode freed"))
        del vllm_worker_logger
    except:
        pass
    try:
        from vllm.v1.worker.gpu_worker import logger as vllm_gpu_worker_logger

        vllm_gpu_worker_logger.addFilter(HideLoggingMessage("Sleep mode freed"))
        del vllm_gpu_worker_logger
    except:
        pass
    try:
        from vllm.executor.executor_base import logger as vllm_executor_logger

        vllm_executor_logger.addFilter(HideLoggingMessage("to fall asleep"))
        vllm_executor_logger.addFilter(HideLoggingMessage("to wake up"))
        vllm_executor_logger.addFilter(HideLoggingMessage("Executor is not sleeping"))
        del vllm_executor_logger
    except:
        pass
    try:
        from vllm.core.block.prefix_caching_block import (
            logger as vllm_prefix_caching_logger,
        )

        vllm_prefix_caching_logger.addFilter(HideLoggingMessage("reset prefix cache"))
        del vllm_prefix_caching_logger
    except:
        pass
    try:
        from vllm.v1.core.block_pool import logger as vllm_block_pool_logger

        vllm_block_pool_logger.addFilter(HideLoggingMessage("reset prefix cache"))
        del vllm_block_pool_logger
    except:
        pass
    try:
        from vllm.lora.models import logger as vllm_lora_model_logger

        vllm_lora_model_logger.addFilter(
            HideLoggingMessage(
                "Regarding multimodal models, vLLM currently only supports adding"
            )
        )
        del vllm_lora_model_logger
    except:
        pass
    try:
        from vllm.attention.utils.fa_utils import (
            logger as vllm_attention_utils_fa_utils_logger,
        )

        vllm_attention_utils_fa_utils_logger.addFilter(
            HideLoggingMessage("Cannot use FA version")
        )
        del vllm_attention_utils_fa_utils_logger
    except:
        pass

# The speedups for torchdynamo mostly come with GPU Ampere or higher and which is not detected here.
from transformers.training_args import logger as transformers_training_args_logger

transformers_training_args_logger.addFilter(HideLoggingMessage("The speedups"))
# torch.distributed process group is initialized, but parallel_mode != ParallelMode.DISTRIBUTED.
transformers_training_args_logger.addFilter(HideLoggingMessage("torch.distributed"))
# average_tokens_across_devices is set to True but it is invalid when world size is1
transformers_training_args_logger.addFilter(
    HideLoggingMessage("average_tokens_across_devices")
)
del transformers_training_args_logger

# No label_names provided for model class
from transformers.trainer import logger as transformers_trainer_logger

transformers_trainer_logger.addFilter(HideLoggingMessage("No label_names"))

# The tokenizer has new PAD/BOS/EOS tokens that differ from the model config and generation config.
transformers_trainer_logger.addFilter(HideLoggingMessage("The tokenizer has new"))
del transformers_trainer_logger

# Using the default loss: `ForCausalLMLoss`.
try:
    from transformers.modeling_utils import logger as transformers_modeling_utils_logger

    transformers_modeling_utils_logger.addFilter(HideLoggingMessage("ForCausalLMLoss"))
    del transformers_modeling_utils_logger
except:
    pass

# The model weights are not tied. Please use the `tie_weights` method before using the `infer_auto_device` function.
try:
    from accelerate.utils.modeling import logger as accelerate_utils_modeling_logger

    accelerate_utils_modeling_logger.addFilter(
        HideLoggingMessage("The model weights are not tied")
    )
    del accelerate_utils_modeling_logger
except:
    pass

# Setting `pad_token_id` to `eos_token_id`
try:
    from transformers.generation.utils import (
        logger as transformers_generation_utils_logger,
    )

    transformers_generation_utils_logger.addFilter(
        HideLoggingMessage("Setting `pad_token_id` to `eos_token_id`")
    )
    # "You have set `compile_config`
    transformers_generation_utils_logger.addFilter(HideLoggingMessage("compile_config"))
    del transformers_generation_utils_logger
except:
    pass

# The following generation flags are not valid and may be ignored:
try:
    from transformers.generation.configuration_utils import (
        logger as configuration_logger,
    )

    configuration_logger.addFilter(HideLoggingMessage("following generation flags"))
    del configuration_logger
except:
    pass

# Gemma3 It is strongly recommended to train Gemma3 models with the `eager`
try:
    from transformers.models.gemma3.modeling_gemma3 import logger as gemma3_logger

    gemma3_logger.addFilter(HideLoggingMessage("strongly recommended"))
    del gemma3_logger
except:
    pass

# Xet Storage is enabled for this repo, but the 'hf_xet' package is not installed.
try:
    from huggingface_hub.file_download import logger as hub_logger

    hub_logger.addFilter(HideLoggingMessage("hf_xet"))
    del hub_logger
except:
    pass

# MXFP4 quantization requires triton >= 3.4.0
try:
    from transformers.quantizers.quantizer_mxfp4 import logger as mxfp4_logger

    mxfp4_logger.addFilter(HideLoggingMessage("requires triton"))
    del mxfp4_logger
except:
    pass

# You passed `quantization_config` or equivalent parameters
try:
    warnings.filterwarnings(
        action = "ignore",
        message = r".*quantization_config.*",
        category = UserWarning,
        append = True,
    )
except:
    pass

# UserWarning: Logical operators 'and' and 'or' are deprecated for non-scalar tensors; please use '&' or '|' instead
# Will be fixed in torch 2.8.1 https://github.com/pytorch/pytorch/issues/158463
try:
    warnings.filterwarnings(
        action = "ignore",
        message = r".*Logical operators 'and' and 'or'.*",
        category = UserWarning,
        append = True,
    )
except:
    pass

# Using a slow image processor as `use_fast`
try:
    from transformers.processing_utils import logger as processing_utils_logger

    processing_utils_logger.addFilter(HideLoggingMessage("`use_fast`"))
    del processing_utils_logger
except:
    pass

# Using a slow image processor as `use_fast`
try:
    from transformers.models.auto.image_processing_auto import (
        logger as processing_utils_logger,
    )

    processing_utils_logger.addFilter(HideLoggingMessage("`use_fast`"))
    del processing_utils_logger
except:
    pass

# `use_cache=True` is incompatible with gradient checkpointing
try:
    from transformers.trainer import logger as trainer_logger

    trainer_logger.addFilter(HideLoggingMessage("`use_cache=True`"))
    del trainer_logger
except:
    pass

# `use_cache=True` is incompatible with gradient checkpointing
try:
    from transformers.utils.generic import logger as trainer_logger

    trainer_logger.addFilter(HideLoggingMessage("`use_cache=True`"))
    del trainer_logger
except:
    pass

# We detected that you are using `from_pretrained` with a meta device context manager or `torch.set_default_device('meta')
try:
    from transformers.modeling_utils import logger as modeling_utils_logger

    modeling_utils_logger.addFilter(HideLoggingMessage("anti-pattern"))
    del modeling_utils_logger
except:
    pass

# Errors out on
# Some weights of Gemma3nForConditionalGeneration were not initialized from the model checkpoint
from transformers.modeling_utils import logger as transformers_logger


class _RaiseUninitialized(logging.Handler):
    def __init__(self):
        super().__init__()

    def emit(self, record):
        record_lower = str(record).lower()
        if (
            ("some weights of" in record_lower)
            and ("score.weight" not in record_lower)
            and ("classifier.weight" not in record_lower)
            and ("cls.predictions" not in record_lower)
            and ("predictions.decoder" not in record_lower)
            and (os.environ.get("UNSLOTH_WARN_UNINITIALIZED", "1") == "1")
        ):
            raise Exception(
                f"Unsloth: Critical error since some weights are not initialized.\n"
                f"Please try updating Unsloth, transformers and timm via:\n"
                f"`pip install --upgrade --force-reinstall --no-cache-dir --no-deps unsloth unsloth_zoo transformers timm`\n"
                f"{str(record)}"
            )


class RaiseUninitialized:
    def __init__(self):
        self.error_handler = _RaiseUninitialized()
        transformers_logger.addHandler(self.error_handler)

    def remove(self):
        transformers_logger.removeHandler(self.error_handler)


# Patch get_model_param_count to record correct 4bit / 8bit
from transformers.trainer_pt_utils import is_deepspeed_zero3_enabled


def extract_quant_model_param_count(model):
    """
    Calculate quant model param count based on difference in param class. Returns int for param count.
    """
    count: int = 0
    for name, p in model.named_parameters():
        if p.__class__.__name__ == "Params4bit":
            count += 2 * p.numel()
        else:
            count += p.numel()
    return count


def get_model_param_count(model, trainable_only = False):
    """
    Calculate model's total param count. If trainable_only is True then count only those requiring grads
    """
    if is_deepspeed_zero3_enabled():

        def numel(p):
            return p.ds_numel if hasattr(p, "ds_numel") else p.numel()
    else:

        def numel(p):
            return p.numel()

    s = sum(
        numel(p) for p in model.parameters() if not trainable_only or p.requires_grad
    )
    if (
        (not trainable_only)
        and hasattr(model, "config")
        and hasattr(model.config, "quantization_config")
    ):
        approx = extract_quant_model_param_count(model)
        if approx is not None:
            s = approx
    return s


import transformers.trainer_pt_utils

transformers.trainer_pt_utils.get_model_param_count = get_model_param_count
import transformers.trainer

transformers.trainer.get_model_param_count = get_model_param_count
# =============================================

# =============================================
# Edits all Config files to enable RoPE Scaling for all models


# Transformers had to update for Mistral Nemo 12b since Attention is (5120, 4096) now.
def patch_mistral_nemo_config(config):
    if "head_dim (" not in config:
        add_head_dim = (
            "If it is not specified, will default to `8`.\n"
            "        head_dim (`int`, *optional*, defaults to `hidden_size // num_attention_heads`):\n"
            "            The attention head dimension."
        )
        config = config.replace(
            "If it is not specified, will default to `8`.", add_head_dim
        )

        add_head_dim = "num_key_value_heads=8,\n        head_dim=None,"
        config = config.replace("num_key_value_heads=8,", add_head_dim)

        add_head_dim = "self.sliding_window = sliding_window\n        self.head_dim = head_dim or hidden_size // num_attention_heads\n"
        config = config.replace("self.sliding_window = sliding_window", add_head_dim)
    return config


try:
    # Some Config files use layer_type_validation
    # for eg Gemma-2, so we must import it to stop errors.
    from transformers.configuration_utils import layer_type_validation
except:
    pass
from transformers import __version__ as transformers_version

try:
    from transformers import PreTrainedConfig
except:
    from transformers import PretrainedConfig

model_architectures = [
    "llama",
    "mistral",
    "gemma",
    "gemma2",
    "qwen2",
    "granite",
    "qwen3",
    "qwen3_moe",
    "falcon_h1",
]

for model_name in model_architectures:
    config_filepath = f"transformers.models.{model_name}.configuration_{model_name}"
    model_filepath = f"transformers.models.{model_name}.modeling_{model_name}"
    config_filename = f"{model_name.title().replace('_','')}Config"  # qwen3 arch folder is qwen3_moe but config is Qwen3Config. Need to remove underscore(_) for now
    try:
        exec(f"from {config_filepath} import {config_filename}", globals())
    except:
        continue

    try:
        config = inspect.getsource(eval(config_filename))
    except:
        continue
    if "RopeParameters" in config:
        try:
            exec(f"from {config_filepath} import RopeParameters", globals())
        except:
            continue

    if "rope_scaling" in config:
        continue
    config = re.sub(
        r"(\*\*kwargs)[\s]{0,}\,[\s]{0,}\)[\s]{0,}\:",
        r"rope_scaling=None,"
        r"\n        **kwargs):\n"
        r"\n        self.rope_scaling = rope_scaling\n",
        config,
    )

    # Just for Mistral Nemo
    if model_name == "mistral":
        if Version(transformers_version) <= Version("4.42.4"):
            config = patch_mistral_nemo_config(config)

    exec(config, globals())
    exec(f"import {config_filepath}", globals())
    exec(f"{config_filepath}.{config_filename} = {config_filename}", globals())
# =============================================

# =============================================
# torch.cuda.amp.custom_fwd is deprecated >= 2.4
torch_version = torch.__version__
if DEVICE_TYPE in ("cuda", "hip"):
    if Version(torch_version) < Version("2.4.0"):
        torch_amp_custom_fwd = torch.cuda.amp.custom_fwd
        torch_amp_custom_bwd = torch.cuda.amp.custom_bwd
    else:
        torch_amp_custom_fwd = torch.amp.custom_fwd(device_type = "cuda")
        torch_amp_custom_bwd = torch.amp.custom_bwd(device_type = "cuda")
elif DEVICE_TYPE == "xpu":
    if Version(torch_version) < Version("2.6.0"):
        raise RuntimeError("torch.xpu currently only supports torch.version >= 2.6.0")
    else:
        torch_amp_custom_fwd = torch.amp.custom_fwd(device_type = "xpu")
        torch_amp_custom_bwd = torch.amp.custom_bwd(device_type = "xpu")
# =============================================

# =============================================
# Fix KeyError: 'Cache only has 0 layers, attempted to access layer with index 0'
# import transformers.cache_utils
# if hasattr(transformers.cache_utils, "DynamicCache") and \
#     transformers.cache_utils.DynamicCache.__getitem__.__name__ != "__cache_utils_getitem__":

#     source = inspect.getsource(transformers.cache_utils.DynamicCache.__getitem__)
#     start = source.find("def")
#     spaces = start*" "
#     source = source.split("\n")
#     source = "\n".join(x[start:] for x in source)
#     where = source.find("raise KeyError")
#     source = source[:where] + \
#         f"if len(self) == 0:\n{spaces}{spaces}"\
#         "    raise RuntimeError('Unsloth: You must call `FastLanguageModel.for_inference(model)` before doing inference for Unsloth models.')\n" + \
#         f"{spaces}{spaces}else:\n{spaces}{spaces}{spaces}" + source[where:]
#     source = source.replace("__getitem__", "__cache_utils_getitem__", 1)
#     exec(source)
#     transformers.cache_utils.DynamicCache.__getitem__ = __cache_utils_getitem__
# pass
# =============================================

# =============================================
# Weird Databricks errors
from transformers.utils import is_openai_available

if is_openai_available():
    try:
        from openai import OpenAI
    except:
        print("Unsloth: OpenAI failed to import - ignoring for now.")
        import transformers.utils

        def _is_openai_available():
            return False

        transformers.utils.is_openai_available = _is_openai_available

# =============================================
# Get Flash Attention v2 if Ampere (RTX 30xx, A100)
import bitsandbytes as bnb

from transformers import AutoTokenizer
from transformers.utils.import_utils import _is_package_available

SUPPORTS_BFLOAT16 = False
HAS_FLASH_ATTENTION = False
HAS_FLASH_ATTENTION_SOFTCAPPING = False

if DEVICE_TYPE == "cuda":
    major_version, minor_version = torch.cuda.get_device_capability()
    torch.cuda.get_device_capability = functools.cache(torch.cuda.get_device_capability)

    if major_version >= 8:
        SUPPORTS_BFLOAT16 = True
        if _is_package_available("flash_attn"):
            # Check for CUDA linking errors "undefined symbol: _ZNK3c106SymIntltEl"
            try:
                try:
                    # See https://github.com/unslothai/unsloth/issues/1437
                    from flash_attn.flash_attn_interface import flash_attn_gpu
                except:
                    from flash_attn.flash_attn_interface import flash_attn_cuda
                HAS_FLASH_ATTENTION = True

                # Also check for softcapping
                from flash_attn import __version__ as flash_attn_version

                HAS_FLASH_ATTENTION_SOFTCAPPING = Version(
                    flash_attn_version
                ) >= Version("2.6.3")
                if not HAS_FLASH_ATTENTION_SOFTCAPPING:
                    print(
                        "Unsloth: If you want to finetune Gemma 2, upgrade flash-attn to version 2.6.3 or higher!\n"
                        "Newer versions support faster and less memory usage kernels for Gemma 2's attention softcapping!\n"
                        "To update flash-attn, do the below:\n"
                        '\npip install --no-deps --no-build-isolation --upgrade "flash-attn>=2.6.3"'
                    )
            except:
                print(
                    "Unsloth: Your Flash Attention 2 installation seems to be broken?\n"
                    "A possible explanation is you have a new CUDA version which isn't\n"
                    "yet compatible with FA2? Please file a ticket to Unsloth or FA2.\n"
                    "We shall now use Xformers instead, which does not have any performance hits!\n"
                    "We found this negligible impact by benchmarking on 1x A100."
                )

                # Stop Flash Attention from importing!
                import transformers.utils.import_utils

                transformers.utils.import_utils.is_flash_attn_2_available = (
                    lambda *args, **kwargs: False
                )
                import transformers.utils

                transformers.utils.is_flash_attn_2_available = (
                    lambda *args, **kwargs: False
                )

                HAS_FLASH_ATTENTION = False
        else:
            HAS_FLASH_ATTENTION = False
    else:
        # Tri Dao's benchmark shows xformers is faster for now.
        HAS_FLASH_ATTENTION = False
elif DEVICE_TYPE == "hip":
    SUPPORTS_BFLOAT16 = True
    if _is_package_available("flash_attn"):
        # Check for CUDA linking errors "undefined symbol: _ZNK3c106SymIntltEl"
        try:
            try:
                # See https://github.com/unslothai/unsloth/issues/1437
                from flash_attn.flash_attn_interface import flash_attn_gpu
            except:
                from flash_attn.flash_attn_interface import flash_attn_cuda
            HAS_FLASH_ATTENTION = True

            # Also check for softcapping
            from flash_attn import __version__ as flash_attn_version

            HAS_FLASH_ATTENTION_SOFTCAPPING = Version(flash_attn_version) >= Version(
                "2.6.3"
            )
            if not HAS_FLASH_ATTENTION_SOFTCAPPING:
                print(
                    "Unsloth: If you want to finetune Gemma 2, upgrade flash-attn to version 2.6.3 or higher!\n"
                    "Newer versions support faster and less memory usage kernels for Gemma 2's attention softcapping!\n"
                    "To update flash-attn, do the below:\n"
                    '\npip install --no-deps --no-build-isolation --upgrade "flash-attn>=2.6.3"'
                )
        except:
            print(
                "Unsloth: Your Flash Attention 2 installation seems to be broken?\n"
                "A possible explanation is you have a new CUDA version which isn't\n"
                "yet compatible with FA2? Please file a ticket to Unsloth or FA2.\n"
                "We shall now use Xformers instead, which does not have any performance hits!\n"
                "We found this negligible impact by benchmarking on 1x A100."
            )

            # Stop Flash Attention from importing!
            import transformers.utils.import_utils

            transformers.utils.import_utils.is_flash_attn_2_available = (
                lambda *args, **kwargs: False
            )
            import transformers.utils

            transformers.utils.is_flash_attn_2_available = lambda *args, **kwargs: False

            HAS_FLASH_ATTENTION = False
elif DEVICE_TYPE == "xpu":
    SUPPORTS_BFLOAT16 = True

# =============================================
# Get Xformers
# Silence xformers CUDA mismatch warnings before import
try:
    _xformers_logger = logging.getLogger("xformers")
    _xformers_logger.setLevel(logging.ERROR)
    del _xformers_logger
except:
    pass
try:
    from xformers import __version__ as xformers_version

    # [TODO] Xformers does NOT work on RTX 50x (12), B200 (10), Jetson (11)
    # See https://github.com/facebookresearch/xformers/issues/1329
    # CUDA error (/workspace/xfrm2/third_party/flash-attention/hopper/flash_fwd_launch_template.h:188)
    major_version, minor_version = torch.cuda.get_device_capability()
    if (f"{major_version}.{minor_version}" in ("10.0", "11.0", "12.0")) and (
        Version(xformers_version) in (Version("0.0.32.post2"),)
    ):
        raise NotImplementedError(
            "Unsloth: Xformers does not work in RTX 50X, Blackwell GPUs as of yet. Please build from source via\n"
            "```\n"
            "pip install ninja\n"
            "pip install -v --no-build-isolation -U git+https://github.com/facebookresearch/xformers.git@main#egg=xformers\n"
            "```\n"
        )
    # Temporarily disable 0.0.27 and higher - inference issues
    if False:  # Version(xformers_version) >= Version("0.0.27"):
        raise ImportError(
            "Unsloth: If you are in Colab, we updated the top cell install instructions - please change it to below "
            "then press Disconnect Runtime and then Restart it.\n"
            "\n"
            "%%capture\n"
            "# Installs Unsloth, Xformers (Flash Attention) and all other packages!\n"
            '!pip install "unsloth[colab-new] @ git+https://github.com/unslothai/unsloth.git"\n'
            '!pip install --no-deps "xformers<=0.0.27" trl peft accelerate bitsandbytes\n'
            "\n"
            f"Otherwise in local machines, your xformers version of {xformers_version} is too new.\n"
            'Please downgrade xformers via `pip install --force-reinstall "xformers<=0.0.27"'
        )

    if Version(torch_version) < Version("2.2.0") and Version(
        xformers_version
    ) >= Version("0.0.24"):
        raise ImportError(
            f"Unsloth: You have torch = {torch_version} but xformers = {xformers_version}.\n"
            f"Please install xformers < 0.0.24 for torch = {torch_version}."
        )
    elif Version(torch_version) < Version("2.3.0") and Version(
        xformers_version
    ) >= Version("0.0.26"):
        raise ImportError(
            f"Unsloth: You have torch = {torch_version} but xformers = {xformers_version}.\n"
            f"Please install xformers < 0.0.26 for torch = {torch_version}."
        )
    elif Version(torch_version) < Version("2.4.0") and Version(
        xformers_version
    ) > Version("0.0.27"):
        raise ImportError(
            f"Unsloth: You have torch = {torch_version} but xformers = {xformers_version}.\n"
            f"Please install xformers <= 0.0.27 for torch = {torch_version}."
        )

    from xformers._cpp_lib import _register_extensions

    try:
        _register_extensions()  # Check if C++ modules are loaded correctly
    except Exception as error:
        raise ImportError(
            "Unsloth: Xformers was not installed correctly.\n"
            "Please install xformers separately first.\n"
            "Then confirm if it's correctly installed by running:\n"
            "python -m xformers.info\n\n"
            "Longer error message:\n" + str(error)
        )
    import xformers.ops.fmha as xformers

    xformers_attention = xformers.memory_efficient_attention
except ModuleNotFoundError:
    xformers = None
    xformers_attention = None
    xformers_version = None
except Exception as e:
    if os.environ.get("UNSLOTH_ENABLE_LOGGING", "0") != "0":
        print(
            "========\nSwitching to PyTorch attention since your Xformers is broken.\n========\n"
        )
        print(str(e))
    xformers = None
    xformers_attention = None
    xformers_version = None

# Check TRL version
from trl import __version__ as trl_version

# Unsloth now supports all TRL versions!
if False:  # Version(trl_version) >= Version("0.9.0"):
    raise ImportError(
        "Unsloth: If you are in Colab, we updated the top cell install instructions - please change it to below "
        "then press Disconnect Runtime and then Restart it.\n"
        "\n"
        "%%capture\n"
        "# Installs Unsloth, Xformers (Flash Attention) and all other packages!\n"
        '!pip install "unsloth[colab-new] @ git+https://github.com/unslothai/unsloth.git"\n'
        '!pip install --no-deps "xformers<=0.0.27" trl peft accelerate bitsandbytes\n'
        "\n"
        f"Otherwise in local machines, your TRL version of {trl_version} is too new.\n"
        "Please downgrade TRL via `pip install --force-reinstall trl"
    )

# =============================================
# Fix new Xformers versions TypeError: Multiple dispatch failed for 'torch._ops.aten.to.dtype_layout'
# accelerate_old_send_to_device = None
# accelerate_new_send_to_device = None
# if xformers_version is not None and Version(xformers_version) >= Version("0.0.27"):
#     import accelerate.utils.operations
#     if hasattr(accelerate.utils.operations, "send_to_device") and \
#         accelerate.utils.operations.send_to_device.__name__ != "_fixed_send_to_device":
#         accelerate_old_send_to_device = accelerate.utils.operations.send_to_device
#         from accelerate.utils.operations import *
#         send_to_device = inspect.getsource(accelerate.utils.operations.send_to_device)
#         send_to_device = re.sub(
#             r"([ ]{4,})return tensor\.to\(device\)",
#             r"\1try: return tensor.to(device)\n\1except: return tensor",
#             send_to_device,
#         ).replace("def send_to_device", "def _fixed_send_to_device")
#         exec(send_to_device)
#         # accelerate.utils.operations.send_to_device = _fixed_send_to_device
#         accelerate_new_send_to_device = _fixed_send_to_device
#     pass
# pass

# Transformers 4.46 breaks dynamic caching. This is a hack
import transformers.generation.configuration_utils

if hasattr(transformers.generation.configuration_utils, "ALL_CACHE_IMPLEMENTATIONS"):
    if (
        type(transformers.generation.configuration_utils.ALL_CACHE_IMPLEMENTATIONS)
        is list
    ):
        if (
            "dynamic"
            not in transformers.generation.configuration_utils.ALL_CACHE_IMPLEMENTATIONS
        ):
            transformers.generation.configuration_utils.ALL_CACHE_IMPLEMENTATIONS.append(
                "dynamic"
            )
# =============================================

# =============================================
# Torch compile settings
UNSLOTH_COMPILE_DEBUG = os.environ.get("UNSLOTH_COMPILE_DEBUG", "0") == "1"
UNSLOTH_COMPILE_MAXIMUM = os.environ.get("UNSLOTH_COMPILE_MAXIMUM", "0") == "1"
UNSLOTH_COMPILE_IGNORE_ERRORS = (
    os.environ.get("UNSLOTH_COMPILE_IGNORE_ERRORS", "1") == "1"
)
# Just remove max_autotune_gemm warning
from torch._inductor.runtime.hints import DeviceProperties


@functools.lru_cache(None)
def is_big_gpu(index) -> bool:
    if DEVICE_TYPE == "xpu":
        prop = DeviceProperties.create(
            torch.device("xpu", index) if type(index) is int else index
        )
        min_sms = 16
    else:
        prop = DeviceProperties.create(
            torch.device("cuda", index) if type(index) is int else index
        )
        min_sms = 80

    avail_sms = prop.multi_processor_count
    if avail_sms < min_sms:
        return False
    return True


import torch._inductor.utils

torch._inductor.utils.is_big_gpu = is_big_gpu
patch_torch_compile(
    debug = UNSLOTH_COMPILE_DEBUG,
    O3 = UNSLOTH_COMPILE_MAXIMUM,
    ignore_errors = UNSLOTH_COMPILE_IGNORE_ERRORS,
)

torch_compile_options = {
    "epilogue_fusion": True,
    "max_autotune": True,
    "shape_padding": True,
    "trace.enabled": UNSLOTH_COMPILE_DEBUG,
    "triton.cudagraphs": False,
}

import accelerate


def torch_compile_kwargs(*args, **kwargs):
    print("Unsloth: Enabled auto compiling")
    return {
        "dynamic": True,
        "fullgraph": False,
        "options": torch_compile_options,
    }


accelerate.utils.dataclasses.TorchDynamoPlugin.to_kwargs = torch_compile_kwargs
accelerate.utils.TorchDynamoPlugin.to_kwargs = torch_compile_kwargs
accelerate.accelerator.TorchDynamoPlugin.to_kwargs = torch_compile_kwargs
del accelerate


def patch_regional_compilation():
    # Regional torch 2.5 Recompilation - weirdly very slow??
    if torch.nn.ModuleList.__name__ == "UnslothModuleList":
        return
    # Only works for torch 2.5
    if Version(torch.__version__) < Version("2.5.0"):
        return

    old_module_list = torch.nn.ModuleList
    os.environ["UNSLOTH_PATCHED"] = "1"

    def UnslothModuleList(*args, **kwargs):
        if len(args) == 1 and len(kwargs) == 0 and type(args[0]) is list:
            args = [
                old_module_list(
                    [
                        torch.compile(
                            x,
                            dynamic = True,
                            options = torch_compile_options,
                            fullgraph = False,
                        )
                        for x in args[0]
                    ]
                )
            ]
        return old_module_list(*args, **kwargs)

    UnslothModuleList.__doc__ = old_module_list.__doc__

    torch.nn.ModuleList = UnslothModuleList
    return


# =============================================


def prepare_model_for_kbit_training(
    model: Any,
    use_gradient_checkpointing: Optional = True,
    use_reentrant: Optional[bool] = True,
) -> Any:
    return prepare_model_for_training(
        model = model,
        use_gradient_checkpointing = use_gradient_checkpointing,
        use_reentrant = use_reentrant,
        full_finetuning = False,
        train_layernorms = False,
        train_embedding = False,
        train_lm_head = False,
        float32_mixed_precision = True,
    )


# =============================================
# Weirdly LoraLayer.update_layer downcasts PEFT layers to float16??
# For mixed precision, we need it to be in float32 not float16.
from peft import __version__ as peft_version
from peft.utils.integrations import dequantize_module_weight

if Version(peft_version) < Version("0.12.0"):
    from peft.tuners.lora.layer import LoraLayer

    try:
        source = inspect.getsource(LoraLayer.update_layer)
        text = "if weight is not None:\n"
        start = source.find(text) + len(text)
        end = source.find("self.to(weight.device)", start)
        spaces = re.findall(r"^([ ]{1,})break", source, flags = re.MULTILINE)[0]
        source = source.replace(source[start:end], spaces)
        spaces = len(re.match(r"[\s]{1,}", source).group(0))
        lines = source.split("\n")
        source = "\n".join(x[spaces:] for x in lines)
        source = re.sub(r"([^\.])nn\.", r"\1torch.nn.", source)
        source = source.replace("def update_layer", "def LoraLayer_update_layer")
        exec(source, globals())

        # Fix up incorrect downcasting of LoRA weights
        from peft.tuners.lora.layer import LoraLayer

        LoraLayer.update_layer = LoraLayer_update_layer
        from peft.tuners.lora import LoraLayer

        LoraLayer.update_layer = LoraLayer_update_layer
    except:
        logger.warning_once(
            "Unsloth unsuccessfully patched LoraLayer.update_layer. Please file a bug report.\n"
            "Luckily, your training run will still work in the meantime!"
        )

# =============================================
import importlib

global USE_MODELSCOPE
USE_MODELSCOPE = os.environ.get("UNSLOTH_USE_MODELSCOPE", "0") == "1"
if USE_MODELSCOPE:
    if importlib.util.find_spec("modelscope") is None:
        raise ImportError(
            f"You are using the modelscope hub, please install modelscope by `pip install modelscope -U`"
        )

import socket


@functools.lru_cache(1)
def has_internet(host = "8.8.8.8", port = 53, timeout = 3):
    if os.environ.get("TRANSFORMERS_OFFLINE", "0") == "1":
        return False
    try:
        socket.setdefaulttimeout(timeout)
        socket.socket(socket.AF_INET, socket.SOCK_STREAM).connect((host, port))
        return True
    except socket.error as ex:
        return False


import psutil


def _get_statistics(statistics = None, force_download = True):
    # We log some basic stats about which environment is being used.
    # We simply download a README.md file from HF - all data is made public.
    # This is simply so we can check if some envs are broken or not.
    # You can disable this by commenting the below out
    n_cpus = psutil.cpu_count(logical = False)
    keynames = "\n" + "\n".join(os.environ.keys())
    # Check modelscope for down detection
    global USE_MODELSCOPE
    USE_MODELSCOPE = os.environ.get("UNSLOTH_USE_MODELSCOPE", "0") == "1"

    if statistics is not None:
        pass
    elif "\nCOLAB_" in keynames and n_cpus == 1:
        statistics = "colab"
    elif "\nCOLAB_" in keynames:
        statistics = "colabpro"
    elif "\nKAGGLE_" in keynames:
        statistics = "kaggle"
    elif "\nRUNPOD_" in keynames:
        statistics = "runpod"
    elif "\nAWS_" in keynames:
        statistics = "aws"
    elif "\nAZURE_" in keynames:
        statistics = "azure"
    # elif "\nK_" in keynames or "\nFUNCTION_" in keynames: statistics = "gcp"
    elif "\nINVOCATION_ID" in keynames:
        statistics = "lambda"
    # else: statistics = "other"
    else:

        def try_vllm_check():
            vendor_files = (
                "/sys/class/dmi/id/product_version",
                "/sys/class/dmi/id/bios_vendor",
                "/sys/class/dmi/id/product_name",
                "/sys/class/dmi/id/chassis_asset_tag",
                "/sys/class/dmi/id/sys_vendor",
            )
            from pathlib import Path

            for vendor_file in vendor_files:
                path = Path(vendor_file)
                if path.is_file():
                    file_content = path.read_text().lower()
                    if "amazon" in file_content:
                        return "aws"
                    elif "microsoft corporation" in file_content:
                        return "azure"
                    elif "google" in file_content:
                        return "gcp"
            return "other"

        pass
        try:
            statistics = try_vllm_check()
        except:
            statistics = "other"
    if statistics is not None:
        import tempfile
        from huggingface_hub import snapshot_download
        from unsloth_zoo.rl_environments import execute_with_time_limit

        if has_internet():

            def stats_check():
                with tempfile.TemporaryDirectory(ignore_cleanup_errors = True) as f:
                    snapshot_download(
                        f"unslothai/{statistics}",
                        force_download = True,
                        cache_dir = f,
                        local_dir = f,
                    )

            time_limited_stats_check = execute_with_time_limit(120)(stats_check)
            try:
                time_limited_stats_check()
            except TimeoutError:
                raise TimeoutError(
                    "Unsloth: HuggingFace seems to be down after trying for 120 seconds :(\n"
                    "Check https://status.huggingface.co/ for more details.\n"
                    "As a temporary measure, use modelscope with the same model name ie:\n"
                    "```\n"
                    "pip install modelscope\n"
                    "import os; os.environ['UNSLOTH_USE_MODELSCOPE'] = '1'\n"
                    "from unsloth import FastLanguageModel\n"
                    "model = FastLanguageModel.from_pretrained('unsloth/gpt-oss-20b')\n"
                    "```"
                )
            except:
                # Try no time limit check
                stats_check()


def get_statistics(local_files_only = False):
    # We log some basic stats about which environment is being used.
    # This is also to check if HuggingFace is down or not!
    # We simply download a README.md file from HF - all data is made public.
    # This is simply so we can check if some envs are broken or not.
    # You can disable this by setting UNSLOTH_DISABLE_STATISTICS
    import os

    if "UNSLOTH_DISABLE_STATISTICS" in os.environ:
        return
    if local_files_only:
        return
    from huggingface_hub.utils import (
        disable_progress_bars,
        enable_progress_bars,
        are_progress_bars_disabled,
    )

    disabled = False
    if not are_progress_bars_disabled():
        disable_progress_bars()
        disabled = True
    _get_statistics(None)
    _get_statistics("repeat", force_download = False)
    total_memory = (
        torch.xpu.get_device_properties(0).total_memory
        if DEVICE_TYPE == "xpu"
        else torch.cuda.get_device_properties(0).total_memory
    )
    vram = total_memory / 1024 / 1024 / 1024
    if vram <= 8:
        vram = 8
    elif vram <= 16:
        vram = 16
    elif vram <= 20:
        vram = 20
    elif vram <= 24:
        vram = 24
    elif vram <= 40:
        vram = 40
    elif vram <= 48:
        vram = 48
    elif vram <= 80:
        vram = 80
    else:
        vram = 96
    _get_statistics(f"vram-{vram}")
    _get_statistics(f"{DEVICE_COUNT if DEVICE_COUNT <= 8 else 9}")
    if disabled:
        enable_progress_bars()


# =============================================
# Fixes Bitsandbytes to remove missing warnings
from transformers.utils.quantization_config import (
    BitsAndBytesConfig,
    QuantizationMethod,
)

BitsAndBytesConfig__init__ = inspect.getsource(BitsAndBytesConfig.__init__)
BitsAndBytesConfig__init__ = re.sub(
    r"if[\s]{1,}kwargs\:[\s]{1,}.+?\n",
    "",
    BitsAndBytesConfig__init__,
    flags = re.MULTILINE,
)
BitsAndBytesConfig__init__ = BitsAndBytesConfig__init__.split("\n")
length_spaces = len(re.match(r"[\s]{1,}", BitsAndBytesConfig__init__[0]).group(0))
BitsAndBytesConfig__init__ = "\n".join(
    x[length_spaces:] for x in BitsAndBytesConfig__init__
)
BitsAndBytesConfig__init__ = BitsAndBytesConfig__init__.replace(
    "__init__",
    "_BitsAndBytesConfig__init__",
)
exec(BitsAndBytesConfig__init__, globals())

if DEVICE_COUNT == 1:
    from accelerate.utils.dataclasses import DistributedType

    def _prepare_backend(self, *args, **kwargs):
        return None, DistributedType.NO

    import accelerate.state

    accelerate.state.PartialState._prepare_backend = _prepare_backend
    accelerate.accelerator.Accelerator.distributed_type = (
        lambda *args, **kwargs: DistributedType.NO
    )


# to move multiple tensors to the same device
def move_to_device(target_device, *tensors):
    """
    Move multiple tensors to target device if they're not already there.

    Args:
        target_device: The target device to move tensors to
        *tensors: Variable number of tensors to potentially move

    Returns:
        tuple: The tensors on the target device (same objects if already on device, new if moved)
    """
    if isinstance(target_device, int):
        target_device = torch.device(target_device)
    elif isinstance(target_device, str):
        # if string we expect it to be a device name like "cuda:0"
        target_device = torch.device(target_device)
    elif isinstance(target_device, torch.device):
        pass
    else:
        raise ValueError(f"Invalid target device: {target_device}")
    moved_tensors = []
    for tensor in tensors:
        if tensor.device != target_device:
            moved_tensors.append(tensor.to(target_device))
        else:
            moved_tensors.append(tensor)
    return tuple(moved_tensors) if len(moved_tensors) > 1 else moved_tensors[0]


import transformers.utils.quantization_config

transformers.utils.quantization_config.BitsAndBytesConfig.__init__ = (
    _BitsAndBytesConfig__init__
)
# =============================================

# Offloading to disk for modules (lm_head, embed_tokens)
import pickle


def offload_to_disk(
    W, model, name, temporary_location: str = "_unsloth_temporary_saved_buffers"
):
    file_location = os.path.join(temporary_location, model.config._name_or_path)
    if not os.path.exists(file_location):
        os.makedirs(file_location)

    filename = os.path.join(file_location, f"{name}.pt")
    W = W.weight if hasattr(W, "weight") else W
    torch.save(
        W,
        filename,
        pickle_module = pickle,
        pickle_protocol = pickle.HIGHEST_PROTOCOL,
    )
    # We must use weights_only = False due to pickling
    offloaded_W = torch.load(
        filename, map_location = "cpu", mmap = True, weights_only = False
    )
    offloaded_W._offloaded_file_location = filename
    return offloaded_W


def offload_input_embeddings(
    model, temporary_location: str = "_unsloth_temporary_saved_buffers"
):
    offloaded_W = offload_to_disk(
        model.get_input_embeddings(), model, "input_embeddings", temporary_location
    )
    new_input_embeddings = torch.nn.Embedding.from_pretrained(offloaded_W)
    new_input_embeddings._offloaded_file_location = offloaded_W._offloaded_file_location
    model.set_input_embeddings(new_input_embeddings)
    return


def offload_output_embeddings(
    model, temporary_location: str = "_unsloth_temporary_saved_buffers"
):
    offloaded_W = offload_to_disk(
        model.get_output_embeddings(), model, "output_embeddings", temporary_location
    )

    new_output_embeddings = torch.nn.Linear(1, 1, bias = None)
    del new_output_embeddings.weight
    new_output_embeddings.weight = offloaded_W
    new_output_embeddings.in_features = offloaded_W.shape[1]
    new_output_embeddings.out_features = offloaded_W.shape[0]

    new_output_embeddings._offloaded_file_location = (
        offloaded_W._offloaded_file_location
    )
    model.set_output_embeddings(new_output_embeddings)
    return


# Fixes a weird Torch 2.3 bug which says T4s have bfloat16
def is_bfloat16_supported():
    return SUPPORTS_BFLOAT16


def is_vLLM_available():
    return _is_package_available("vllm")


# Patches models to add RoPE Scaling
def patch_linear_scaling(
    model_name = "gemma2",
    rope_module = None,
    scaled_rope_module = None,
    attention_module = None,
):
    assert rope_module is not None and scaled_rope_module is not None
    assert attention_module is not None

    rope_name = rope_module.__name__
    scaled_rope_name = scaled_rope_module.__name__
    model_filepath = f"transformers.models.{model_name}.modeling_{model_name}"
    exec_code = (
        f"import torch.nn as nn\n"
        f"from typing import Union, Optional, List, Any, Callable, Tuple\n"
        f"from {model_filepath} import logger, "
        f"{model_name.title()}Attention, {model_name.title()}Config"
    )

    try:
        function = inspect.getsource(attention_module.__init__)
    except:
        # Most likely already patched!
        return None, None
    where = function.find("def")
    function = function.split("\n")
    function = "\n".join(x[where:] for x in function)
    init_name = f"{model_name.title()}Attention__init__"
    function = function.replace("def __init__", f"def {init_name}")
    function = function.replace(
        "super().__init__()",
        f"super({model_name.title()}Attention, self).__init__()",
    )
    fix_rope_function = """
    if getattr(self.config, "rope_scaling", None) is None:
        self.rotary_emb = {rope_function}(
            dim = self.head_dim,
            max_position_embeddings=self.max_position_embeddings,
            base=self.rope_theta,
        )
    else:
        scaling_type = self.config.rope_scaling["type"]
        scaling_factor = self.config.rope_scaling["factor"]
        if scaling_type == "linear":
            self.rotary_emb = {scaled_rope_function}(
                dim = self.head_dim,
                max_position_embeddings=self.max_position_embeddings,
                scaling_factor=scaling_factor,
                base=self.rope_theta,
            )
        else:
            raise ValueError(f"Unknown RoPE scaling type {{scaling_type}}")
    pass
    """
    fix_rope_function = fix_rope_function.format(
        rope_function = rope_module.__name__,
        scaled_rope_function = scaled_rope_module.__name__,
    )
    rotary_emb = re.findall(
        r"self\.rotary\_emb \= .+?\)",
        function,
        flags = re.DOTALL | re.MULTILINE,
    )
    if len(rotary_emb) == 0:
        return None, exec_code + "\n\n" + function

    rotary_emb = rotary_emb[0]
    function = function.replace(rotary_emb, fix_rope_function, 1)
    function = exec_code + "\n\n" + function
    return init_name, function


# Patches for Llama-3 LlamaExtendedRotaryEmbedding
def patch_llama_rope_scaling(
    model_name = "llama",
    rope_module = None,
    scaled_rope_module = None,
    extended_rope_module = None,
    attention_module = None,
    longrope_module = None,
):
    assert (
        rope_module is not None
        and scaled_rope_module is not None
        and extended_rope_module is not None
    )
    assert attention_module is not None

    rope_name = rope_module.__name__
    scaled_rope_name = scaled_rope_module.__name__
    model_filepath = f"transformers.models.{model_name}.modeling_{model_name}"
    exec_code = (
        f"import torch.nn as nn\n"
        f"from typing import Union, Optional, List, Any, Callable, Tuple\n"
        f"from {model_filepath} import logger, "
        f"{model_name.title()}Attention, {model_name.title()}Config"
    )

    try:
        function = inspect.getsource(attention_module.__init__)
    except:
        # Most likely already patched!
        return None, None
    where = function.find("def")
    function = function.split("\n")
    function = "\n".join(x[where:] for x in function)
    init_name = f"{model_name.title()}Attention__init__"
    function = function.replace("def __init__", f"def {init_name}")
    function = function.replace(
        "super().__init__()",
        f"super({model_name.title()}Attention, self).__init__()",
    )
    fix_rope_function = """
    if getattr(self.config, "rope_scaling", None) is None:
        self.rotary_emb = {rope_function}(
            dim = self.head_dim,
            max_position_embeddings=self.max_position_embeddings,
            base=self.rope_theta,
        )
    else:
        scaling_type1 = self.config.rope_scaling.get("type", None)
        scaling_type2 = self.config.rope_scaling.get("rope_type", None)
        scaling_type = scaling_type1 if scaling_type1 is not None else scaling_type2
        scaling_factor = self.config.rope_scaling.get("factor")

        if scaling_type == "linear":
            self.rotary_emb = {scaled_rope_function}(
                dim = self.head_dim,
                max_position_embeddings=self.max_position_embeddings,
                scaling_factor=scaling_factor,
                base=self.rope_theta,
            )
        elif scaling_type == "llama3":
            self.rotary_emb = {extended_rope_function}(
                dim = self.head_dim,
                max_position_embeddings=self.max_position_embeddings,
                base=self.rope_theta,
            )
        elif scaling_type == "longrope":
            self.rotary_emb = {longrope_rope_function}(
                dim = self.head_dim,
                max_position_embeddings = self.max_position_embeddings,
                original_max_position_embeddings = self.config.original_max_position_embeddings,
                base = self.rope_theta,
                short_factor = self.config.rope_scaling['short_factor'],
                long_factor  = self.config.rope_scaling['long_factor' ],
            )
        else:
            raise ValueError(f"Unknown RoPE scaling type {{scaling_type}}")
    pass
    """

    fix_rope_function = fix_rope_function.format(
        rope_function = rope_module.__name__,
        scaled_rope_function = scaled_rope_module.__name__,
        extended_rope_function = extended_rope_module.__name__,
        longrope_rope_function = (
            longrope_module if longrope_module is not None else rope_module
        ).__name__,
    )
    rotary_emb = re.findall(
        r"self\.rotary\_emb \= .+?\)",
        function,
        flags = re.DOTALL | re.MULTILINE,
    )
    if len(rotary_emb) == 0:
        return None, function
    rotary_emb = rotary_emb[0]
    function = function.replace(rotary_emb, fix_rope_function, 1)
    function = exec_code + "\n\n" + function
    return init_name, function


def create_boolean_mask(n = 4096, sliding_window = 2048):
    # Creates a boolean mask for attention
    mask = torch.ones(n, n, dtype = torch.bool)
    if sliding_window == 0:
        return torch.triu(mask, diagonal = 1, out = mask)
    torch.triu(mask, diagonal = 0, out = mask)
    torch.triu(mask.T, diagonal = -sliding_window, out = mask.T)
    mask = mask.T
    torch.logical_not(mask, out = mask)
    return mask


def test_mask_creation():
    from transformers.modeling_attn_mask_utils import AttentionMaskConverter

    for n in range(2, 23):
        for s in range(1, 23):
            correct_mask = (
                AttentionMaskConverter(
                    is_causal = True,
                    sliding_window = s,
                )
                .to_causal_4d(
                    1,
                    n,
                    n,
                    dtype = torch.float16,
                )
                .squeeze(0)
                .squeeze(0)
            )
            correct_mask = correct_mask == correct_mask.min()
            our_mask = create_boolean_mask(n = n, sliding_window = s)
            assert torch.all(correct_mask == our_mask)
        correct_mask = (
            AttentionMaskConverter(
                is_causal = True,
                sliding_window = None,
            )
            .to_causal_4d(
                1,
                n,
                n,
                dtype = torch.float16,
            )
            .squeeze(0)
            .squeeze(0)
        )
        correct_mask = correct_mask == correct_mask.min()
        our_mask = create_boolean_mask(n = n, sliding_window = 0)
        assert torch.all(correct_mask == our_mask)


def _unsloth_pre_compute_loss(self, model, inputs, *args, **kwargs):
    num_items_in_batch = None

    if "num_items_in_batch" in kwargs:
        num_items_in_batch = kwargs["num_items_in_batch"]
        if num_items_in_batch is None:
            # Remove it since the model does not support it!
            kwargs.pop("num_items_in_batch")
        elif "num_items_in_batch" not in inputs:
            inputs["num_items_in_batch"] = num_items_in_batch

    # Get gradient accumulation steps if possible
    if (
        num_items_in_batch is None
        and getattr(getattr(self, "args", self), "gradient_accumulation_steps", 1) != 1
    ):
        inner_model = model
        if hasattr(inner_model, "base_model"):
            inner_model = inner_model.base_model
        if hasattr(inner_model, "model"):
            inner_model = inner_model.model
        name = inner_model.__class__.__name__

        logger.warning_once(
            f"Unsloth: Not an error, but {name} does not accept `num_items_in_batch`.\n"
            "Using gradient accumulation will be very slightly less accurate.\n"
            "Read more on gradient accumulation issues here: https://unsloth.ai/blog/gradient"
        )
    outputs = self._old_compute_loss(model, inputs, *args, **kwargs)
    return outputs


def patch_gradient_accumulation_fix(Trainer):
    # Fixes gradient accumulation
    # Fixes Output 0 of UnslothFusedLossBackward is a view and is being modified inplace.
    import inspect

    if hasattr(Trainer, "get_batch_samples"):
        if Trainer.get_batch_samples.__name__ == "_unsloth_get_batch_samples":
            return
        if (
            not inspect.getsource(Trainer.get_batch_samples)
            .strip()
            .endswith("return batch_samples, num_items_in_batch")
        ):
            raise NotImplementedError(
                "Unsloth: Please make a Github issue immediately!!"
            )
        else:
            if Trainer.get_batch_samples.__name__ != "_unsloth_get_batch_samples":
                Trainer.get_batch_samples = _unsloth_get_batch_samples

            # Also fix passing in num_items_in_batch
            if not hasattr(Trainer, "_old_compute_loss"):
                # Fix transformers 4.57.0 causing `Output 0 of UnslothFusedLossBackward is a view and is being modified inplace.`
                function = inspect.getsource(Trainer.compute_loss)
                if "loss *=" in function or "loss*=" in function:
                    where = function.find("def")
                    function = function.split("\n")
                    function = "\n".join(x[where:] for x in function)

                    # Import all variables that need importing
                    import transformers.trainer

                    items_in_trainer = dir(transformers.trainer)
                    good_items = []
                    for item in items_in_trainer:
                        if item in function:
                            good_items.append(item)
                    exec(
                        "from transformers.trainer import ("
                        + ", ".join(x for x in good_items)
                        + ")",
                        globals(),
                    )

                    # Replace loss*= with loss = loss *
                    function = re.sub(
                        r"loss[\s]{0,}\*\=",
                        "loss = loss *",
                        function,
                    )
                    exec(function, globals())
                    Trainer.compute_loss = compute_loss
                Trainer._old_compute_loss = Trainer.compute_loss
                Trainer.compute_loss = _unsloth_pre_compute_loss
    else:
        logger.warning_once(
            "Unsloth: We fixed a gradient accumulation bug, "
            "but it seems like you don't have the latest transformers version!\n"
            "Please update transformers, TRL and unsloth via:\n"
            "`pip install --upgrade --no-cache-dir --no-deps unsloth transformers git+https://github.com/huggingface/trl.git`"
        )

    # Also fix up loss scaling ie negate loss *= self.args.gradient_accumulation_steps
    if not (
        Trainer.training_step.__name__ == "_unsloth_training_step"
        or "num_items_in_batch"
        not in inspect.signature(Trainer.training_step).parameters
    ):
        function = inspect.getsource(Trainer.training_step)
        where = function.find("def")
        function = function.split("\n")
        function = "\n".join(x[where:] for x in function)

        # Import all variables that need importing
        import transformers.trainer

        items_in_trainer = dir(transformers.trainer)
        good_items = []
        for item in items_in_trainer:
            if item in function:
                good_items.append(item)
        exec(
            "from transformers.trainer import ("
            + ", ".join(x for x in good_items)
            + ")",
            globals(),
        )

        # Accelerate does / self.args.gradient_accumulation_steps internally, so if we already
        # summed it up and did the division before hand, we have to negate it.
        function = function.replace(
            "loss *= self.args.gradient_accumulation_steps",
            "if num_items_in_batch is not None: loss *= self.args.gradient_accumulation_steps",
        )
        function = function.replace(
            "def training_step", "def _unsloth_training_step", 1
        )

        # Fix 4.47.0 issue where num_items_in_batch was removed
        # See https://github.com/huggingface/transformers/pull/35121
        function = function.replace(
            "if self.model_accepts_loss_kwargs:",
            "if False:",
        )

        # Fix when num_items_in_batch is nothing
        # https://github.com/huggingface/transformers/pull/35207
        function = re.sub(
            r"else:\n"
            r"([\s]{4,})self\.accelerator\.backward\(loss, \*\*kwargs\)\n"
            r"(.+?)if num_items_in_batch is None\:\n"
            r"(.+?)return loss\.detach\(\) \/ self\.args\.gradient_accumulation_steps",
            "else:\n"
            "\2if num_items_in_batch is None:\n"
            "\3loss = loss / self.args.gradient_accumulation_steps\n"
            "\1self.accelerator.backward(loss, **kwargs)",
            function,
        )

        exec(function, globals())
        Trainer.training_step = _unsloth_training_step

    # Prevent double scaling gradient accumulation
    # https://github.com/huggingface/transformers/pull/37208
    # Patch model_accepts_loss_kwargs detection in Trainer.__init__
    if Trainer.__init__.__name__ != "_unsloth___init__":
        try:
            init_function = inspect.getsource(Trainer.__init__)
        except Exception:
            init_function = ""
        if init_function is not None:
            init_function = textwrap.dedent(init_function)

            # Import all variables that need importing
            import transformers.trainer

            items_in_trainer = dir(transformers.trainer)
            good_items = []
            for item in items_in_trainer:
                if item in init_function:
                    good_items.append(item)
            exec(
                "from transformers.trainer import ("
                + ", ".join(x for x in good_items)
                + ")",
                globals(),
            )

            init_function = init_function.replace(
                "def __init__", "def _unsloth___init__", 1
            )

            # Force else branch
            init_function = re.sub(
                r'if[\s]+hasattr\(\s*unwrapped_model\s*,\s*"accepts_loss_kwargs"\s*\)\s*:',
                'if hasattr(unwrapped_model, "accepts_loss_kwargs") and False:',
                init_function,
            )
            exec(init_function, globals())
            Trainer.__init__ = _unsloth___init__


def patch_tokenizer(model, tokenizer):
    model, tokenizer = _patch_tokenizer(model, tokenizer)
    if model is not None:
        model.config.update({"unsloth_version": __version__})
    return model, tokenizer


def patch_fast_lora():
    import peft.tuners.lora.bnb

    peft.tuners.lora.bnb.Linear4bit.forward = fast_lora_forward


def unsloth_compile_transformers(
    dtype,
    model_name,
    model_types,
    token = None,
    revision = None,
    trust_remote_code = False,
    sdpa_dynamic_mask = True,
    sdpa_bool_masks = True,
    sdpa_gqa_replace = True,
    sdpa_dynamic_compile = True,
    compile_attention = True,
    disable_causal_masks = True,
    compile_torch_modules = True,
    compile_custom_modules = True,
    compile_function_calls = True,
    fuse_lm_head = True,
    gradient_checkpointing = True,
    manual_replacements = True,
    fast_lora_forwards = True,
    fast_residual_stream = True,
    accurate_accumulation = True,
    epilogue_fusion = True,
    max_autotune = False,
    shape_padding = True,
    cudagraphs = False,
    debug = False,
    fullgraph = True,
    import_from_cache = False,
    disable = False,
    return_logits = False,
    unsloth_force_compile = False,
):
    if Version(torch_version) < Version("2.4.0"):
        print(
            "="
            * 30
            + "Unsloth: Unfortunately Unsloth vision and other newer optimized models need Torch 2.4 or later.\n"
            f"You have Torch version {torch_version}. Please upgrade your Torch version by visiting https://pytorch.org/\n"
            "For now your models will not get optimized, but will still work for now!"
        )
        return
    if trust_remote_code and unsloth_force_compile == False:
        print(
            "Unsloth: We can't trace models if `trust_remote_code = True`, "
            "so turning off some optimizations!"
        )
        return model_types, False
    model_types = list(dict().fromkeys(model_types).keys())
    if disable:
        return model_types, False

    supports_sdpa = [True]
    for model_type in model_types:
        _unsloth_compile_transformers(
            model_type,
            sdpa_dynamic_mask = sdpa_dynamic_mask,
            sdpa_bool_masks = sdpa_bool_masks,
            sdpa_gqa_replace = sdpa_gqa_replace,
            sdpa_dynamic_compile = sdpa_dynamic_compile,
            compile_attention = compile_attention,
            disable_causal_masks = disable_causal_masks,
            compile_torch_modules = compile_torch_modules,
            compile_custom_modules = compile_custom_modules,
            compile_function_calls = compile_function_calls,
            fuse_lm_head = fuse_lm_head,
            gradient_checkpointing = gradient_checkpointing,
            manual_replacements = manual_replacements,
            fast_lora_forwards = fast_lora_forwards,
            fast_residual_stream = fast_residual_stream,
            accurate_accumulation = accurate_accumulation,
            epilogue_fusion = epilogue_fusion,
            max_autotune = max_autotune,
            shape_padding = shape_padding,
            cudagraphs = cudagraphs,
            debug = debug,
            fullgraph = fullgraph,
            import_from_cache = import_from_cache,
            disable = disable,
            return_logits = return_logits,
            supports_sdpa = supports_sdpa,
        )
    # Redo patches which override compiler
    for temporary_patch in TEMPORARY_PATCHES:
        temporary_patch()
    return model_types, supports_sdpa[0]

# We need an empty logits flag to warn people logits will not be returned anymore unless asked ie
# os.environ['UNSLOTH_RETURN_LOGITS'] = '1'
LOGITS_ERROR_STRING = (
    "Unsloth: Logits are empty from 2024.11 onwards. To get raw logits again, please "
    'set the environment variable `UNSLOTH_RETURN_LOGITS` to `"1" BEFORE starting to train ie before `trainer.train()`. For example:\n'
    "```\nimport os\n"
    "os.environ['UNSLOTH_RETURN_LOGITS'] = '1'\n"
    "trainer.train()\n```\n"
    "No need to restart your console - just add `os.environ['UNSLOTH_RETURN_LOGITS'] = '1'` before trainer.train() and re-run the cell!"
)


def raise_logits_error(*args, **kwargs):
    raise NotImplementedError(LOGITS_ERROR_STRING)


def return_none(*args, **kwargs):
    return None


class EmptyLogits:
    def __init__(self):
        return

    def raise_getattr_error(self, attr):
        return return_none if attr == "to" else raise_logits_error

    __getitem__ = raise_logits_error
    __getattr__ = raise_getattr_error

    def __repr__(self):
        return LOGITS_ERROR_STRING

    def __str__(self):
        return LOGITS_ERROR_STRING


EMPTY_LOGITS = EmptyLogits()
functions = dir(torch.Tensor)
for j, function in enumerate(functions):
    if function.startswith("__") and function.endswith("__"):
        exec(
            f"def raise_{j}(*args, **kwargs): print('{function}')", globals(), locals()
        )
        try:
            exec(f"EMPTY_LOGITS.{function} = raise_{j}", globals(), locals())
        except:
            continue


def validate_loftq_config(loftq_config, lora_dropout, bias, init_lora_weights, model):
    from peft import LoraConfig

    if loftq_config is None:
        loftq_config = {}

    signature = str(inspect.signature(LoraConfig))
    SUPPORTS_LOFTQ = "loftq_config" in signature

    if lora_dropout != 0:
        logger.warning_once(
            f"Unsloth: Dropout = 0 is supported for fast patching. You are using dropout = {lora_dropout}.\n"
            f"Unsloth will patch all other layers, except LoRA matrices, causing a performance hit."
        )

    if bias != "none":
        logger.warning_once(
            f"Unsloth: bias = `none` is supported for fast patching. You are using bias = {bias}.\n"
            f"Unsloth will patch all other layers, except LoRA matrices, causing a performance hit."
        )

    if not (
        type(init_lora_weights) is bool
        or init_lora_weights == "gaussian"
        or init_lora_weights == "loftq"
    ):
        raise ValueError(
            'Unsloth: `init_lora_weights` must be either [True, False, "gaussian", "loftq"].'
        )

    if init_lora_weights == "loftq":
        if not SUPPORTS_LOFTQ:
            import peft

            raise RuntimeError(
                f"Unsloth: Your PEFT version of {peft.__version__} does not support LoftQ init.\n"
                "Please install PEFT 0.7.2 or higher.\n"
                "You can also install from source: `pip install git+https://github.com/huggingface/peft.git"
            )

        if loftq_config == {}:
            from peft import LoftQConfig

            logger.warning_once(
                "Unsloth: init_lora_weights = `loftq` is set, but `loftq_config` is None.\n"
                "We shall use `loftq_config = LoftQConfig(loftq_bits = 4, loftq_iter = 1)`."
            )
            loftq_config = LoftQConfig(loftq_bits = 4, loftq_iter = 1)

        if hasattr(model.config, "quantization_config"):
            raise ValueError(
                "Unsloth: You are using `loftq` init, yet `load_in_4bit = True` was set.\n"
                "Reload your model without any quantization by setting `load_in_4bit = False`."
            )

    return loftq_config


def fast_inference_setup(model_name, model_config):
    fast_inference = True
    if not is_vLLM_available():
        logger.warning_once(
            "Unsloth: vLLM is not installed! Will use Unsloth inference!"
        )
        fast_inference = False
    from unsloth_zoo.vllm_utils import (
        patch_vllm,
        vllm_dynamic_quant_supported,
    )

    patch_vllm()
    if model_name.endswith("unsloth-bnb-4bit"):
        if not vllm_dynamic_quant_supported(model_name, model_config):
            # Instead use -bnb-4bit variant
            logger.warning_once(
                f"Unsloth: Switching from Unsloth dynamic quant to normal quant since\n"
                f"we do not yet support fast inference for {model_name}"
            )
            model_name = model_name[: -len("unsloth-bnb-4bit")] + "bnb-4bit"
    return fast_inference, model_name


def patch_peft_fast_inference(model):
    vllm_engine = getattr(model.model, "vllm_engine", None)
    if vllm_engine is not None:
        model.vllm_engine = model.model.vllm_engine
        model.fast_generate = model.model.fast_generate
        model.fast_generate_batches = model.model.fast_generate_batches

        # Also saving and loading LoRA
        from unsloth_zoo.vllm_utils import save_lora, load_lora

        model.save_lora = functools.partial(save_lora, model)
        model.load_lora = functools.partial(load_lora, model)


def error_out_no_vllm(*args, **kwargs):
    raise NotImplementedError(
        "Unsloth: vLLM is not yet supported for fast inference for this model! Please use `.generate` instead"
    )


try:
    from torchao.core.config import AOBaseConfig

    try:
        from torchao.quantization import Int4WeightOnlyConfig
    except:
        print("Unsloth: TorchAO changed `torchao.quantization.Int4WeightOnlyConfig`")
        Int4WeightOnlyConfig = None
except:
    AOBaseConfig = None
    Int4WeightOnlyConfig = None


@dataclass
class TorchAOConfig:
    qat_scheme: Optional[str] = "int4"

    # Each (config, filter_fn) pair defines a quantization rule
    base_config_and_filter_fns: List[
        Tuple["AOBaseConfig", Optional[Callable[[torch.nn.Module, str], bool]]]
    ] = field(
        default_factory = lambda: [
            (
                Int4WeightOnlyConfig(group_size = 128),
                lambda m, _: isinstance(m, torch.nn.Linear)
                and getattr(m, "in_features", 0) >= 128,
            ),
        ]
    )

    # Optional transformation to apply before quantization setup
    prequantization_transform: Optional[Callable[[torch.nn.Module], None]] = None


def _untie_input_output_embeddings(model: torch.nn.Module) -> None:
    """
    Utility to untie input/output embeddings in a HuggingFace model.
    This is useful if we want to quantize the input/ouput embeddings differently.
    Model is modified in-place.
    """

    # 1) Persist setting in config
    if hasattr(model.config, "tie_word_embeddings"):
        model.config.tie_word_embeddings = False

    # 2) Find input and output embeddings
    in_emb = model.get_input_embeddings()
    out_proj = model.get_output_embeddings() or getattr(model, "lm_head", None)
    if out_proj is None:
        raise AttributeError("Couldn't locate output projection (lm_head).")

    # (Optional) sanity: shapes should match [vocab, hidden]
    assert (
        out_proj.weight.shape == in_emb.weight.shape
    ), f"Shape mismatch: out_proj {out_proj.weight.shape} vs in_emb {in_emb.weight.shape}"

    # 3) Only clone if they are actually tied (shared storage)
    if out_proj.weight.data_ptr() == in_emb.weight.data_ptr():
        with torch.no_grad():
            W = in_emb.weight.detach().clone()
        out_proj.weight = torch.nn.Parameter(W)  # new storage, keeps dtype/device

    # 4) Prevent future automatic re-tying
    def _no_tie(self):
        return

    model.tie_weights = _no_tie.__get__(model, model.__class__)

    # 5) Verify no shared storage
    assert (
        out_proj.weight.data_ptr() != in_emb.weight.data_ptr()
    ), "Embeddings still tied!"


def _filter_fn_to_fqns(
    model: torch.nn.Module,
    filter_fn: Callable[[torch.nn.Module, str], bool],
) -> Iterator[str]:
    """
    Given a model and a filter function (m, fqn) -> bool,
    yield fully qualified names (FQNs) of modules that match.
    """
    for fqn, module in model.named_modules():
        if filter_fn(module, fqn):
            yield fqn


def _convert_torchao_model(model):
    from transformers import TorchAoConfig
    from torchao.quantization import quantize_, ModuleFqnToConfig
    from torchao.quantization.qat import QATConfig
    from torchao.utils import TorchAOBaseTensor

    module_to_fqn_dict = {}
    for base_config, filter_fn in model._torchao_config.base_config_and_filter_fns:
        quantize_(model, QATConfig(base_config, step = "convert"), filter_fn = filter_fn)

        # Default filter function used for quantize_
        if filter_fn is None:
            if "_default" in module_to_fqn_dict:
                raise ValueError("Cannot use multiple default quantization configs")
            module_to_fqn_dict["_default"] = base_config
        else:
            for fqn in _filter_fn_to_fqns(model, filter_fn):
                if fqn in module_to_fqn_dict:
                    raise ValueError(f"Found multiple quantization configs for {fqn}")
                module_to_fqn_dict[fqn] = base_config

    in_emb = model.get_input_embeddings()
    out_proj = model.get_output_embeddings() or getattr(model, "lm_head", None)
    kwargs = {}
    if isinstance(in_emb.weight, TorchAOBaseTensor) or (
        out_proj is not None and isinstance(out_proj.weight, TorchAOBaseTensor)
    ):
        kwargs["include_input_output_embeddings"] = True
        kwargs["modules_to_not_convert"] = []

    quant_config = ModuleFqnToConfig(module_to_fqn_dict)
    quantization_config = TorchAoConfig(quant_type = quant_config, **kwargs)
    model.config.quantization_config = quantization_config


def _prepare_model_for_qat(
    model: torch.nn.Module, qat_scheme: Union[str, TorchAOConfig]
) -> torch.nn.Module:
    """
    Transform a model for Quantization-Aware Training (QAT) during fine-tuning.

    On a high level, this means fake quantizing the base (frozen) model during training.
    Fake quantization refers to simulating quantization numerics in high precision (e.g. bf16).
    This helps mitigate quantization degradations when the model is quantized after training.

    QAT can be optionally combined with LoRA fine-tuning to for additional throughput improvement.
    For more details: https://dev-discuss.pytorch.org/t/speeding-up-qat-by-1-89x-with-lora/2700
    """
    from torchao.quantization import PerRow, quantize_
    from torchao.quantization.granularity import PerGroup, PerAxis
    from torchao.quantization.qat import QATConfig

    if not isinstance(qat_scheme, TorchAOConfig):
        torchao_config: Optional[TorchAOConfig] = None
        if qat_scheme == "fp8-int4":
            from torchao.quantization import Float8DynamicActivationInt4WeightConfig

            group_size = 128
            base_config = Float8DynamicActivationInt4WeightConfig()
            filter_fn = (
                lambda m, _: isinstance(m, torch.nn.Linear)
                and m.in_features >= group_size
            )
            torchao_config = TorchAOConfig(
                qat_scheme = qat_scheme,
                base_config_and_filter_fns = [(base_config, filter_fn)],
            )
        elif qat_scheme == "fp8-fp8":
            from torchao.quantization import Float8DynamicActivationFloat8WeightConfig

            base_config = Float8DynamicActivationFloat8WeightConfig(
                granularity = PerRow()
            )
            torchao_config = TorchAOConfig(
                qat_scheme = qat_scheme, base_config_and_filter_fns = [(base_config, None)]
            )
        elif qat_scheme == "int8-int4":
            from torchao.quantization import (
                Int8DynamicActivationIntxWeightConfig,
                IntxWeightOnlyConfig,
            )

            torchao_config = TorchAOConfig(
                qat_scheme = qat_scheme,
                base_config_and_filter_fns = [
                    (
                        IntxWeightOnlyConfig(
                            weight_dtype = torch.int8, granularity = PerAxis(0)
                        ),
                        lambda m, fqn: isinstance(m, torch.nn.Embedding),
                    ),
                    (
                        Int8DynamicActivationIntxWeightConfig(
                            weight_dtype = torch.int4, weight_granularity = PerGroup(32)
                        ),
                        None,
                    ),
                ],
                prequantization_transform = _untie_input_output_embeddings,
            )
        elif qat_scheme == "int4":
            from torchao.quantization import Int4WeightOnlyConfig

            group_size = 128
            base_config = Int4WeightOnlyConfig(group_size = group_size)
            filter_fn = (
                lambda m, _: isinstance(m, torch.nn.Linear)
                and m.in_features >= group_size
            )
            torchao_config = TorchAOConfig(
                qat_scheme = qat_scheme,
                base_config_and_filter_fns = [(base_config, filter_fn)],
            )
        else:
            raise ValueError(f"Unexpected QAT scheme {qat_scheme}")
        assert torchao_config is not None, f"TorchAOConfig was not set for {qat_scheme}"
    else:
        torchao_config = qat_scheme

    # Save Torchao metadata everywhere
    inner_model = model
    while hasattr(inner_model, "model"):
        inner_model._torchao_config = torchao_config
        inner_model = inner_model.model
    inner_model._torchao_config = torchao_config

    if torchao_config.prequantization_transform is not None:
        torchao_config.prequantization_transform(model)
    for base_config, filter_fn in torchao_config.base_config_and_filter_fns:
        quantize_(model, QATConfig(base_config, step = "prepare"), filter_fn = filter_fn)

    return model


def patch_hf_quantizer():
    # To tell hf trainer that the quantized model is trainable
    def make_trainable(self):
        return True

    try:
        from transformers.quantizers.quantizer_finegrained_fp8 import (
            FineGrainedFP8HfQuantizer,
        )

        FineGrainedFP8HfQuantizer.is_trainable = property(make_trainable)
        FineGrainedFP8HfQuantizer.is_qat_trainable = property(make_trainable)
    except Exception as e:
        logger.warning(f"Failed to patch FineGrainedFP8HfQuantizer. Error {e}")

    try:
        from transformers.quantizers.quantizer_fbgemm_fp8 import FbgemmFp8HfQuantizer

        FbgemmFp8HfQuantizer.is_trainable = property(make_trainable)
        FbgemmFp8HfQuantizer.is_qat_trainable = property(make_trainable)
    except Exception as e:
        logger.warning(f"Failed to patch FbgemmFp8HfQuantizer. Error {e}")


patch_hf_quantizer()


def verify_fp8_support_if_applicable(model_config):
    quant_method = get_quant_type(model_config)
    if quant_method in ["fbgemm_fp8", "fp8"] and DEVICE_TYPE != "cuda":
        raise ValueError(
            f"Unsloth: FP8 quantization is only supported on CUDA GPUs. You are using {DEVICE_TYPE}."
        )

    # [TODO] Need to add FP8 support for Intel XPUs
    if DEVICE_TYPE == "cuda":
        major_version, minor_version = torch.cuda.get_device_capability()
        if quant_method == "fbgemm_fp8" and major_version < 9:
            # While L4 does support FP8 as data type, it doesn't have fbgemm (package) support yet. So we restrict it.
            raise ValueError(
                f"Unsloth: FBGEMM FP8 quantization is only supported on H100 and higher GPUs. L4 is not supported. You are using {torch.cuda.get_device_name()}. Refer to https://developer.nvidia.com/cuda-gpus for more details."
            )
        if quant_method == "fp8" and major_version * 10 + minor_version < 89:
            # In case of block quantized, we allow L4 because we fall back to torchao kernels.
            raise ValueError(
                f"Unsloth: FP8 quantization is only supported on L4 and higher GPUs with compute capability 8.9 or higher. You are using {torch.cuda.get_device_name()}. Refer to https://developer.nvidia.com/cuda-gpus for more details."
            )


def _get_inference_mode_context_manager(model: torch.nn.Module):
    """
    If the state dict was quantized using torchao, we will run into
    the following error when calling ops like aten.t() in inference mode.
    This is a bug in PyTorch that affects all tensor subclasses.

        Cannot set version_counter for inference tensor

    For now, we work around this issue by using `torch.no_grad()` in this case.
    See https://github.com/pytorch/pytorch/issues/164872 for more details.
    Otherwise, just return `torch.inference_mode()`.
    """
    torchao_config = getattr(model, "torchao_config", None)
    if torchao_config is not None and torchao_config.qat_scheme is None:
        return torch.no_grad()
    else:
        return torch.inference_mode()<|MERGE_RESOLUTION|>--- conflicted
+++ resolved
@@ -12,11 +12,7 @@
 # See the License for the specific language governing permissions and
 # limitations under the License.
 
-<<<<<<< HEAD
 from .._version import __version__
-=======
-__version__ = "2025.12.6"
->>>>>>> 8ea81297
 
 __all__ = [
     "SUPPORTS_BFLOAT16",
