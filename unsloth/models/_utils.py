# Copyright 2023-present Daniel Han-Chen & the Unsloth team. All rights reserved.
#
# Licensed under the Apache License, Version 2.0 (the "License");
# you may not use this file except in compliance with the License.
# You may obtain a copy of the License at
#
#     http://www.apache.org/licenses/LICENSE-2.0
#
# Unless required by applicable law or agreed to in writing, software
# distributed under the License is distributed on an "AS IS" BASIS,
# WITHOUT WARRANTIES OR CONDITIONS OF ANY KIND, either express or implied.
# See the License for the specific language governing permissions and
# limitations under the License.

import torch
from typing import Union, Optional, List, Any, Callable
import warnings
warnings.filterwarnings(action = "ignore", category = UserWarning, module = "torch")
warnings.filterwarnings(action = "ignore", category = UserWarning, module = "huggingface_hub")
warnings.filterwarnings(action = "ignore", category = RuntimeWarning, module = "subprocess")
warnings.filterwarnings(action = "ignore", category = UserWarning, module = "transformers")
warnings.filterwarnings(action = "ignore", category = FutureWarning, module = "accelerate")
import bitsandbytes as bnb
from transformers.models.llama.modeling_llama import logger
from transformers import AutoTokenizer
from platform import system as platform_system
platform_system = platform_system()
import math
import numpy as np
import os
import psutil

__version__ = "2024.4"

# Get Flash Attention v2 if Ampere (RTX 30xx, A100)
major_version, minor_version = torch.cuda.get_device_capability()
if major_version >= 8:
    try:
        from flash_attn import flash_attn_func
        # Check for CUDA linking errors "undefined symbol: _ZNK3c106SymIntltEl"
        try:
            from flash_attn.flash_attn_interface import flash_attn_cuda
            HAS_FLASH_ATTENTION = True
        except:
            logger.warning_once(
                "Unsloth: Your Flash Attention 2 installation seems to be broken?\n"\
                "A possible explanation is you have a new CUDA version which isn't\n"\
                "yet compatible with FA2? Please file a ticket to Unsloth or FA2.\n"\
                "We shall now use Xformers instead, which gets a 0.01% performance hit.\n"\
                "We found this negligible impact by benchmarking on 1x A100."
            )
            HAS_FLASH_ATTENTION = False
    except:
        HAS_FLASH_ATTENTION = False
else:
    # Tri Dao's benchmark shows xformers is faster for now.
    HAS_FLASH_ATTENTION = False
pass
import xformers.ops.fmha as xformers
xformers_attention = xformers.memory_efficient_attention
from xformers import __version__ as xformers_version

__all__ = [
    "prepare_model_for_kbit_training",
    "xformers",
    "xformers_attention",
    "xformers_version",
    "__version__",
    "HAS_FLASH_ATTENTION",
    "platform_system",
    "patch_tokenizer",
    "get_statistics",
    "Unsloth_Offloaded_Gradient_Checkpointer",
]


def prepare_model_for_kbit_training(
    model                      : Any,
    use_gradient_checkpointing : Optional = True,
    use_reentrant              : Optional[bool] = True,
) -> Any:
    """
    Calculates where to place the gradient checkpoints given n_layers.
    We also freeze all other layers's gradients

    Args:
        model: Any LlamaModel with layers.
        use_gradient_checkpointing (`bool`, *optional*):
            Default enabled. Provides memory savings by not saving all activations,
            but only some.
        use_reentrant (`bool`, *optional*):
            https://github.com/pytorch/pytorch/blob/main/torch/utils/checkpoint.py#L354
            Optimal gradient checkpointing algorithm which will be the default in
            future Pytorch versions.
    """

    # Freeze all parameters except LoRA
    import re
<<<<<<< HEAD
    with torch.inference_mode():
=======
    with torch.no_grad():
>>>>>>> 35dbef80
        for name, param in model.named_parameters():
            if ".lora_A." in name or ".lora_B." in name or ".lora_magnitude_vector" in name:
                param.requires_grad_(True)
                # Also must be in float32!
                if param.dtype != torch.float32:
                    name = name.replace("base_model", "model", 1)
                    layer_number = re.search(r"\.[\d]{1,}\.", name).group(0)
                    name = name.replace(layer_number, f"[{layer_number[1:-1]}].")
                    name = name.replace(".weight", "", 1)
                    exec(f"{name}.to(torch.float32)")
                pass
            else:
                param.requires_grad_(False)
        pass
    pass

    # Gradient checkpointing!
    if use_gradient_checkpointing == "unsloth":

        # Saves VRAM!
        original_model = model
        while hasattr(original_model, "model"):
            original_model._offloaded_gradient_checkpointing = True
            original_model = original_model.model
        pass
        original_model._offloaded_gradient_checkpointing = True
        
        model.gradient_checkpointing_enable()

    elif use_gradient_checkpointing == True:
        model.gradient_checkpointing_enable()
    pass

    # If use_reentrant = True which is the Pytorch default, we just make the input requires_grad.
    if use_reentrant:
        if hasattr(model, "enable_input_require_grads"):
            model.enable_input_require_grads()
        else:
            def make_inputs_require_grad(module, input, output):
                output.requires_grad_(True)
            model.get_input_embeddings().register_forward_hook(make_inputs_require_grad)

    return model
pass


def patch_tokenizer(model, tokenizer):
    if model is not None:
        model.config.update({"unsloth_version" : __version__})
    if not hasattr(tokenizer, "pad_token") or tokenizer.pad_token is None:
        # Fixes https://github.com/unslothai/unsloth/issues/5
        if hasattr(tokenizer, "unk_token"):
            tokenizer.add_special_tokens({"pad_token" : tokenizer.unk_token})
            tokenizer.pad_token = tokenizer.unk_token
        else:
            name = model.config._name_or_path if model is not None else "Model"
            logger.warning_one(
                f"{name} does not have a padding or unknown token!\n"\
                f"Will use the EOS token of id {tokenizer.eos_token_id} as padding."
            )
            assert(hasattr(tokenizer, "eos_token"))
            tokenizer.add_special_tokens({"pad_token" : tokenizer.eos_token})
            tokenizer.pad_token = tokenizer.eos_token
        if model is not None:
            config = model.config.update({"pad_token_id" : tokenizer.eos_token_id})
    pass
    return model, tokenizer
pass


# Weirdly LoraLayer.update_layer downcasts PEFT layers to float16??
# For mixed precision, we need it to be in float32 not float16.
from peft.tuners.lora.layer import LoraLayer
import inspect, re
try:
    source = inspect.getsource(LoraLayer.update_layer)
    text = "if weight is not None:\n"
    start = source.find(text) + len(text)
    end = source.find("self.to(weight.device)", start)
    spaces = re.findall(r"^([ ]{1,})break", source, flags = re.MULTILINE)[0]
    source = source.replace(source[start : end], spaces)
    spaces = len(re.match(r"[\s]{1,}", source).group(0))
    lines = source.split("\n")
    source = "\n".join(x[spaces:] for x in lines)
    source = re.sub("([^\.])nn\.", r"\1torch.nn.", source)
    source = source.replace("def update_layer", "def LoraLayer_update_layer")
    exec(source, globals())

    # Fix up incorrect downcasting of LoRA weights
    from peft.tuners.lora.layer import LoraLayer
    LoraLayer.update_layer = LoraLayer_update_layer
    from peft.tuners.lora import LoraLayer
    LoraLayer.update_layer = LoraLayer_update_layer
except:
    logger.warning_once(
        "Unsloth unsuccessfully patched LoraLayer.update_layer. Please file a bug report.\n"\
        "Luckily, your training run will still work in the meantime!"
    )
pass


def get_statistics():
    # We log some basic stats about which environment is being used.
    # We simply download a README.md file from HF - all data is made public.
    # This is simply so we can check if some envs are broken or not.
    try:
        from huggingface_hub import hf_hub_download
        from huggingface_hub.utils import disable_progress_bars, enable_progress_bars, are_progress_bars_disabled
        import psutil
        n_cpus = psutil.cpu_count(logical = False)

        keynames = "\n" + "\n".join(os.environ.keys())
        statistics = None
        if   "\nCOLAB_"  in keynames and n_cpus == 1: statistics = "colab"
        elif "\nCOLAB_"  in keynames: statistics = "colabpro"
        elif "\nKAGGLE_" in keynames: statistics = "kaggle"
        elif "\nRUNPOD_" in keynames: statistics = "runpod"
        elif "\nAWS_"    in keynames: statistics = "aws"
        elif "\nAZURE_"  in keynames: statistics = "azure"
        elif "\nK_" in keynames or "\nFUNCTION_" in keynames: statistics = "gcp"
        elif "\nINVOCATION_ID" in keynames: statistics = "lambda"

        if statistics is not None:
            disabled = False
            if not are_progress_bars_disabled():
                disable_progress_bars()
                disabled = True
            pass
            hf_hub_download(f"unslothai/statistics-{statistics}", "README.md", force_download = True)
            if disabled:
                enable_progress_bars()
            pass
        pass
    except:
        pass
pass


def _calculate_n_gradient_checkpoints(
    n_layers : int,
    method   : Optional[Union[str, int]] = "sqrt",
) -> List[int]:
    assert(type(n_layers) is int and n_layers > 0)

    if method is None: method = "sqrt"

    if method == "sqrt":
        n_checkpoints = int(n_layers**0.5)
    elif type(method) is int and method > 0:
        n_checkpoints = int(np.ceil(n_layers / method))
    else:
        raise ValueError("method must be 'sqrt' or an int >0 and <= n_layers.")

    size = n_layers // n_checkpoints
    sizes = np.full(n_checkpoints, size, dtype = int)
    leftovers = n_layers % n_checkpoints
    # We append leftovers from the right
    for k in range(leftovers):
        sizes[n_checkpoints-1-k] += 1
    boundaries = np.hstack((0, np.cumsum(sizes)))
    boundaries = boundaries.tolist()
    return boundaries
pass


def calculate_n_gradient_checkpoints(
    n_layers              : int,
    layers_per_checkpoint : Optional[Union[str, int]] = "sqrt",
) -> List[int]:
    assert(type(n_layers) is int and n_layers > 0)

    if layers_per_checkpoint is None or layers_per_checkpoint == 1:
        return None

    boundaries = _calculate_n_gradient_checkpoints(n_layers, layers_per_checkpoint)

    assert(boundaries[0] == 0 and boundaries[-1] == n_layers)
    assert(min(boundaries) == 0 and max(boundaries) == n_layers)
    assert(np.diff(boundaries).min() >= 0)
    return boundaries
pass


def prepare_n_gradient_checkpoints(
    model                 : Any,
    layers_per_checkpoint : Optional[Union[str, int]] = "sqrt",
    use_reentrant         : Optional[bool] = True,
) -> None:
    """
    Calculates where to place the gradient checkpoints given n_layers.

    Args:
        model: Any LlamaModel with layers.
        layers_per_checkpoint (`Union[str, int]`, *optional*):
            Can either be `sqrt` or an integer for how many layers per checkpoint you want.
            The more, the less memory usage, but can be slower. Default is `sqrt`.
            Choose 1 for Pytorch gradient checkpointing. 2 to wrap 2 layers in 1 module etc.
        use_reentrant (`bool`, *optional*):
            https://github.com/pytorch/pytorch/blob/main/torch/utils/checkpoint.py#L354
            Optimal gradient checkpointing algorithm `use_reentrant=False` which will
            be the default in future Pytorch versions doesn't seem to work??
    """
    _model = None
    if hasattr(model, "layers"):
        _model = model
    elif hasattr(model, "model"):
        if hasattr(model.model, "layers"):
            _model = model.model
    if _model is None:
        raise TypeError("`model` or `model.model` does not have attribute `layers`. Are you sure this is a model?")
    pass

    if use_reentrant is False:
        use_reentrant = True
    pass

    n_layers = len(_model.layers)
    boundaries = calculate_n_gradient_checkpoints(n_layers, layers_per_checkpoint)
    _model._gradient_checkpointing_boundaries    = boundaries
    _model._gradient_checkpointing_use_reentrant = use_reentrant
pass


class Unsloth_Offloaded_Gradient_Checkpointer(torch.autograd.Function):
    """
    Saves VRAM by smartly offloading to RAM.
    Tiny hit to performance, since we mask the movement via non blocking calls.
    """
    @staticmethod
    @torch.cuda.amp.custom_fwd
    def forward(ctx, forward_function, hidden_states, *args):
        saved_hidden_states = hidden_states.to("cpu", non_blocking = True)
        with torch.no_grad():
            (output,) = forward_function(hidden_states, *args)
        ctx.save_for_backward(saved_hidden_states)
        ctx.forward_function = forward_function
        ctx.args = args
        return output
    pass

    @staticmethod
    @torch.cuda.amp.custom_bwd
    def backward(ctx, dY):
        (hidden_states,) = ctx.saved_tensors
        hidden_states = hidden_states.to("cuda", non_blocking = True).detach()
        hidden_states.requires_grad = True
        with torch.enable_grad():
            (output,) = ctx.forward_function(hidden_states, *ctx.args)
        torch.autograd.backward(output, dY)
        return (None, hidden_states.grad,) + (None,)*len(ctx.args)
    pass
pass<|MERGE_RESOLUTION|>--- conflicted
+++ resolved
@@ -96,11 +96,7 @@
 
     # Freeze all parameters except LoRA
     import re
-<<<<<<< HEAD
-    with torch.inference_mode():
-=======
     with torch.no_grad():
->>>>>>> 35dbef80
         for name, param in model.named_parameters():
             if ".lora_A." in name or ".lora_B." in name or ".lora_magnitude_vector" in name:
                 param.requires_grad_(True)
