# Copyright 2023-present Daniel Han-Chen & the Unsloth team. All rights reserved.
#
# Licensed under the Apache License, Version 2.0 (the "License");
# you may not use this file except in compliance with the License.
# You may obtain a copy of the License at
#
#     http://www.apache.org/licenses/LICENSE-2.0
#
# Unless required by applicable law or agreed to in writing, software
# distributed under the License is distributed on an "AS IS" BASIS,
# WITHOUT WARRANTIES OR CONDITIONS OF ANY KIND, either express or implied.
# See the License for the specific language governing permissions and
# limitations under the License.

__version__ = "2025.3.10"

__all__ = [
    "SUPPORTS_BFLOAT16",
    "is_bfloat16_supported",

    "prepare_model_for_kbit_training",
    "xformers",
    "xformers_attention",
    "xformers_version",
    "__version__",
    "HAS_FLASH_ATTENTION",
    "HAS_FLASH_ATTENTION_SOFTCAPPING",
    "USE_MODELSCOPE",
    "platform_system",
    "patch_tokenizer",
    "get_statistics",
    "Unsloth_Offloaded_Gradient_Checkpointer",
    "offload_to_disk",
    "offload_input_embeddings",
    "offload_output_embeddings",
    "unsloth_offloaded_gradient_checkpoint",
    "torch_compile_options",
    "patch_linear_scaling",
    "patch_llama_rope_scaling",
    "create_boolean_mask",
    "torch_amp_custom_fwd",
    "torch_amp_custom_bwd",
    # "accelerate_old_send_to_device",
    # "accelerate_new_send_to_device",
    "patch_gradient_accumulation_fix",
    "patch_compiling_bitsandbytes",
    "patch_regional_compilation",
    "patch_layernorm",
    "patch_torch_compile",
    "patch_model_and_tokenizer",

    "patch_unsloth_gradient_checkpointing",
    "unpatch_unsloth_gradient_checkpointing",
    "patch_gradient_checkpointing",
    "unpatch_gradient_checkpointing",

    "HAS_CUT_CROSS_ENTROPY",
    "EMPTY_LOGITS",
    "fused_linear_cross_entropy",
    "patch_unsloth_smart_gradient_checkpointing",
    "unpatch_unsloth_smart_gradient_checkpointing",

    "patch_compiled_autograd",
    "process_vision_info",
    "unsloth_compile_transformers",
    "patch_fast_lora",
]

import torch
from typing import Union, Optional, List, Any, Callable, Tuple
from platform import system as platform_system
platform_system = platform_system()
import numpy as np
import warnings, subprocess, re, inspect, psutil, os, math
from packaging.version import Version
from unsloth import devices
from unsloth_zoo.utils import Version

from unsloth_zoo.tokenizer_utils import (
    patch_tokenizer as _patch_tokenizer,
)
if not devices.has_mps:
    from unsloth_zoo.patching_utils import (
        patch_compiling_bitsandbytes,
        patch_layernorm,
        patch_torch_compile,
        patch_model_and_tokenizer,
        patch_compiled_autograd,
    )
from unsloth_zoo.gradient_checkpointing import (
    Unsloth_Offloaded_Gradient_Checkpointer,
    unsloth_offloaded_gradient_checkpoint,
    patch_unsloth_gradient_checkpointing,
    unpatch_unsloth_gradient_checkpointing,

    Unsloth_Gradient_Checkpointer,
    unsloth_gradient_checkpoint,
    patch_gradient_checkpointing,
    unpatch_gradient_checkpointing,

    patch_unsloth_smart_gradient_checkpointing,
    unpatch_unsloth_smart_gradient_checkpointing,
)
<<<<<<< HEAD
if not devices.has_mps:
    from unsloth_zoo.loss_utils import (
        HAS_CUT_CROSS_ENTROPY,
        fused_linear_cross_entropy,
    )
    from unsloth_zoo.vision_utils import (
        process_vision_info,
    )
    from unsloth_zoo.compiler import (
        get_transformers_model_type,
        unsloth_compile_transformers as _unsloth_compile_transformers,
    )
=======
from unsloth_zoo.loss_utils import (
    HAS_CUT_CROSS_ENTROPY,
    fused_linear_cross_entropy,
    _unsloth_get_batch_samples,
)
from unsloth_zoo.vision_utils import (
    process_vision_info,
)
from unsloth_zoo.compiler import (
    get_transformers_model_type,
    unsloth_compile_transformers as _unsloth_compile_transformers,
)
from unsloth_zoo.training_utils import (
    prepare_model_for_training,
)
>>>>>>> 71039cb1

# =============================================
# Disable some warnings which can get annoying
warnings.filterwarnings(action = "ignore", category = UserWarning,    module = "torch")
warnings.filterwarnings(action = "ignore", category = UserWarning,    module = "huggingface_hub")
warnings.filterwarnings(action = "ignore", category = FutureWarning,  module = "huggingface_hub")
warnings.filterwarnings(action = "ignore", category = UserWarning,    module = "trl")
warnings.filterwarnings(action = "ignore", category = FutureWarning,  module = "trl")
warnings.filterwarnings(action = "ignore", category = FutureWarning,  module = "xformers")
warnings.filterwarnings(action = "ignore", category = RuntimeWarning, module = "subprocess")
warnings.filterwarnings(action = "ignore", category = UserWarning,    module = "transformers")
warnings.filterwarnings(action = "ignore", category = FutureWarning,  module = "accelerate")
warnings.filterwarnings(action = "ignore", category = RuntimeWarning, module = "multiprocessing")
warnings.filterwarnings(action = "ignore", category = RuntimeWarning, module = "multiprocess")

# Stop "Special tokens have been added in the vocabulary, ..."
import logging
logging.getLogger("transformers.tokenization_utils_base").setLevel(logging.CRITICAL+1)

# Ignore logging messages
class HideLoggingMessage(logging.Filter):
    __slots__ = "text",
    def __init__(self, text): self.text = text
    def filter(self, x): return not (self.text in x.getMessage())
pass

# The speedups for torchdynamo mostly come wih GPU Ampere or higher and which is not detected here.
from transformers.training_args import logger as transformers_training_args_logger
transformers_training_args_logger.addFilter(HideLoggingMessage("The speedups"))
# torch.distributed process group is initialized, but parallel_mode != ParallelMode.DISTRIBUTED.
transformers_training_args_logger.addFilter(HideLoggingMessage("torch.distributed"))
del transformers_training_args_logger

# No label_names provided for model class
from transformers.trainer import logger as transformers_trainer_logger
transformers_trainer_logger.addFilter(HideLoggingMessage("No label_names"))
del transformers_trainer_logger

# Using the default loss: `ForCausalLMLoss`.
try:
    from transformers.modeling_utils import logger as transformers_modeling_utils_logger
    transformers_modeling_utils_logger.addFilter(HideLoggingMessage("ForCausalLMLoss"))
    del transformers_modeling_utils_logger
except:
    pass

# The model weights are not tied. Please use the `tie_weights` method before using the `infer_auto_device` function.
try:
    from accelerate.utils.modeling import logger as accelerate_utils_modeling_logger
    accelerate_utils_modeling_logger.addFilter(HideLoggingMessage("The model weights are not tied"))
    del accelerate_utils_modeling_logger
except:
    pass

# Setting `pad_token_id` to `eos_token_id`
try:
    from transformers.generation.utils import logger as transformers_generation_utils_logger
    transformers_generation_utils_logger.addFilter(HideLoggingMessage("Setting `pad_token_id` to `eos_token_id`"))
    del transformers_generation_utils_logger
except:
    pass

# =============================================

# =============================================
# Edits all Config files to enable RoPE Scaling for all models

# Transformers had to update for Mistral Nemo 12b since Attention is (5120, 4096) now.
def patch_mistral_nemo_config(config):
    if "head_dim (" not in config:
        add_head_dim = "If it is not specified, will default to `8`.\n"\
            "        head_dim (`int`, *optional*, defaults to `hidden_size // num_attention_heads`):\n"\
            "            The attention head dimension."
        config = config.replace("If it is not specified, will default to `8`.", add_head_dim)

        add_head_dim = "num_key_value_heads=8,\n        head_dim=None,"
        config = config.replace("num_key_value_heads=8,", add_head_dim)

        add_head_dim = "self.sliding_window = sliding_window\n        self.head_dim = head_dim or hidden_size // num_attention_heads\n"
        config = config.replace("self.sliding_window = sliding_window", add_head_dim)
    pass
    return config
pass

from transformers import __version__ as transformers_version
from transformers import PretrainedConfig
model_architectures = ["llama", "mistral", "gemma", "gemma2", "qwen2", "granite"]

for model_name in model_architectures:
    config_filepath = f"transformers.models.{model_name}.configuration_{model_name}"
    model_filepath = f"transformers.models.{model_name}.modeling_{model_name}"
    config_filename = f"{model_name.title()}Config"
    exec(f"from {config_filepath} import {config_filename}", globals())

    try:
        config = inspect.getsource(eval(config_filename))
    except:
        continue
    if "rope_scaling" in config: continue
    config = re.sub(
        r"(\*\*kwargs)[\s]{0,}\,[\s]{0,}\)[\s]{0,}\:",
        r"rope_scaling=None,"\
        r"\n        **kwargs):\n"\
        r"\n        self.rope_scaling = rope_scaling\n",
        config,
    )

    # Just for Mistral Nemo
    if model_name == "mistral":
        if Version(transformers_version) <= Version("4.42.4"):
            config = patch_mistral_nemo_config(config)
    pass

    exec(config, globals())
    exec(f"import {config_filepath}", globals())
    exec(f"{config_filepath}.{config_filename} = {config_filename}", globals())
pass
# =============================================

# =============================================
# torch.cuda.amp.custom_fwd is deprecated >= 2.4
torch_version = torch.__version__
if Version(torch_version) < Version("2.4.0"):
    torch_amp_custom_fwd = torch.cuda.amp.custom_fwd
    torch_amp_custom_bwd = torch.cuda.amp.custom_bwd
else:
    torch_amp_custom_fwd = torch.amp.custom_fwd(device_type = "cuda")
    torch_amp_custom_bwd = torch.amp.custom_bwd(device_type = "cuda")
pass
# =============================================

# =============================================
# Fix KeyError: 'Cache only has 0 layers, attempted to access layer with index 0'
# import transformers.cache_utils
# if hasattr(transformers.cache_utils, "DynamicCache") and \
#     transformers.cache_utils.DynamicCache.__getitem__.__name__ != "__cache_utils_getitem__":

#     source = inspect.getsource(transformers.cache_utils.DynamicCache.__getitem__)
#     start = source.find("def")
#     spaces = start*" "
#     source = source.split("\n")
#     source = "\n".join(x[start:] for x in source)
#     where = source.find("raise KeyError")
#     source = source[:where] + \
#         f"if len(self) == 0:\n{spaces}{spaces}"\
#         "    raise RuntimeError('Unsloth: You must call `FastLanguageModel.for_inference(model)` before doing inference for Unsloth models.')\n" + \
#         f"{spaces}{spaces}else:\n{spaces}{spaces}{spaces}" + source[where:]
#     source = source.replace("__getitem__", "__cache_utils_getitem__", 1)
#     exec(source)
#     transformers.cache_utils.DynamicCache.__getitem__ = __cache_utils_getitem__
# pass
# =============================================

# =============================================
# Weird Databricks errors
from transformers.utils import is_openai_available
if is_openai_available():
    try:
        from openai import OpenAI
    except:
        print("Unsloth: OpenAI failed to import - ignoring for now.")
        import transformers.utils
        def _is_openai_available(): return False
        transformers.utils.is_openai_available = _is_openai_available
    pass
pass 

# =============================================
# Get Flash Attention v2 if Ampere (RTX 30xx, A100)
if not devices.has_mps:
    import bitsandbytes as bnb
from transformers import AutoTokenizer
from transformers.utils.import_utils import _is_package_available

devices.get_optimal_device()
if torch.cuda.is_available():
    major_version, minor_version = torch.cuda.get_device_capability()
else:
    major_version,minor_version = 0,0
SUPPORTS_BFLOAT16 = False
HAS_FLASH_ATTENTION = False
HAS_FLASH_ATTENTION_SOFTCAPPING = False

if major_version >= 8:
    SUPPORTS_BFLOAT16 = True
    if _is_package_available("flash_attn"):
        # Check for CUDA linking errors "undefined symbol: _ZNK3c106SymIntltEl"
        try:
            try:
                # See https://github.com/unslothai/unsloth/issues/1437
                from flash_attn.flash_attn_interface import flash_attn_gpu
            except:
                from flash_attn.flash_attn_interface import flash_attn_cuda
            HAS_FLASH_ATTENTION = True

            # Also check for softcapping
            from flash_attn import __version__ as flash_attn_version
            HAS_FLASH_ATTENTION_SOFTCAPPING = Version(flash_attn_version) >= Version("2.6.3")
            if not HAS_FLASH_ATTENTION_SOFTCAPPING:
                print(
                    "Unsloth: If you want to finetune Gemma 2, upgrade flash-attn to version 2.6.3 or higher!\n"\
                    "Newer versions support faster and less memory usage kernels for Gemma 2's attention softcapping!\n"\
                    "To update flash-attn, do the below:\n"\
                    '\npip install --no-deps --upgrade "flash-attn>=2.6.3"'
                )
        except:
            print(
                "Unsloth: Your Flash Attention 2 installation seems to be broken?\n"\
                "A possible explanation is you have a new CUDA version which isn't\n"\
                "yet compatible with FA2? Please file a ticket to Unsloth or FA2.\n"\
                "We shall now use Xformers instead, which does not have any performance hits!\n"\
                "We found this negligible impact by benchmarking on 1x A100."
            )

            # Stop Flash Attention from importing!
            import transformers.utils.import_utils
            transformers.utils.import_utils.is_flash_attn_2_available = lambda *args, **kwargs: False
            import transformers.utils
            transformers.utils.is_flash_attn_2_available = lambda *args, **kwargs: False

            HAS_FLASH_ATTENTION = False
        pass
    else:
        HAS_FLASH_ATTENTION = False
else:
    # Tri Dao's benchmark shows xformers is faster for now.
    HAS_FLASH_ATTENTION = False
pass

from transformers.models.llama.modeling_llama import logger

# =============================================
# Get Xformers
try:
    from xformers import __version__ as xformers_version
    # Temporarily disable 0.0.27 and higher - inference issues
    if False: #Version(xformers_version) >= Version("0.0.27"):
        raise ImportError(
            "Unsloth: If you are in Colab, we updated the top cell install instructions - please change it to below "\
            "then press Disconnect Runtime and then Restart it.\n"\
            "\n"\
            "%%capture\n"
            "# Installs Unsloth, Xformers (Flash Attention) and all other packages!\n"
            '!pip install "unsloth[colab-new] @ git+https://github.com/unslothai/unsloth.git"\n'
            '!pip install --no-deps "xformers<=0.0.27" trl peft accelerate bitsandbytes\n'\
            '\n'\
            f"Otherwise in local machines, your xformers version of {xformers_version} is too new.\n"\
            'Please downgrade xformers via `pip install --force-reinstall "xformers<=0.0.27"'
        )
    pass

    if   Version(torch_version) < Version("2.2.0") and Version(xformers_version) >= Version("0.0.24"):
        raise ImportError(
            f"Unsloth: You have torch = {torch_version} but xformers = {xformers_version}.\n"\
            f"Please install xformers < 0.0.24 for torch = {torch_version}."
        )
    elif Version(torch_version) < Version("2.3.0") and Version(xformers_version) >= Version("0.0.26"):
        raise ImportError(
            f"Unsloth: You have torch = {torch_version} but xformers = {xformers_version}.\n"\
            f"Please install xformers < 0.0.26 for torch = {torch_version}."
        )
    elif Version(torch_version) < Version("2.4.0") and Version(xformers_version) > Version("0.0.27"):
        raise ImportError(
            f"Unsloth: You have torch = {torch_version} but xformers = {xformers_version}.\n"\
            f"Please install xformers <= 0.0.27 for torch = {torch_version}."
        )
    pass

    from xformers._cpp_lib import _register_extensions
    try:
        _register_extensions() # Check if C++ modules are loaded correctly
    except Exception as error:
        raise ImportError(
            "Unsloth: Xformers was not installed correctly.\n"\
            "Please install xformers separately first.\n"\
            "Then confirm if it's correctly installed by running:\n"\
            "python -m xformers.info\n\n"
            "Longer error message:\n" + str(error)
        )
    pass
    import xformers.ops.fmha as xformers
    xformers_attention = xformers.memory_efficient_attention
except:
    xformers = None
    xformers_attention = None
    xformers_version = None
pass

# Check TRL version
from trl import __version__ as trl_version
# Unsloth now supports all TRL versions!
if False:#Version(trl_version) >= Version("0.9.0"):
    raise ImportError(
        "Unsloth: If you are in Colab, we updated the top cell install instructions - please change it to below "\
        "then press Disconnect Runtime and then Restart it.\n"\
        "\n"\
        "%%capture\n"
        "# Installs Unsloth, Xformers (Flash Attention) and all other packages!\n"
        '!pip install "unsloth[colab-new] @ git+https://github.com/unslothai/unsloth.git"\n'
        '!pip install --no-deps "xformers<=0.0.27" trl peft accelerate bitsandbytes\n'\
        '\n'\
        f"Otherwise in local machines, your TRL version of {trl_version} is too new.\n"\
        'Please downgrade TRL via `pip install --force-reinstall trl'
    )
pass

# =============================================
# Fix new Xformers versions TypeError: Multiple dispatch failed for 'torch._ops.aten.to.dtype_layout'
# accelerate_old_send_to_device = None
# accelerate_new_send_to_device = None
# if xformers_version is not None and Version(xformers_version) >= Version("0.0.27"):
#     import accelerate.utils.operations
#     if hasattr(accelerate.utils.operations, "send_to_device") and \
#         accelerate.utils.operations.send_to_device.__name__ != "_fixed_send_to_device":
#         accelerate_old_send_to_device = accelerate.utils.operations.send_to_device
#         from accelerate.utils.operations import *
#         send_to_device = inspect.getsource(accelerate.utils.operations.send_to_device)
#         send_to_device = re.sub(
#             r"([ ]{4,})return tensor\.to\(device\)",
#             r"\1try: return tensor.to(device)\n\1except: return tensor",
#             send_to_device,
#         ).replace("def send_to_device", "def _fixed_send_to_device")
#         exec(send_to_device)
#         # accelerate.utils.operations.send_to_device = _fixed_send_to_device
#         accelerate_new_send_to_device = _fixed_send_to_device
#     pass
# pass

# Transformers 4.46 breaks dynamic caching. This is a hack
import transformers.generation.configuration_utils
if hasattr(transformers.generation.configuration_utils, "ALL_CACHE_IMPLEMENTATIONS"):
    if type(transformers.generation.configuration_utils.ALL_CACHE_IMPLEMENTATIONS) is list:
        transformers.generation.configuration_utils.ALL_CACHE_IMPLEMENTATIONS.append("dynamic")
    pass
pass
# =============================================

# =============================================
# Torch compile settings
UNSLOTH_COMPILE_DEBUG         = os.environ.get("UNSLOTH_COMPILE_DEBUG",         "0") == "1"
UNSLOTH_COMPILE_MAXIMUM       = os.environ.get("UNSLOTH_COMPILE_MAXIMUM",       "0") == "1"
UNSLOTH_COMPILE_IGNORE_ERRORS = os.environ.get("UNSLOTH_COMPILE_IGNORE_ERRORS", "1") == "1"
# Just remove max_autotune_gemm warning
import functools
@functools.lru_cache(None)
def is_big_gpu(index):
    sms = torch.cuda.get_device_properties(index).multi_processor_count
    if sms < 80:  # V100
        # log.warning("not enough SMs to use max_autotune_gemm mode")
        return False
    return True
import torch._inductor.utils
torch._inductor.utils.is_big_gpu = is_big_gpu
if not devices.has_mps:
    patch_torch_compile(
        debug = UNSLOTH_COMPILE_DEBUG,
        O3 = UNSLOTH_COMPILE_MAXIMUM,
        ignore_errors = UNSLOTH_COMPILE_IGNORE_ERRORS,
    )

torch_compile_options = {
    "epilogue_fusion"   : True,
    "max_autotune"      : True,
    "shape_padding"     : True,
    "trace.enabled"     : UNSLOTH_COMPILE_DEBUG,
    "triton.cudagraphs" : False,
}

import accelerate
def torch_compile_kwargs(*args, **kwargs):
    print("Unsloth: Enabled auto compiling")
    return {"dynamic" : True, "fullgraph" : False, "options" : torch_compile_options,}
pass

accelerate.utils.dataclasses.TorchDynamoPlugin.to_kwargs = torch_compile_kwargs
accelerate.utils.TorchDynamoPlugin.to_kwargs             = torch_compile_kwargs
accelerate.accelerator.TorchDynamoPlugin.to_kwargs       = torch_compile_kwargs
del accelerate

def patch_regional_compilation():
    # Regional torch 2.5 Recompilation - weirdly very slow??
    if torch.nn.ModuleList.__name__ == "UnslothModuleList": return
    # Only works for torch 2.5
    if Version(torch.__version__) < Version("2.5.0"): return

    old_module_list = torch.nn.ModuleList
    os.environ["UNSLOTH_PATCHED"] = "1"

    def UnslothModuleList(*args, **kwargs):
        if len(args) == 1 and len(kwargs) == 0 and type(args[0]) is list:
            args = [old_module_list([torch.compile(x, dynamic = True, options = torch_compile_options, fullgraph = False) for x in args[0]])]
        return old_module_list(*args, **kwargs)
    pass
    UnslothModuleList.__doc__ = old_module_list.__doc__

    torch.nn.ModuleList = UnslothModuleList
    return
pass

# =============================================

def prepare_model_for_kbit_training(
    model                      : Any,
    use_gradient_checkpointing : Optional = True,
    use_reentrant              : Optional[bool] = True,
) -> Any:
    return prepare_model_for_training(
        model                      = model,
        use_gradient_checkpointing = use_gradient_checkpointing,
        use_reentrant              = use_reentrant,
        full_finetuning            = False,
        train_layernorms           = False,
        train_embedding            = False,
        train_lm_head              = False,
        float32_mixed_precision    = True,
    )
pass

# =============================================
# Weirdly LoraLayer.update_layer downcasts PEFT layers to float16??
# For mixed precision, we need it to be in float32 not float16.
from peft import __version__ as peft_version
if Version(peft_version) < Version("0.12.0"):
    from peft.tuners.lora.layer import LoraLayer
    try:
        source = inspect.getsource(LoraLayer.update_layer)
        text = "if weight is not None:\n"
        start = source.find(text) + len(text)
        end = source.find("self.to(weight.device)", start)
        spaces = re.findall(r"^([ ]{1,})break", source, flags = re.MULTILINE)[0]
        source = source.replace(source[start : end], spaces)
        spaces = len(re.match(r"[\s]{1,}", source).group(0))
        lines = source.split("\n")
        source = "\n".join(x[spaces:] for x in lines)
        source = re.sub(r"([^\.])nn\.", r"\1torch.nn.", source)
        source = source.replace("def update_layer", "def LoraLayer_update_layer")
        exec(source, globals())

        # Fix up incorrect downcasting of LoRA weights
        from peft.tuners.lora.layer import LoraLayer
        LoraLayer.update_layer = LoraLayer_update_layer
        from peft.tuners.lora import LoraLayer
        LoraLayer.update_layer = LoraLayer_update_layer
    except:
        logger.warning_once(
            "Unsloth unsuccessfully patched LoraLayer.update_layer. Please file a bug report.\n"\
            "Luckily, your training run will still work in the meantime!"
        )
    pass
pass

# =============================================

import psutil
def _get_statistics(statistics = None, force_download = True):
    # We log some basic stats about which environment is being used.
    # We simply download a README.md file from HF - all data is made public.
    # This is simply so we can check if some envs are broken or not.
    # You can disable this by commenting the below out
    try:
        n_cpus = psutil.cpu_count(logical = False)
        keynames = "\n" + "\n".join(os.environ.keys())
        if statistics is not None: pass
        elif "\nCOLAB_"  in keynames and n_cpus == 1: statistics = "colab"
        elif "\nCOLAB_"  in keynames: statistics = "colabpro"
        elif "\nKAGGLE_" in keynames: statistics = "kaggle"
        elif "\nRUNPOD_" in keynames: statistics = "runpod"
        elif "\nAWS_"    in keynames: statistics = "aws"
        elif "\nAZURE_"  in keynames: statistics = "azure"
        # elif "\nK_" in keynames or "\nFUNCTION_" in keynames: statistics = "gcp"
        elif "\nINVOCATION_ID" in keynames: statistics = "lambda"
        # else: statistics = "other"
        else:
            def try_vllm_check():
                vendor_files = (
                    "/sys/class/dmi/id/product_version",
                    "/sys/class/dmi/id/bios_vendor",
                    "/sys/class/dmi/id/product_name",
                    "/sys/class/dmi/id/chassis_asset_tag",
                    "/sys/class/dmi/id/sys_vendor",
                )
                from pathlib import Path
                for vendor_file in vendor_files:
                    path = Path(vendor_file)
                    if path.is_file():
                        file_content = path.read_text().lower()
                        if   "amazon"                in file_content: return "aws"
                        elif "microsoft corporation" in file_content: return "azure"
                        elif "google"                in file_content: return "gcp"
                return "other"
            pass
            try:    statistics = try_vllm_check()
            except: statistics = "other"
        pass
        if statistics is not None:
            from transformers import AutoModelForCausalLM
            stats_model = AutoModelForCausalLM.from_pretrained(
                f"unslothai/{statistics}",
                force_download = force_download,
            )
            del stats_model
        pass
    except:
        pass
pass


def get_statistics():
    # We log some basic stats about which environment is being used.
    # We simply download a README.md file from HF - all data is made public.
    # This is simply so we can check if some envs are broken or not.
    # You can disable this by setting UNSLOTH_DISABLE_STATISTICS
    import os
    if "UNSLOTH_DISABLE_STATISTICS" in os.environ: return
    from huggingface_hub.utils import disable_progress_bars, enable_progress_bars, are_progress_bars_disabled
    disabled = False
    if not are_progress_bars_disabled():
        disable_progress_bars()
        disabled = True
    pass
    _get_statistics(None)
    _get_statistics("repeat", force_download = False)
    try:
        vram = torch.cuda.get_device_properties(0).total_memory / 1024 / 1024 / 1024
        if   vram <= 8 : vram = 8
        elif vram <= 16: vram = 16
        elif vram <= 20: vram = 20
        elif vram <= 24: vram = 24
        elif vram <= 40: vram = 40
        elif vram <= 48: vram = 48
        elif vram <= 80: vram = 80
        else: vram = 96
        _get_statistics(f"vram-{vram}")
    except:
        pass
    pass
    try:
        devices = torch.cuda.device_count()
        _get_statistics(f"{devices if devices <= 8 else 9}")
    except:
        pass
    if disabled: enable_progress_bars()
pass


# =============================================
# Fixes Bitsandbytes to remove missing warnings
from transformers.utils.quantization_config import BitsAndBytesConfig, QuantizationMethod
BitsAndBytesConfig__init__ = inspect.getsource(BitsAndBytesConfig.__init__)
BitsAndBytesConfig__init__ = re.sub(
    r"if[\s]{1,}kwargs\:[\s]{1,}.+?\n",
    "",
    BitsAndBytesConfig__init__,
    flags = re.MULTILINE,
)
BitsAndBytesConfig__init__ = BitsAndBytesConfig__init__.split("\n")
length_spaces = len(re.match(r"[\s]{1,}", BitsAndBytesConfig__init__[0]).group(0))
BitsAndBytesConfig__init__ = "\n".join(x[length_spaces:] for x in BitsAndBytesConfig__init__)
BitsAndBytesConfig__init__ = BitsAndBytesConfig__init__.replace(
    "__init__",
    "_BitsAndBytesConfig__init__",
)
exec(BitsAndBytesConfig__init__, globals())

if torch.cuda.device_count() == 1:
    from accelerate.utils.dataclasses import DistributedType
    def _prepare_backend(
        self, cpu = False, sagemaker_dp = False, backend: str = None,
    ) -> tuple[str, DistributedType]:
        return None, DistributedType.NO
    pass
    import accelerate.state
    accelerate.state.PartialState._prepare_backend = _prepare_backend

    import accelerate.accelerator
    prepare = inspect.getsource(accelerate.accelerator.Accelerator.prepare)
    prepare = prepare.split("\n")
    spaces = prepare[0].find("def")
    prepare = "\n".join(x[spaces:] for x in prepare)
    x = "for obj in args:"
    s = " "*spaces
    prepare = prepare.replace(x, f'self.state.distributed_type = DistributedType.NO\n{s}{x}', 1)
    exec(prepare, globals())
    accelerate.accelerator.Accelerator.prepare = prepare
pass

import transformers.utils.quantization_config
transformers.utils.quantization_config.BitsAndBytesConfig.__init__ = _BitsAndBytesConfig__init__
# =============================================

# Offloading to disk for modules (lm_head, embed_tokens)
import pickle

def offload_to_disk(W, model, name, temporary_location : str = "_unsloth_temporary_saved_buffers"):
    file_location = os.path.join(temporary_location, model.config._name_or_path)
    if not os.path.exists(file_location):
        os.makedirs(file_location)
    pass

    filename = os.path.join(file_location, f"{name}.pt")
    W = W.weight if hasattr(W, "weight") else W
    torch.save(W, filename, pickle_module = pickle, pickle_protocol = pickle.HIGHEST_PROTOCOL,)
    # We must use weights_only = False due to pickling
    offloaded_W = torch.load(filename, map_location = "cpu", mmap = True, weights_only = False)
    offloaded_W._offloaded_file_location = filename
    return offloaded_W
pass


def offload_input_embeddings(model, temporary_location : str = "_unsloth_temporary_saved_buffers"):
    offloaded_W = offload_to_disk(model.get_input_embeddings(), model, "input_embeddings", temporary_location)
    new_input_embeddings = torch.nn.Embedding.from_pretrained(offloaded_W)
    new_input_embeddings._offloaded_file_location = offloaded_W._offloaded_file_location
    model.set_input_embeddings(new_input_embeddings)
    return
pass


def offload_output_embeddings(model, temporary_location : str = "_unsloth_temporary_saved_buffers"):
    offloaded_W = offload_to_disk(model.get_output_embeddings(), model, "output_embeddings", temporary_location)

    new_output_embeddings = torch.nn.Linear(1, 1, bias = None)
    del new_output_embeddings.weight
    new_output_embeddings.weight = offloaded_W
    new_output_embeddings.in_features  = offloaded_W.shape[1]
    new_output_embeddings.out_features = offloaded_W.shape[0]

    new_output_embeddings._offloaded_file_location = offloaded_W._offloaded_file_location
    model.set_output_embeddings(new_output_embeddings)
    return
pass


# Fixes a weird Torch 2.3 bug which says T4s have bfloat16
def is_bfloat16_supported():
    return SUPPORTS_BFLOAT16
pass


# Patches models to add RoPE Scaling
def patch_linear_scaling(
    model_name = "gemma2",
    rope_module = None,
    scaled_rope_module = None,
    attention_module = None,
):
    assert(rope_module is not None and scaled_rope_module is not None)
    assert(attention_module is not None)

    rope_name = rope_module.__name__
    scaled_rope_name = scaled_rope_module.__name__
    model_filepath = f"transformers.models.{model_name}.modeling_{model_name}"
    exec_code = \
        f"import torch.nn as nn\n"\
        f"from typing import Union, Optional, List, Any, Callable, Tuple\n"\
        f"from {model_filepath} import logger, "\
        f"{model_name.title()}Attention, {model_name.title()}Config"

    try:
        function = inspect.getsource(attention_module.__init__)
    except:
        # Most likely already patched!
        return None, None
    where = function.find("def")
    function = function.split("\n")
    function = "\n".join(x[where:] for x in function)
    init_name = f"{model_name.title()}Attention__init__"
    function = function.replace("def __init__", f"def {init_name}")
    function = function.replace(
        "super().__init__()",
        f"super({model_name.title()}Attention, self).__init__()",
    )
    fix_rope_function = """
    if getattr(self.config, "rope_scaling", None) is None:
        self.rotary_emb = {rope_function}(
            dim = self.head_dim,
            max_position_embeddings=self.max_position_embeddings,
            base=self.rope_theta,
        )
    else:
        scaling_type = self.config.rope_scaling["type"]
        scaling_factor = self.config.rope_scaling["factor"]
        if scaling_type == "linear":
            self.rotary_emb = {scaled_rope_function}(
                dim = self.head_dim,
                max_position_embeddings=self.max_position_embeddings,
                scaling_factor=scaling_factor,
                base=self.rope_theta,
            )
        else:
            raise ValueError(f"Unknown RoPE scaling type {{scaling_type}}")
    pass
    """
    fix_rope_function = fix_rope_function.format(
        rope_function        = rope_module.__name__,
        scaled_rope_function = scaled_rope_module.__name__,
    )
    rotary_emb = re.findall(
        r"self\.rotary\_emb \= .+?\)", function,
        flags = re.DOTALL | re.MULTILINE,
    )
    if len(rotary_emb) == 0:
        return None, exec_code + "\n\n" + function

    rotary_emb = rotary_emb[0]
    function = function.replace(rotary_emb, fix_rope_function, 1)
    function = exec_code + "\n\n" + function
    return init_name, function
pass


# Patches for Llama-3 LlamaExtendedRotaryEmbedding
def patch_llama_rope_scaling(
    model_name = "llama",
    rope_module = None,
    scaled_rope_module = None,
    extended_rope_module = None,
    attention_module = None,
    longrope_module = None,
):
    assert(\
        rope_module is not None and \
        scaled_rope_module is not None and \
        extended_rope_module is not None
    )
    assert(attention_module is not None)

    rope_name = rope_module.__name__
    scaled_rope_name = scaled_rope_module.__name__
    model_filepath = f"transformers.models.{model_name}.modeling_{model_name}"
    exec_code = \
        f"import torch.nn as nn\n"\
        f"from typing import Union, Optional, List, Any, Callable, Tuple\n"\
        f"from {model_filepath} import logger, "\
        f"{model_name.title()}Attention, {model_name.title()}Config"

    try:
        function = inspect.getsource(attention_module.__init__)
    except:
        # Most likely already patched!
        return None, None
    where = function.find("def")
    function = function.split("\n")
    function = "\n".join(x[where:] for x in function)
    init_name = f"{model_name.title()}Attention__init__"
    function = function.replace("def __init__", f"def {init_name}")
    function = function.replace(
        "super().__init__()",
        f"super({model_name.title()}Attention, self).__init__()",
    )
    fix_rope_function = """
    if getattr(self.config, "rope_scaling", None) is None:
        self.rotary_emb = {rope_function}(
            dim = self.head_dim,
            max_position_embeddings=self.max_position_embeddings,
            base=self.rope_theta,
        )
    else:
        scaling_type1 = self.config.rope_scaling.get("type", None)
        scaling_type2 = self.config.rope_scaling.get("rope_type", None)
        scaling_type = scaling_type1 if scaling_type1 is not None else scaling_type2
        scaling_factor = self.config.rope_scaling.get("factor")

        if scaling_type == "linear":
            self.rotary_emb = {scaled_rope_function}(
                dim = self.head_dim,
                max_position_embeddings=self.max_position_embeddings,
                scaling_factor=scaling_factor,
                base=self.rope_theta,
            )
        elif scaling_type == "llama3":
            self.rotary_emb = {extended_rope_function}(
                dim = self.head_dim,
                max_position_embeddings=self.max_position_embeddings,
                base=self.rope_theta,
            )
        elif scaling_type == "longrope":
            self.rotary_emb = {longrope_rope_function}(
                dim = self.head_dim,
                max_position_embeddings = self.max_position_embeddings,
                original_max_position_embeddings = self.config.original_max_position_embeddings,
                base = self.rope_theta,
                short_factor = self.config.rope_scaling['short_factor'],
                long_factor  = self.config.rope_scaling['long_factor' ],
            )
        else:
            raise ValueError(f"Unknown RoPE scaling type {{scaling_type}}")
    pass
    """

    fix_rope_function = fix_rope_function.format(
        rope_function          = rope_module.__name__,
        scaled_rope_function   = scaled_rope_module.__name__,
        extended_rope_function = extended_rope_module.__name__,
        longrope_rope_function = \
            (longrope_module if longrope_module is not None else rope_module).__name__
    )
    rotary_emb = re.findall(
        r"self\.rotary\_emb \= .+?\)", function,
        flags = re.DOTALL | re.MULTILINE,
    )
    if len(rotary_emb) == 0: return None, function
    rotary_emb = rotary_emb[0]
    function = function.replace(rotary_emb, fix_rope_function, 1)
    function = exec_code + "\n\n" + function
    return init_name, function
pass


<<<<<<< HEAD
def check_nvidia():
    # Unsloth doesn't work yet on AMD devices - we're working on it!
    output = np.array([0,])
    try:
        output = subprocess.check_output("nvidia-smi --query-gpu=memory.used --format=csv", shell = True)
        output = re.findall(rb'([\d]{1,})[\s]{1,}M', output)
        output = np.array([int(x.decode('utf-8'))/1024 for x in output])
    except:
        if not torch.cuda.is_available() and not devices.has_mps:
            raise RuntimeError("Unsloth: We do not support AMD / Intel machines yet - it is a work in progress!")    
    return output
pass
PRE_CHECK = check_nvidia()


=======
>>>>>>> 71039cb1
def create_boolean_mask(n = 4096, sliding_window = 2048):
    # Creates a boolean mask for attention
    mask = torch.ones(n, n, dtype = torch.bool)
    if sliding_window == 0:
        return torch.triu(mask, diagonal = 1, out = mask)
    pass
    torch.triu(mask, diagonal = 0, out = mask)
    torch.triu(mask.T, diagonal = -sliding_window, out = mask.T)
    mask = mask.T
    torch.logical_not(mask, out = mask)
    return mask
pass


def test_mask_creation():
    from transformers.modeling_attn_mask_utils import AttentionMaskConverter
    for n in range(2, 23):
        for s in range(1, 23):
            correct_mask = AttentionMaskConverter(
                is_causal = True,
                sliding_window = s,
            ).to_causal_4d(1, n, n, dtype = torch.float16,).squeeze(0).squeeze(0)
            correct_mask = (correct_mask == correct_mask.min())
            our_mask = create_boolean_mask(n = n, sliding_window = s)
            assert(torch.all(correct_mask == our_mask))
        pass
        correct_mask = AttentionMaskConverter(
            is_causal = True,
            sliding_window = None,
        ).to_causal_4d(1, n, n, dtype = torch.float16,).squeeze(0).squeeze(0)
        correct_mask = (correct_mask == correct_mask.min())
        our_mask = create_boolean_mask(n = n, sliding_window = 0)
        assert(torch.all(correct_mask == our_mask))
    pass
pass


def _unsloth_pre_compute_loss(self, model, inputs, *args, **kwargs):
    num_items_in_batch = None

    if "num_items_in_batch" in kwargs:
        num_items_in_batch = kwargs["num_items_in_batch"]
        if num_items_in_batch is None:
            # Remove it since the model does not support it!
            kwargs.pop("num_items_in_batch")
        elif "num_items_in_batch" not in inputs:
            inputs["num_items_in_batch"] = num_items_in_batch
        pass
    pass

    # Get gradient accumulation steps if possible
    if num_items_in_batch is None and \
        getattr(getattr(self, "args", self), "gradient_accumulation_steps", 1) != 1:

        inner_model = model
        if hasattr(inner_model, "base_model"): inner_model = inner_model. base_model
        if hasattr(inner_model, "model"): inner_model = inner_model.model
        name = inner_model.__class__.__name__

        logger.warning_once(
            f"Unsloth: Not an error, but {name} does not accept `num_items_in_batch`.\n"\
            "Using gradient accumulation will be very slightly less accurate.\n"\
            "Read more on gradient accumulation issues here: https://unsloth.ai/blog/gradient"
        )
    pass
    return self._old_compute_loss(model, inputs, *args, **kwargs)
pass


def patch_gradient_accumulation_fix(Trainer):
    # Fixes gradient accumulation 
    import inspect
    if hasattr(Trainer, "get_batch_samples"):
        if Trainer.get_batch_samples.__name__ == "_unsloth_get_batch_samples": return
        if \
            not inspect.getsource(Trainer.get_batch_samples).strip()\
            .endswith("return batch_samples, num_items_in_batch"):

            raise NotImplementedError("Unsloth: Please make a Github issue immediately!!")
        else:
            if Trainer.get_batch_samples.__name__ != "_unsloth_get_batch_samples":
                Trainer.get_batch_samples = _unsloth_get_batch_samples
            pass

            # Also fix passing in num_items_in_batch
            if not hasattr(Trainer, "_old_compute_loss"):
                Trainer._old_compute_loss = Trainer.compute_loss
                Trainer.compute_loss = _unsloth_pre_compute_loss
            pass
        pass
    else:
        logger.warning_once(
            "Unsloth: We fixed a gradient accumulation bug, "\
            "but it seems like you don't have the latest transformers version!\n"\
            "Please update transformers, TRL and unsloth via:\n"\
            '`pip install --upgrade --no-cache-dir --no-deps unsloth transformers git+https://github.com/huggingface/trl.git`'
        )
    pass

    # Also fix up loss scaling ie negate loss *= self.args.gradient_accumulation_steps
    if Trainer.training_step.__name__ == "_unsloth_training_step": return
    if "num_items_in_batch" not in inspect.signature(Trainer.training_step).parameters: return

    function = inspect.getsource(Trainer.training_step)
    where = function.find("def")
    function = function.split("\n")
    function = "\n".join(x[where:] for x in function)

    # Import all variables that need importing
    import transformers.trainer
    items_in_trainer = dir(transformers.trainer)
    good_items = []
    for item in items_in_trainer:
        if item in function: good_items.append(item)
    pass
    exec("from transformers.trainer import (" + ", ".join(x for x in good_items) + ")", globals())

    # Accelerate does / self.args.gradient_accumulation_steps internally, so if we already
    # summed it up and did the division before hand, we have to negate it.
    function = function.replace(
        "loss *= self.args.gradient_accumulation_steps",
        "if num_items_in_batch is not None: loss *= self.args.gradient_accumulation_steps",
    )
    function = function.replace("def training_step", "def _unsloth_training_step", 1)

    # Fix 4.47.0 issue where num_items_in_batch was removed
    # See https://github.com/huggingface/transformers/pull/35121
    function = function.replace(
        "if self.model_accepts_loss_kwargs:",
        "if False:",
    )

    # Fix when num_items_in_batch is nothing
    # https://github.com/huggingface/transformers/pull/35207
    function = re.sub(
        r"else:\n"\
        r"([\s]{4,})self\.accelerator\.backward\(loss, \*\*kwargs\)\n"\
        r"(.+?)if num_items_in_batch is None\:\n"\
        r"(.+?)return loss\.detach\(\) \/ self\.args\.gradient_accumulation_steps",

        "else:\n"\
        "\2if num_items_in_batch is None:\n"\
        "\3loss = loss / self.args.gradient_accumulation_steps\n"\
        "\1self.accelerator.backward(loss, **kwargs)",
        
        function,
    )
    
    exec(function, globals())
    Trainer.training_step = _unsloth_training_step
pass


def patch_tokenizer(model, tokenizer):
    model, tokenizer = _patch_tokenizer(model, tokenizer)
    if model is not None:
        model.config.update({"unsloth_version" : __version__})
    return model, tokenizer
pass


def patch_fast_lora():
    import peft.tuners.lora.bnb
    peft.tuners.lora.bnb.Linear4bit.forward = fast_lora_forward
pass


def unsloth_compile_transformers(
    model_name,
    token                   = None,
    revision                = None,
    trust_remote_code       = False,
    sdpa_dynamic_mask       = True,
    sdpa_bool_masks         = True,
    sdpa_gqa_replace        = True,
    sdpa_dynamic_compile    = True,
    compile_attention       = True,
    disable_causal_masks    = True,
    compile_torch_modules   = True,
    compile_custom_modules  = True,
    compile_function_calls  = True,
    fuse_lm_head            = True,
    gradient_checkpointing  = True,
    manual_replacements     = True,
    fast_lora_forwards      = True,
    fast_residual_stream    = True,
    accurate_accumulation   = True,
    epilogue_fusion         = True,
    max_autotune            = False,
    shape_padding           = True,
    cudagraphs              = False,
    debug                   = False,
    fullgraph               = True,
    import_from_cache       = False,
    disable                 = False,
    return_logits           = False,
):
    if Version(torch_version) < Version("2.4.0"):
        print(
            "="*30 + \
            "Unsloth: Unfortunately Unsloth vision and other newer optimized models need Torch 2.4 or later.\n"\
            f"You have Torch version {torch_version}. Please upgrade your Torch version by visiting https://pytorch.org/\n"\
            "For now your models will not get optimized, but will still work for now!"
        )
        return
    pass

    model_types = get_transformers_model_type(
        model_name        = model_name,
        token             = token,
        revision          = revision,
        trust_remote_code = trust_remote_code,
    )
    model_types = ["siglip"] + model_types

    if disable: return

    for model_type in model_types:
        _unsloth_compile_transformers(
            model_type,
            sdpa_dynamic_mask      = sdpa_dynamic_mask,
            sdpa_bool_masks        = sdpa_bool_masks,
            sdpa_gqa_replace       = sdpa_gqa_replace,
            sdpa_dynamic_compile   = sdpa_dynamic_compile,
            compile_attention      = compile_attention,
            disable_causal_masks   = disable_causal_masks,
            compile_torch_modules  = compile_torch_modules,
            compile_custom_modules = compile_custom_modules,
            compile_function_calls = compile_function_calls,
            fuse_lm_head           = fuse_lm_head,
            gradient_checkpointing = gradient_checkpointing,
            manual_replacements    = manual_replacements,
            fast_lora_forwards     = fast_lora_forwards,
            fast_residual_stream   = fast_residual_stream,
            accurate_accumulation  = accurate_accumulation,
            epilogue_fusion        = epilogue_fusion,
            max_autotune           = max_autotune,
            shape_padding          = shape_padding,
            cudagraphs             = cudagraphs,
            debug                  = debug,
            fullgraph              = fullgraph,
            import_from_cache      = import_from_cache,
            disable                = disable,
            return_logits          = return_logits,
        )
    pass
    return model_types
pass

# We need an empty logits flag to warn people logits will not be returned anymore unless asked ie
# os.environ['UNSLOTH_RETURN_LOGITS'] = '1'
LOGITS_ERROR_STRING = \
    "Unsloth: Logits are empty from 2024.11 onwards. To get raw logits again, please "\
    'set the environment variable `UNSLOTH_RETURN_LOGITS` to `"1" BEFORE starting to train ie before `trainer.train()`. For example:\n'\
    "```\nimport os\n"\
    "os.environ['UNSLOTH_RETURN_LOGITS'] = '1'\n"\
    "trainer.train()\n```\n"\
    "No need to restart your console - just add `os.environ['UNSLOTH_RETURN_LOGITS'] = '1'` before trainer.train() and re-run the cell!"

def raise_logits_error(*args, **kwargs): raise NotImplementedError(LOGITS_ERROR_STRING)
def return_none(*args, **kwargs): return None
class EmptyLogits:
    def __init__(self): return
    def raise_getattr_error(self, attr): return return_none if attr == "to" else raise_logits_error
    __getitem__ = raise_logits_error
    __getattr__ = raise_getattr_error
    def __repr__(self): return LOGITS_ERROR_STRING
    def __str__ (self): return LOGITS_ERROR_STRING
pass
EMPTY_LOGITS = EmptyLogits()
functions = dir(torch.Tensor)
for j, function in enumerate(functions):
    if function.startswith("__") and function.endswith("__"):
        exec(f"def raise_{j}(*args, **kwargs): print('{function}')", globals(), locals())
        try: exec(f"EMPTY_LOGITS.{function} = raise_{j}", globals(), locals())
        except: continue
pass

USE_MODELSCOPE = os.environ.get("UNSLOTH_USE_MODELSCOPE", "0") == "1"
if USE_MODELSCOPE:
    if importlib.util.find_spec("modelscope") is None:
        raise ImportError(f'You are using the modelscope hub, please install modelscope by `pip install modelscope -U`')
    pass
pass<|MERGE_RESOLUTION|>--- conflicted
+++ resolved
@@ -101,11 +101,11 @@
     patch_unsloth_smart_gradient_checkpointing,
     unpatch_unsloth_smart_gradient_checkpointing,
 )
-<<<<<<< HEAD
 if not devices.has_mps:
     from unsloth_zoo.loss_utils import (
         HAS_CUT_CROSS_ENTROPY,
         fused_linear_cross_entropy,
+        _unsloth_get_batch_samples,
     )
     from unsloth_zoo.vision_utils import (
         process_vision_info,
@@ -114,23 +114,9 @@
         get_transformers_model_type,
         unsloth_compile_transformers as _unsloth_compile_transformers,
     )
-=======
-from unsloth_zoo.loss_utils import (
-    HAS_CUT_CROSS_ENTROPY,
-    fused_linear_cross_entropy,
-    _unsloth_get_batch_samples,
-)
-from unsloth_zoo.vision_utils import (
-    process_vision_info,
-)
-from unsloth_zoo.compiler import (
-    get_transformers_model_type,
-    unsloth_compile_transformers as _unsloth_compile_transformers,
-)
-from unsloth_zoo.training_utils import (
-    prepare_model_for_training,
-)
->>>>>>> 71039cb1
+    from unsloth_zoo.training_utils import (
+        prepare_model_for_training,
+    )
 
 # =============================================
 # Disable some warnings which can get annoying
@@ -940,24 +926,6 @@
 pass
 
 
-<<<<<<< HEAD
-def check_nvidia():
-    # Unsloth doesn't work yet on AMD devices - we're working on it!
-    output = np.array([0,])
-    try:
-        output = subprocess.check_output("nvidia-smi --query-gpu=memory.used --format=csv", shell = True)
-        output = re.findall(rb'([\d]{1,})[\s]{1,}M', output)
-        output = np.array([int(x.decode('utf-8'))/1024 for x in output])
-    except:
-        if not torch.cuda.is_available() and not devices.has_mps:
-            raise RuntimeError("Unsloth: We do not support AMD / Intel machines yet - it is a work in progress!")    
-    return output
-pass
-PRE_CHECK = check_nvidia()
-
-
-=======
->>>>>>> 71039cb1
 def create_boolean_mask(n = 4096, sliding_window = 2048):
     # Creates a boolean mask for attention
     mask = torch.ones(n, n, dtype = torch.bool)
