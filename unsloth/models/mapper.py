--- conflicted
+++ resolved
@@ -222,13 +222,25 @@
             "unsloth/Mistral-Nemo-Base-2407",
             "mistralai/Mistral-Nemo-Base-2407",
         ),
-        "unsloth/Meta-Llama-3.1-8B-bnb-4bit" : (
+        "unsloth/Meta-Llama-3.1-8B-unsloth-bnb-4bit" : (
             "unsloth/Meta-Llama-3.1-8B",
             "meta-llama/Meta-Llama-3.1-8B",
-        ),
-        "unsloth/Meta-Llama-3.1-8B-Instruct-bnb-4bit" : (
+            "unsloth/Meta-Llama-3.1-8B-bnb-4bit",
+        ),
+        "unsloth/Meta-Llama-3.1-8B-Instruct-unsloth-bnb-4bit" : (
             "unsloth/Meta-Llama-3.1-8B-Instruct",
             "meta-llama/Meta-Llama-3.1-8B-Instruct",
+            "unsloth/Meta-Llama-3.1-8B-Instruct-bnb-4bit",
+        ),
+        "unsloth/Llama-3.1-8B-unsloth-bnb-4bit" : (
+            "unsloth/Llama-3.1-8B",
+            "meta-llama/Llama-3.1-8B",
+            "unsloth/Llama-3.1-8B-bnb-4bit",
+        ),
+        "unsloth/Llama-3.1-8B-Instruct-unsloth-bnb-4bit" : (
+            "unsloth/Llama-3.1-8B-Instruct",
+            "meta-llama/Llama-3.1-8B-Instruct",
+            "unsloth/Llama-3.1-8B-Instruct-bnb-4bit",
         ),
         "unsloth/Meta-Llama-3.1-70B-bnb-4bit" : (
             "unsloth/Meta-Llama-3.1-70B",
@@ -308,25 +320,30 @@
             "unsloth/Mistral-Small-Instruct-2409",
             "mistralai/Mistral-Small-Instruct-2409",
         ),
-        "unsloth/Qwen2.5-0.5B-Instruct-bnb-4bit" : (
+        "unsloth/Qwen2.5-0.5B-Instruct-unsloth-bnb-4bit" : (
             "unsloth/Qwen2.5-0.5B-Instruct",
             "Qwen/Qwen2.5-0.5B-Instruct",
-        ),
-        "unsloth/Qwen2.5-1.5B-Instruct-bnb-4bit" : (
+            "unsloth/Qwen2.5-0.5B-Instruct-bnb-4bit",
+        ),
+        "unsloth/Qwen2.5-1.5B-Instruct-unsloth-bnb-4bit" : (
             "unsloth/Qwen2.5-1.5B-Instruct",
             "Qwen/Qwen2.5-1.5B-Instruct",
-        ),
-        "unsloth/Qwen2.5-3B-Instruct-bnb-4bit" : (
+            "unsloth/Qwen2.5-1.5B-Instruct-bnb-4bit",
+        ),
+        "unsloth/Qwen2.5-3B-Instruct-unsloth-bnb-4bit" : (
             "unsloth/Qwen2.5-3B-Instruct",
             "Qwen/Qwen2.5-3B-Instruct",
-        ),
-        "unsloth/Qwen2.5-7B-Instruct-bnb-4bit" : (
+            "unsloth/Qwen2.5-3B-Instruct-bnb-4bit",
+        ),
+        "unsloth/Qwen2.5-7B-Instruct-unsloth-bnb-4bit" : (
             "unsloth/Qwen2.5-7B-Instruct",
             "Qwen/Qwen2.5-7B-Instruct",
-        ),
-        "unsloth/Qwen2.5-14B-Instruct-bnb-4bit" : (
+            "unsloth/Qwen2.5-7B-Instruct-bnb-4bit",
+        ),
+        "unsloth/Qwen2.5-14B-Instruct-unsloth-bnb-4bit" : (
             "unsloth/Qwen2.5-14B-Instruct",
             "Qwen/Qwen2.5-14B-Instruct",
+            "unsloth/Qwen2.5-14B-Instruct-bnb-4bit",
         ),
         "unsloth/Qwen2.5-32B-Instruct-bnb-4bit" : (
             "unsloth/Qwen2.5-32B-Instruct",
@@ -336,25 +353,30 @@
             "unsloth/Qwen2.5-72B-Instruct",
             "Qwen/Qwen2.5-72B-Instruct",
         ),
-        "unsloth/Qwen2.5-0.5B-bnb-4bit" : (
+        "unsloth/Qwen2.5-0.5B-unsloth-bnb-4bit" : (
             "unsloth/Qwen2.5-0.5B",
             "Qwen/Qwen2.5-0.5B",
-        ),
-        "unsloth/Qwen2.5-1.5B-bnb-4bit" : (
+            "unsloth/Qwen2.5-0.5B-bnb-4bit",
+        ),
+        "unsloth/Qwen2.5-1.5B-unsloth-bnb-4bit" : (
             "unsloth/Qwen2.5-1.5B",
             "Qwen/Qwen2.5-1.5B",
-        ),
-        "unsloth/Qwen2.5-3B-bnb-4bit" : (
+            "unsloth/Qwen2.5-1.5B-bnb-4bit",
+        ),
+        "unsloth/Qwen2.5-3B-unsloth-bnb-4bit" : (
             "unsloth/Qwen2.5-3B",
             "Qwen/Qwen2.5-3B",
-        ),
-        "unsloth/Qwen2.5-7B-bnb-4bit" : (
+            "unsloth/Qwen2.5-3B-bnb-4bit",
+        ),
+        "unsloth/Qwen2.5-7B-unsloth-bnb-4bit" : (
             "unsloth/Qwen2.5-7B",
             "Qwen/Qwen2.5-7B",
-        ),
-        "unsloth/Qwen2.5-14B-bnb-4bit" : (
+            "unsloth/Qwen2.5-7B-bnb-4bit",
+        ),
+        "unsloth/Qwen2.5-14B-unsloth-bnb-4bit" : (
             "unsloth/Qwen2.5-14B",
             "Qwen/Qwen2.5-14B",
+            "unsloth/Qwen2.5-14B-bnb-4bit",
         ),
         "unsloth/Qwen2.5-32B-bnb-4bit" : (
             "unsloth/Qwen2.5-32B",
@@ -436,21 +458,25 @@
             "unsloth/Qwen2.5-Coder-32B-Instruct",
             "Qwen/Qwen2.5-Coder-32B-Instruct",
         ),
-        "unsloth/Llama-3.2-1B-bnb-4bit" : (
+        "unsloth/Llama-3.2-1B-unsloth-bnb-4bit" : (
             "unsloth/Llama-3.2-1B",
             "meta-llama/Llama-3.2-1B",
-        ),
-        "unsloth/Llama-3.2-3B-bnb-4bit" : (
+            "unsloth/Llama-3.2-1B-bnb-4bit",
+        ),
+        "unsloth/Llama-3.2-3B-unsloth-bnb-4bit" : (
             "unsloth/Llama-3.2-3B",
             "meta-llama/Llama-3.2-3B",
-        ),
-        "unsloth/Llama-3.2-1B-Instruct-bnb-4bit" : (
+            "unsloth/Llama-3.2-3B-bnb-4bit",
+        ),
+        "unsloth/Llama-3.2-1B-Instruct-unsloth-bnb-4bit" : (
             "unsloth/Llama-3.2-1B-Instruct",
             "meta-llama/Llama-3.2-1B-Instruct",
-        ),
-        "unsloth/Llama-3.2-3B-Instruct-bnb-4bit" : (
+            "unsloth/Llama-3.2-1B-Instruct-bnb-4bit",
+        ),
+        "unsloth/Llama-3.2-3B-Instruct-unsloth-bnb-4bit" : (
             "unsloth/Llama-3.2-3B-Instruct",
             "meta-llama/Llama-3.2-3B-Instruct",
+            "unsloth/Llama-3.2-3B-Instruct-bnb-4bit",
         ),
         "unsloth/Llama-3.1-Nemotron-70B-Instruct-bnb-4bit" : (
             "unsloth/Llama-3.1-Nemotron-70B-Instruct",
@@ -470,6 +496,18 @@
             "unsloth/Qwen2-VL-72B-Instruct",
             "Qwen/Qwen2-VL-72B-Instruct",
         ),
+        "unsloth/Qwen2-VL-2B-bnb-4bit" : (
+            "unsloth/Qwen2-VL-2B",
+            "Qwen/Qwen2-VL-2B",
+        ),
+        "unsloth/Qwen2-VL-7B-bnb-4bit" : (
+            "unsloth/Qwen2-VL-7B",
+            "Qwen/Qwen2-VL-7B",
+        ),
+        "unsloth/Qwen2-VL-72B-bnb-4bit" : (
+            "unsloth/Qwen2-VL-72B",
+            "Qwen/Qwen2-VL-72B",
+        ),
         "unsloth/Llama-3.2-11B-Vision-Instruct-unsloth-bnb-4bit" : (
             "unsloth/Llama-3.2-11B-Vision-Instruct",
             "meta-llama/Llama-3.2-11B-Vision-Instruct",
@@ -553,6 +591,88 @@
         "unsloth/DeepSeek-R1-Distill-Llama-70B-bnb-4bit" : (
             "unsloth/DeepSeek-R1-Distill-Llama-70B",
             "deepseek-ai/DeepSeek-R1-Distill-Llama-70B",
+        ),
+        "unsloth/Mistral-Small-24B-Base-2501-unsloth-bnb-4bit" : (
+            "unsloth/Mistral-Small-24B-Base-2501",
+            "mistralai/Mistral-Small-24B-Base-2501",
+            "unsloth/Mistral-Small-24B-Base-2501-bnb-4bit",
+        ),
+        "unsloth/Mistral-Small-24B-Instruct-2501-unsloth-bnb-4bit" : (
+            "unsloth/Mistral-Small-24B-Instruct-2501",
+            "mistralai/Mistral-Small-24B-Instruct-2501",
+            "unsloth/Mistral-Small-24B-Instruct-2501-bnb-4bit",
+        ),
+        "unsloth/Qwen2.5-VL-3B-Instruct-unsloth-bnb-4bit" : (
+            "unsloth/Qwen2.5-VL-3B-Instruct",
+            "Qwen/Qwen2.5-VL-3B-Instruct",
+            "unsloth/Qwen2.5-VL-3B-Instruct-bnb-4bit",
+        ),
+        "unsloth/Qwen2.5-VL-7B-Instruct-unsloth-bnb-4bit" : (
+            "unsloth/Qwen2.5-VL-7B-Instruct",
+            "Qwen/Qwen2.5-VL-7B-Instruct",
+            "unsloth/Qwen2.5-VL-7B-Instruct-bnb-4bit",
+        ),
+        "unsloth/Qwen2.5-VL-72B-Instruct-unsloth-bnb-4bit" : (
+            "unsloth/Qwen2.5-VL-72B-Instruct",
+            "Qwen/Qwen2.5-VL-72B-Instruct",
+            "unsloth/Qwen2.5-VL-72B-Instruct-bnb-4bit",
+        ),
+        "unsloth/DeepScaleR-1.5B-Preview-unsloth-bnb-4bit" : (
+            "unsloth/DeepHermes-3-Llama-3-8B-Preview",
+            "agentica-org/DeepScaleR-1.5B-Preview",
+            "unsloth/DeepScaleR-1.5B-Preview-bnb-4bit",
+        ),
+        "unsloth/OpenThinker-7B-unsloth-bnb-4bit" : (
+            "unsloth/OpenThinker-7B",
+            "open-thoughts/OpenThinker-7B",
+            "unsloth/OpenThinker-7B-bnb-4bit",
+        ),
+        "unsloth/granite-3.2-2b-instruct-unsloth-bnb-4bit" : (
+            "unsloth/granite-3.2-2b-instruct",
+            "ibm-granite/granite-3.2-2b-instruct",
+            "unsloth/granite-3.2-2b-instruct-bnb-4bit",
+        ),
+        "unsloth/granite-3.2-8b-instruct-unsloth-bnb-4bit" : (
+            "unsloth/granite-3.2-8b-instruct",
+            "ibm-granite/granite-3.2-8b-instruct",
+            "unsloth/granite-3.2-8b-instruct-bnb-4bit",
+        ),
+        "unsloth/QwQ-32B-unsloth-bnb-4bit" : (
+            "unsloth/QwQ-32B",
+            "Qwen/QwQ-32B",
+            "unsloth/QwQ-32B-bnb-4bit",
+        ),
+        "unsloth/gemma-3-1b-it-bnb-4bit" : (
+            "unsloth/gemma-3-1b-it",
+            "google/gemma-3-1b-it",
+        ),
+        "unsloth/gemma-3-4b-it-bnb-4bit" : (
+            "unsloth/gemma-3-4b-it",
+            "google/gemma-3-4b-it",
+        ),
+        "unsloth/gemma-3-12b-it-bnb-4bit" : (
+            "unsloth/gemma-3-12b-it",
+            "google/gemma-3-12b-it",
+        ),
+        "unsloth/gemma-3-27b-it-bnb-4bit" : (
+            "unsloth/gemma-3-27b-it",
+            "google/gemma-3-27b-it",
+        ),
+        "unsloth/gemma-3-1b-pt-bnb-4bit" : (
+            "unsloth/gemma-3-1b-pt",
+            "google/gemma-3-1b-pt",
+        ),
+        "unsloth/gemma-3-4b-pt-bnb-4bit" : (
+            "unsloth/gemma-3-4b-pt",
+            "google/gemma-3-4b-pt",
+        ),
+        "unsloth/gemma-3-12b-pt-bnb-4bit" : (
+            "unsloth/gemma-3-12b-pt",
+            "google/gemma-3-12b-pt",
+        ),
+        "unsloth/gemma-3-27b-pt-bnb-4bit" : (
+            "unsloth/gemma-3-27b-pt",
+            "google/gemma-3-27b-pt",
         ),
     }
 else:
@@ -593,115 +713,13 @@
         "unsloth/llama-3-8b-Instruct",
         "meta-llama/Meta-Llama-3-8B-Instruct",
     ),
-<<<<<<< HEAD
     "shashikanth-a/Meta-Llama-3.1-8B-4bit" : (
-=======
-    "unsloth/llama-3-70b-bnb-4bit" : (
-        "meta-llama/Meta-Llama-3-70B",
-    ),
-    "unsloth/llama-3-70b-Instruct-bnb-4bit" : (
-        "meta-llama/Meta-Llama-3-70B-Instruct",
-    ),
-    "unsloth/Phi-3-mini-4k-instruct-bnb-4bit" : (
-        "unsloth/Phi-3-mini-4k-instruct",
-        "microsoft/Phi-3-mini-4k-instruct",
-    ),
-    "unsloth/mistral-7b-v0.3-bnb-4bit" : (
-        "unsloth/mistral-7b-v0.3",
-        "mistralai/Mistral-7B-v0.3",
-    ),
-    "unsloth/mistral-7b-instruct-v0.3-bnb-4bit" : (
-        "unsloth/mistral-7b-instruct-v0.3",
-        "mistralai/Mistral-7B-Instruct-v0.3",
-    ),
-    "unsloth/Phi-3-medium-4k-instruct-bnb-4bit" : (
-        "unsloth/Phi-3-medium-4k-instruct",
-        "microsoft/Phi-3-medium-4k-instruct",
-    ),
-    "unsloth/Qwen2-0.5B-bnb-4bit" : (
-        "unsloth/Qwen2-0.5B",
-        "Qwen/Qwen2-0.5B",
-    ),
-    "unsloth/Qwen2-0.5B-Instruct-bnb-4bit" : (
-        "unsloth/Qwen2-0.5B-Instruct",
-        "Qwen/Qwen2-0.5B-Instruct",
-    ),
-    "unsloth/Qwen2-1.5B-bnb-4bit" : (
-        "unsloth/Qwen2-1.5B",
-        "Qwen/Qwen2-1.5B",
-    ),
-    "unsloth/Qwen2-1.5B-Instruct-bnb-4bit" : (
-        "unsloth/Qwen2-1.5B-Instruct",
-        "Qwen/Qwen2-1.5B-Instruct",
-    ),
-    "unsloth/Qwen2-7B-bnb-4bit" : (
-        "unsloth/Qwen2-7B",
-        "Qwen/Qwen2-7B",
-    ),
-    "unsloth/Qwen2-7B-Instruct-bnb-4bit" : (
-        "unsloth/Qwen2-7B-Instruct",
-        "Qwen/Qwen2-7B-Instruct",
-    ),
-    "unsloth/Qwen2-70B-bnb-4bit" : (
-        "Qwen/Qwen2-70B",
-    ),
-    "unsloth/Qwen2-70B-Instruct-bnb-4bit" : (
-        "Qwen/Qwen2-70B-Instruct",
-    ),
-    "mistralai/Codestral-22B-v0.1" : (
-        "mistral-community/Codestral-22B-v0.1",
-    ),
-    "unsloth/gemma-2-9b-bnb-4bit" : (
-        "unsloth/gemma-2-9b",
-        "google/gemma-2-9b",
-    ),
-    "unsloth/gemma-2-27b-bnb-4bit" : (
-        "unsloth/gemma-2-27b",
-        "google/gemma-2-27b",
-    ),
-    "unsloth/gemma-2-9b-it-bnb-4bit" : (
-        "unsloth/gemma-2-9b-it",
-        "google/gemma-2-9b-it",
-    ),
-    "unsloth/gemma-2-27b-it-bnb-4bit" : (
-        "unsloth/gemma-2-27b-it",
-        "google/gemma-2-27b-it",
-    ),
-    "unsloth/Phi-3-mini-4k-instruct-v0-bnb-4bit" : ( # Old Phi pre July
-        "unsloth/Phi-3-mini-4k-instruct-v0",
-    ),
-    "unsloth/Mistral-Nemo-Instruct-2407-bnb-4bit" : ( # New 12b Mistral models
-        "unsloth/Mistral-Nemo-Instruct-2407",
-        "mistralai/Mistral-Nemo-Instruct-2407",
-    ),
-    "unsloth/Mistral-Nemo-Base-2407-bnb-4bit" : ( # New 12b Mistral models
-        "unsloth/Mistral-Nemo-Base-2407",
-        "mistralai/Mistral-Nemo-Base-2407",
-    ),
-    "unsloth/Meta-Llama-3.1-8B-unsloth-bnb-4bit" : (
->>>>>>> 71039cb1
         "unsloth/Meta-Llama-3.1-8B",
         "meta-llama/Meta-Llama-3.1-8B",
-        "unsloth/Meta-Llama-3.1-8B-bnb-4bit",
-    ),
-<<<<<<< HEAD
+    ),
     "shashikanth-a/Meta-Llama-3.1-8B-Instruct-4bit" : (
-=======
-    "unsloth/Meta-Llama-3.1-8B-Instruct-unsloth-bnb-4bit" : (
->>>>>>> 71039cb1
         "unsloth/Meta-Llama-3.1-8B-Instruct",
         "meta-llama/Meta-Llama-3.1-8B-Instruct",
-        "unsloth/Meta-Llama-3.1-8B-Instruct-bnb-4bit",
-    ),
-    "unsloth/Llama-3.1-8B-unsloth-bnb-4bit" : (
-        "unsloth/Llama-3.1-8B",
-        "meta-llama/Llama-3.1-8B",
-        "unsloth/Llama-3.1-8B-bnb-4bit",
-    ),
-    "unsloth/Llama-3.1-8B-Instruct-unsloth-bnb-4bit" : (
-        "unsloth/Llama-3.1-8B-Instruct",
-        "meta-llama/Llama-3.1-8B-Instruct",
-        "unsloth/Llama-3.1-8B-Instruct-bnb-4bit",
     ),
     "shashikanth-a/Llama-3.1-Storm-8B-4bit" : (
         "unsloth/Llama-3.1-Storm-8B",
@@ -735,383 +753,22 @@
         "unsloth/SmolLM-1.7B-Instruct",
         "HuggingFaceTB/SmolLM-1.7B-Instruct",
     ),
-<<<<<<< HEAD
     "shashikanth-a/Llama-3.2-1B-4bit" : (
-=======
-    "unsloth/Mistral-Small-Instruct-2409-bnb-4bit" : (
-        "unsloth/Mistral-Small-Instruct-2409",
-        "mistralai/Mistral-Small-Instruct-2409",
-    ),
-    "unsloth/Qwen2.5-0.5B-Instruct-unsloth-bnb-4bit" : (
-        "unsloth/Qwen2.5-0.5B-Instruct",
-        "Qwen/Qwen2.5-0.5B-Instruct",
-        "unsloth/Qwen2.5-0.5B-Instruct-bnb-4bit",
-    ),
-    "unsloth/Qwen2.5-1.5B-Instruct-unsloth-bnb-4bit" : (
-        "unsloth/Qwen2.5-1.5B-Instruct",
-        "Qwen/Qwen2.5-1.5B-Instruct",
-        "unsloth/Qwen2.5-1.5B-Instruct-bnb-4bit",
-    ),
-    "unsloth/Qwen2.5-3B-Instruct-unsloth-bnb-4bit" : (
-        "unsloth/Qwen2.5-3B-Instruct",
-        "Qwen/Qwen2.5-3B-Instruct",
-        "unsloth/Qwen2.5-3B-Instruct-bnb-4bit",
-    ),
-    "unsloth/Qwen2.5-7B-Instruct-unsloth-bnb-4bit" : (
-        "unsloth/Qwen2.5-7B-Instruct",
-        "Qwen/Qwen2.5-7B-Instruct",
-        "unsloth/Qwen2.5-7B-Instruct-bnb-4bit",
-    ),
-    "unsloth/Qwen2.5-14B-Instruct-unsloth-bnb-4bit" : (
-        "unsloth/Qwen2.5-14B-Instruct",
-        "Qwen/Qwen2.5-14B-Instruct",
-        "unsloth/Qwen2.5-14B-Instruct-bnb-4bit",
-    ),
-    "unsloth/Qwen2.5-32B-Instruct-bnb-4bit" : (
-        "unsloth/Qwen2.5-32B-Instruct",
-        "Qwen/Qwen2.5-32B-Instruct",
-    ),
-    "unsloth/Qwen2.5-72B-Instruct-bnb-4bit" : (
-        "unsloth/Qwen2.5-72B-Instruct",
-        "Qwen/Qwen2.5-72B-Instruct",
-    ),
-    "unsloth/Qwen2.5-0.5B-unsloth-bnb-4bit" : (
-        "unsloth/Qwen2.5-0.5B",
-        "Qwen/Qwen2.5-0.5B",
-        "unsloth/Qwen2.5-0.5B-bnb-4bit",
-    ),
-    "unsloth/Qwen2.5-1.5B-unsloth-bnb-4bit" : (
-        "unsloth/Qwen2.5-1.5B",
-        "Qwen/Qwen2.5-1.5B",
-        "unsloth/Qwen2.5-1.5B-bnb-4bit",
-    ),
-    "unsloth/Qwen2.5-3B-unsloth-bnb-4bit" : (
-        "unsloth/Qwen2.5-3B",
-        "Qwen/Qwen2.5-3B",
-        "unsloth/Qwen2.5-3B-bnb-4bit",
-    ),
-    "unsloth/Qwen2.5-7B-unsloth-bnb-4bit" : (
-        "unsloth/Qwen2.5-7B",
-        "Qwen/Qwen2.5-7B",
-        "unsloth/Qwen2.5-7B-bnb-4bit",
-    ),
-    "unsloth/Qwen2.5-14B-unsloth-bnb-4bit" : (
-        "unsloth/Qwen2.5-14B",
-        "Qwen/Qwen2.5-14B",
-        "unsloth/Qwen2.5-14B-bnb-4bit",
-    ),
-    "unsloth/Qwen2.5-32B-bnb-4bit" : (
-        "unsloth/Qwen2.5-32B",
-        "Qwen/Qwen2.5-32B",
-    ),
-    "unsloth/Qwen2.5-72B-bnb-4bit" : (
-        "unsloth/Qwen2.5-72B",
-        "Qwen/Qwen2.5-72B",
-    ),
-    "unsloth/Qwen2.5-Math-1.5B-bnb-4bit" : (
-        "unsloth/Qwen2.5-Math-1.5B",
-        "Qwen/Qwen2.5-Math-1.5B",
-    ),
-    "unsloth/Qwen2.5-Math-7B-bnb-4bit" : (
-        "unsloth/Qwen2.5-Math-7B",
-        "Qwen/Qwen2.5-Math-7B",
-    ),
-    "unsloth/Qwen2.5-Math-72B-bnb-4bit" : (
-        "unsloth/Qwen2.5-Math-72B",
-        "Qwen/Qwen2.5-Math-72B",
-    ),
-    "unsloth/Qwen2.5-Math-1.5B-Instruct-bnb-4bit" : (
-        "unsloth/Qwen2.5-Math-1.5B-Instruct",
-        "Qwen/Qwen2.5-Math-1.5B-Instruct",
-    ),
-    "unsloth/Qwen2.5-Math-7B-Instruct-bnb-4bit" : (
-        "unsloth/Qwen2.5-Math-7B-Instruct",
-        "Qwen/Qwen2.5-Math-7B-Instruct",
-    ),
-    "unsloth/Qwen2.5-Math-72B-Instruct-bnb-4bit" : (
-        "unsloth/Qwen2.5-Math-72B-Instruct",
-        "Qwen/Qwen2.5-Math-72B-Instruct",
-    ),
-    "unsloth/Qwen2.5-Coder-0.5B-bnb-4bit" : (
-        "unsloth/Qwen2.5-Coder-0.5B",
-        "Qwen/Qwen2.5-Coder-0.5B",
-    ),
-    "unsloth/Qwen2.5-Coder-1.5B-bnb-4bit" : (
-        "unsloth/Qwen2.5-Coder-1.5B",
-        "Qwen/Qwen2.5-Coder-1.5B",
-    ),
-    "unsloth/Qwen2.5-Coder-3B-bnb-4bit" : (
-        "unsloth/Qwen2.5-Coder-3B",
-        "Qwen/Qwen2.5-Coder-3B",
-    ),
-    "unsloth/Qwen2.5-Coder-7B-bnb-4bit" : (
-        "unsloth/Qwen2.5-Coder-7B",
-        "Qwen/Qwen2.5-Coder-7B",
-    ),
-    "unsloth/Qwen2.5-Coder-14B-bnb-4bit" : (
-        "unsloth/Qwen2.5-Coder-14B",
-        "Qwen/Qwen2.5-Coder-14B",
-    ),
-    "unsloth/Qwen2.5-Coder-32B-bnb-4bit" : (
-        "unsloth/Qwen2.5-Coder-32B",
-        "Qwen/Qwen2.5-Coder-32B",
-    ),
-    "unsloth/Qwen2.5-Coder-0.5B-Instruct-bnb-4bit" : (
-        "unsloth/Qwen2.5-Coder-0.5B-Instruct",
-        "Qwen/Qwen2.5-Coder-0.5B-Instruct",
-    ),
-    "unsloth/Qwen2.5-Coder-1.5B-Instruct-bnb-4bit" : (
-        "unsloth/Qwen2.5-Coder-1.5B-Instruct",
-        "Qwen/Qwen2.5-Coder-1.5B-Instruct",
-    ),
-    "unsloth/Qwen2.5-Coder-3B-Instruct-bnb-4bit" : (
-        "unsloth/Qwen2.5-Coder-3B-Instruct",
-        "Qwen/Qwen2.5-Coder-3B-Instruct",
-    ),
-    "unsloth/Qwen2.5-Coder-7B-Instruct-bnb-4bit" : (
-        "unsloth/Qwen2.5-Coder-7B-Instruct",
-        "Qwen/Qwen2.5-Coder-7B-Instruct",
-    ),
-    "unsloth/Qwen2.5-Coder-14B-Instruct-bnb-4bit" : (
-        "unsloth/Qwen2.5-Coder-14B-Instruct",
-        "Qwen/Qwen2.5-Coder-14B-Instruct",
-    ),
-    "unsloth/Qwen2.5-Coder-32B-Instruct-bnb-4bit" : (
-        "unsloth/Qwen2.5-Coder-32B-Instruct",
-        "Qwen/Qwen2.5-Coder-32B-Instruct",
-    ),
-    "unsloth/Llama-3.2-1B-unsloth-bnb-4bit" : (
->>>>>>> 71039cb1
         "unsloth/Llama-3.2-1B",
         "meta-llama/Llama-3.2-1B",
-        "unsloth/Llama-3.2-1B-bnb-4bit",
-    ),
-<<<<<<< HEAD
+    ),
     "shashikanth-a/Llama-3.2-3B-4bit" : (
-=======
-    "unsloth/Llama-3.2-3B-unsloth-bnb-4bit" : (
->>>>>>> 71039cb1
         "unsloth/Llama-3.2-3B",
         "meta-llama/Llama-3.2-3B",
-        "unsloth/Llama-3.2-3B-bnb-4bit",
-    ),
-<<<<<<< HEAD
+    ),
     "shashikanth-a/Llama-3.2-1B-Instruct-4bit" : (
-=======
-    "unsloth/Llama-3.2-1B-Instruct-unsloth-bnb-4bit" : (
->>>>>>> 71039cb1
         "unsloth/Llama-3.2-1B-Instruct",
         "meta-llama/Llama-3.2-1B-Instruct",
-        "unsloth/Llama-3.2-1B-Instruct-bnb-4bit",
-    ),
-<<<<<<< HEAD
+    ),
     "shashikanth-a/Llama-3.2-3B-Instruct-4bit" : (
-=======
-    "unsloth/Llama-3.2-3B-Instruct-unsloth-bnb-4bit" : (
->>>>>>> 71039cb1
         "unsloth/Llama-3.2-3B-Instruct",
         "meta-llama/Llama-3.2-3B-Instruct",
-        "unsloth/Llama-3.2-3B-Instruct-bnb-4bit",
-    ),
-<<<<<<< HEAD
-=======
-    "unsloth/Llama-3.1-Nemotron-70B-Instruct-bnb-4bit" : (
-        "unsloth/Llama-3.1-Nemotron-70B-Instruct",
-        "nvidia/Llama-3.1-Nemotron-70B-Instruct-HF",
-    ),
-    "unsloth/Qwen2-VL-2B-Instruct-unsloth-bnb-4bit" : (
-        "unsloth/Qwen2-VL-2B-Instruct",
-        "Qwen/Qwen2-VL-2B-Instruct",
-        "unsloth/Qwen2-VL-2B-Instruct-bnb-4bit",
-    ),
-    "unsloth/Qwen2-VL-7B-Instruct-unsloth-bnb-4bit" : (
-        "unsloth/Qwen2-VL-7B-Instruct",
-        "Qwen/Qwen2-VL-7B-Instruct",
-        "unsloth/Qwen2-VL-7B-Instruct-bnb-4bit",
-    ),
-    "unsloth/Qwen2-VL-72B-Instruct-bnb-4bit" : (
-        "unsloth/Qwen2-VL-72B-Instruct",
-        "Qwen/Qwen2-VL-72B-Instruct",
-    ),
-    "unsloth/Qwen2-VL-2B-bnb-4bit" : (
-        "unsloth/Qwen2-VL-2B",
-        "Qwen/Qwen2-VL-2B",
-    ),
-    "unsloth/Qwen2-VL-7B-bnb-4bit" : (
-        "unsloth/Qwen2-VL-7B",
-        "Qwen/Qwen2-VL-7B",
-    ),
-    "unsloth/Qwen2-VL-72B-bnb-4bit" : (
-        "unsloth/Qwen2-VL-72B",
-        "Qwen/Qwen2-VL-72B",
-    ),
-    "unsloth/Llama-3.2-11B-Vision-Instruct-unsloth-bnb-4bit" : (
-        "unsloth/Llama-3.2-11B-Vision-Instruct",
-        "meta-llama/Llama-3.2-11B-Vision-Instruct",
-        "unsloth/Llama-3.2-11B-Vision-Instruct-bnb-4bit",
-    ),
-    "unsloth/Llama-3.2-90B-Vision-Instruct-bnb-4bit" : (
-        "unsloth/Llama-3.2-90B-Vision-Instruct",
-        "meta-llama/Llama-3.2-90B-Vision-Instruct",
-    ),
-    "unsloth/Llama-3.2-11B-Vision-unsloth-bnb-4bit" : (
-        "unsloth/Llama-3.2-11B-Vision",
-        "meta-llama/Llama-3.2-11B-Vision",
-        "unsloth/Llama-3.2-11B-Vision-bnb-4bit",
-    ),
-    "unsloth/Llama-3.2-90B-Vision-bnb-4bit" : (
-        "unsloth/Llama-3.2-90B-Vision",
-        "meta-llama/Llama-3.2-90B-Vision",
-    ),
-    "unsloth/Pixtral-12B-2409-unsloth-bnb-4bit" : (
-        "unsloth/Pixtral-12B-2409",
-        "mistralai/Pixtral-12B-2409",
-        "unsloth/Pixtral-12B-2409-bnb-4bit",
-    ),
-    "unsloth/Pixtral-12B-2409-Base-bnb-4bit" : (
-        "unsloth/Pixtral-12B-Base-2409",
-        "mistralai/Pixtral-12B-Base-2409",
-    ),
-    "unsloth/llava-1.5-7b-hf-bnb-4bit" : (
-        "unsloth/llava-1.5-7b-hf",
-        "llava-hf/llava-1.5-7b-hf",
-    ),
-    "unsloth/llava-v1.6-mistral-7b-hf-bnb-4bit" : (
-        "unsloth/llava-v1.6-mistral-7b-hf",
-        "llava-hf/llava-v1.6-mistral-7b-hf",
-    ),
-    "unsloth/Llama-3.1-Tulu-3-8B-bnb-4bit" : (
-        "unsloth/Llama-3.1-Tulu-3-8B",
-        "allenai/Llama-3.1-Tulu-3-8B",
-    ),
-    "unsloth/Llama-3.1-Tulu-3-70B-bnb-4bit" : (
-        "unsloth/Llama-3.1-Tulu-3-70B",
-        "allenai/Llama-3.1-Tulu-3-70B",
-    ),
-    "unsloth/QwQ-32B-Preview-bnb-4bit" : (
-        "unsloth/QwQ-32B-Preview",
-        "Qwen/QwQ-32B-Preview",
-    ),
-    "unsloth/Llama-3.3-70B-Instruct-bnb-4bit" : (
-        "unsloth/Llama-3.3-70B-Instruct",
-        "meta-llama/Llama-3.3-70B-Instruct",
-    ),
-    "unsloth/phi-4-unsloth-bnb-4bit" : (
-        "unsloth/phi-4",
-        "microsoft/phi-4",
-        "unsloth/phi-4-bnb-4bit",
-    ),
-    "unsloth/DeepSeek-R1-Distill-Qwen-32B-bnb-4bit" : (
-        "unsloth/DeepSeek-R1-Distill-Qwen-32B",
-        "deepseek-ai/DeepSeek-R1-Distill-Qwen-32B",
-    ),
-    "unsloth/DeepSeek-R1-Distill-Qwen-14B-unsloth-bnb-4bit" : (
-        "unsloth/DeepSeek-R1-Distill-Qwen-14B",
-        "deepseek-ai/DeepSeek-R1-Distill-Qwen-14B",
-        "unsloth/DeepSeek-R1-Distill-Qwen-14B-bnb-4bit",
-    ),
-    "unsloth/DeepSeek-R1-Distill-Qwen-7B-unsloth-bnb-4bit" : (
-        "unsloth/DeepSeek-R1-Distill-Qwen-7B",
-        "deepseek-ai/DeepSeek-R1-Distill-Qwen-7B",
-        "unsloth/DeepSeek-R1-Distill-Qwen-7B-bnb-4bit",
-    ),
-    "unsloth/DeepSeek-R1-Distill-Qwen-1.5B-unsloth-bnb-4bit" : (
-        "unsloth/DeepSeek-R1-Distill-Qwen-1.5B",
-        "deepseek-ai/DeepSeek-R1-Distill-Qwen-1.5B",
-        "unsloth/DeepSeek-R1-Distill-Qwen-1.5B-bnb-4bit",
-    ),
-    "unsloth/DeepSeek-R1-Distill-Llama-8B-unsloth-bnb-4bit" : (
-        "unsloth/DeepSeek-R1-Distill-Llama-8B",
-        "deepseek-ai/DeepSeek-R1-Distill-Llama-8B",
-        "unsloth/DeepSeek-R1-Distill-Llama-8B-bnb-4bit",
-    ),
-    "unsloth/DeepSeek-R1-Distill-Llama-70B-bnb-4bit" : (
-        "unsloth/DeepSeek-R1-Distill-Llama-70B",
-        "deepseek-ai/DeepSeek-R1-Distill-Llama-70B",
-    ),
-    "unsloth/Mistral-Small-24B-Base-2501-unsloth-bnb-4bit" : (
-        "unsloth/Mistral-Small-24B-Base-2501",
-        "mistralai/Mistral-Small-24B-Base-2501",
-        "unsloth/Mistral-Small-24B-Base-2501-bnb-4bit",
-    ),
-    "unsloth/Mistral-Small-24B-Instruct-2501-unsloth-bnb-4bit" : (
-        "unsloth/Mistral-Small-24B-Instruct-2501",
-        "mistralai/Mistral-Small-24B-Instruct-2501",
-        "unsloth/Mistral-Small-24B-Instruct-2501-bnb-4bit",
-    ),
-    "unsloth/Qwen2.5-VL-3B-Instruct-unsloth-bnb-4bit" : (
-        "unsloth/Qwen2.5-VL-3B-Instruct",
-        "Qwen/Qwen2.5-VL-3B-Instruct",
-        "unsloth/Qwen2.5-VL-3B-Instruct-bnb-4bit",
-    ),
-    "unsloth/Qwen2.5-VL-7B-Instruct-unsloth-bnb-4bit" : (
-        "unsloth/Qwen2.5-VL-7B-Instruct",
-        "Qwen/Qwen2.5-VL-7B-Instruct",
-        "unsloth/Qwen2.5-VL-7B-Instruct-bnb-4bit",
-    ),
-    "unsloth/Qwen2.5-VL-72B-Instruct-unsloth-bnb-4bit" : (
-        "unsloth/Qwen2.5-VL-72B-Instruct",
-        "Qwen/Qwen2.5-VL-72B-Instruct",
-        "unsloth/Qwen2.5-VL-72B-Instruct-bnb-4bit",
-    ),
-    "unsloth/DeepScaleR-1.5B-Preview-unsloth-bnb-4bit" : (
-        "unsloth/DeepHermes-3-Llama-3-8B-Preview",
-        "agentica-org/DeepScaleR-1.5B-Preview",
-        "unsloth/DeepScaleR-1.5B-Preview-bnb-4bit",
-    ),
-    "unsloth/OpenThinker-7B-unsloth-bnb-4bit" : (
-        "unsloth/OpenThinker-7B",
-        "open-thoughts/OpenThinker-7B",
-        "unsloth/OpenThinker-7B-bnb-4bit",
-    ),
-    "unsloth/granite-3.2-2b-instruct-unsloth-bnb-4bit" : (
-        "unsloth/granite-3.2-2b-instruct",
-        "ibm-granite/granite-3.2-2b-instruct",
-        "unsloth/granite-3.2-2b-instruct-bnb-4bit",
-    ),
-    "unsloth/granite-3.2-8b-instruct-unsloth-bnb-4bit" : (
-        "unsloth/granite-3.2-8b-instruct",
-        "ibm-granite/granite-3.2-8b-instruct",
-        "unsloth/granite-3.2-8b-instruct-bnb-4bit",
-    ),
-    "unsloth/QwQ-32B-unsloth-bnb-4bit" : (
-        "unsloth/QwQ-32B",
-        "Qwen/QwQ-32B",
-        "unsloth/QwQ-32B-bnb-4bit",
-    ),
-    "unsloth/gemma-3-1b-it-bnb-4bit" : (
-        "unsloth/gemma-3-1b-it",
-        "google/gemma-3-1b-it",
-    ),
-    "unsloth/gemma-3-4b-it-bnb-4bit" : (
-        "unsloth/gemma-3-4b-it",
-        "google/gemma-3-4b-it",
-    ),
-    "unsloth/gemma-3-12b-it-bnb-4bit" : (
-        "unsloth/gemma-3-12b-it",
-        "google/gemma-3-12b-it",
-    ),
-    "unsloth/gemma-3-27b-it-bnb-4bit" : (
-        "unsloth/gemma-3-27b-it",
-        "google/gemma-3-27b-it",
-    ),
-    "unsloth/gemma-3-1b-pt-bnb-4bit" : (
-        "unsloth/gemma-3-1b-pt",
-        "google/gemma-3-1b-pt",
-    ),
-    "unsloth/gemma-3-4b-pt-bnb-4bit" : (
-        "unsloth/gemma-3-4b-pt",
-        "google/gemma-3-4b-pt",
-    ),
-    "unsloth/gemma-3-12b-pt-bnb-4bit" : (
-        "unsloth/gemma-3-12b-pt",
-        "google/gemma-3-12b-pt",
-    ),
-    "unsloth/gemma-3-27b-pt-bnb-4bit" : (
-        "unsloth/gemma-3-27b-pt",
-        "google/gemma-3-27b-pt",
-    ),
->>>>>>> 71039cb1
+    ),
 }
 
 INT_TO_FLOAT_MAPPER  = {}
