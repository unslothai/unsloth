# Copyright 2023-present Daniel Han-Chen & the Unsloth team. All rights reserved.
#
# Licensed under the Apache License, Version 2.0 (the "License");
# you may not use this file except in compliance with the License.
# You may obtain a copy of the License at
#
#     http://www.apache.org/licenses/LICENSE-2.0
#
# Unless required by applicable law or agreed to in writing, software
# distributed under the License is distributed on an "AS IS" BASIS,
# WITHOUT WARRANTIES OR CONDITIONS OF ANY KIND, either express or implied.
# See the License for the specific language governing permissions and
# limitations under the License.

__all__ = [
    "INT_TO_FLOAT_MAPPER",
    "FLOAT_TO_INT_MAPPER",
]

__INT_TO_FLOAT_MAPPER = \
{
    "unsloth/mistral-7b-bnb-4bit" : (
        "unsloth/mistral-7b",
        "mistralai/Mistral-7B-v0.1",
    ),
    "unsloth/llama-2-7b-bnb-4bit" : (
        "unsloth/llama-2-7b",
        "meta-llama/Llama-2-7b-hf",
    ),
    "unsloth/llama-2-13b-bnb-4bit" : (
        "unsloth/llama-2-13b",
        "meta-llama/Llama-2-13b-hf",
    ),
    "unsloth/codellama-34b-bnb-4bit" : (
        "codellama/CodeLlama-34b-hf",
    ),
    "unsloth/zephyr-sft-bnb-4bit" : (
        "unsloth/zephyr-sft",
        "HuggingFaceH4/mistral-7b-sft-beta",
    ),
    "unsloth/tinyllama-bnb-4bit" : (
        "unsloth/tinyllama",
        "TinyLlama/TinyLlama-1.1B-intermediate-step-1431k-3T",
    ),
<<<<<<< HEAD
=======
    "unsloth/tinyllama-chat-bnb-4bit" : (
        "unsloth/tinyllama-chat",
        "TinyLlama/TinyLlama-1.1B-Chat-v1.0",
    ),
>>>>>>> f946bed7
    "unsloth/mistral-7b-instruct-v0.1-bnb-4bit" : (
        "mistralai/Mistral-7B-Instruct-v0.1",
    ),
    "unsloth/mistral-7b-instruct-v0.2-bnb-4bit" : (
        "mistralai/Mistral-7B-Instruct-v0.2",
    ),
    "unsloth/llama-2-7b-chat-bnb-4bit" : (
        "unsloth/llama-2-7b-chat",
        "meta-llama/Llama-2-7b-chat-hf",
    ),
    "unsloth/llama-2-7b-chat-bnb-4bit" : (
        "unsloth/llama-2-7b-chat",
        "meta-llama/Llama-2-7b-chat-hf",
    ),
    "unsloth/codellama-7b-bnb-4bit" : (
        "unsloth/codellama-7b",
        "codellama/CodeLlama-7b-hf",
    ),
    "unsloth/codellama-13b-bnb-4bit" : (
        "codellama/CodeLlama-13b-hf",
    ),
    "unsloth/yi-6b-bnb-4bit" : (
        "unsloth/yi-6b",
        "01-ai/Yi-6B",
    ),
    "unsloth/solar-10.7b-bnb-4bit" : (
        "upstage/SOLAR-10.7B-v1.0",
    ),
<<<<<<< HEAD
=======
    "unsloth/gemma-7b-bnb-4bit" : (
        "unsloth/gemma-7b",
        "google/gemma-7b",
    ),
    "unsloth/gemma-2b-bnb-4bit" : (
        "unsloth/gemma-2b",
        "google/gemma-2b",
    ),
    "unsloth/gemma-7b-it-bnb-4bit" : (
        "unsloth/gemma-7b-it",
        "google/gemma-7b-it",
    ),
    "unsloth/gemma-2b-bnb-4bit" : (
        "unsloth/gemma-2b-it",
        "google/gemma-2b-it",
    ),
>>>>>>> f946bed7
}

INT_TO_FLOAT_MAPPER = {}
FLOAT_TO_INT_MAPPER = {}

for key, values in __INT_TO_FLOAT_MAPPER.items():
    INT_TO_FLOAT_MAPPER[key] = values[0]

    for value in values:
        FLOAT_TO_INT_MAPPER[value] = key
    pass
pass<|MERGE_RESOLUTION|>--- conflicted
+++ resolved
@@ -42,13 +42,10 @@
         "unsloth/tinyllama",
         "TinyLlama/TinyLlama-1.1B-intermediate-step-1431k-3T",
     ),
-<<<<<<< HEAD
-=======
     "unsloth/tinyllama-chat-bnb-4bit" : (
         "unsloth/tinyllama-chat",
         "TinyLlama/TinyLlama-1.1B-Chat-v1.0",
     ),
->>>>>>> f946bed7
     "unsloth/mistral-7b-instruct-v0.1-bnb-4bit" : (
         "mistralai/Mistral-7B-Instruct-v0.1",
     ),
@@ -77,8 +74,6 @@
     "unsloth/solar-10.7b-bnb-4bit" : (
         "upstage/SOLAR-10.7B-v1.0",
     ),
-<<<<<<< HEAD
-=======
     "unsloth/gemma-7b-bnb-4bit" : (
         "unsloth/gemma-7b",
         "google/gemma-7b",
@@ -95,7 +90,6 @@
         "unsloth/gemma-2b-it",
         "google/gemma-2b-it",
     ),
->>>>>>> f946bed7
 }
 
 INT_TO_FLOAT_MAPPER = {}
