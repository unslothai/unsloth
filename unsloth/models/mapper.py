# Copyright 2023-present Daniel Han-Chen & the Unsloth team. All rights reserved.
#
# Licensed under the Apache License, Version 2.0 (the "License");
# you may not use this file except in compliance with the License.
# You may obtain a copy of the License at
#
#     http://www.apache.org/licenses/LICENSE-2.0
#
# Unless required by applicable law or agreed to in writing, software
# distributed under the License is distributed on an "AS IS" BASIS,
# WITHOUT WARRANTIES OR CONDITIONS OF ANY KIND, either express or implied.
# See the License for the specific language governing permissions and
# limitations under the License.

__all__ = [
    "INT_TO_FLOAT_MAPPER",
    "FLOAT_TO_INT_MAPPER",
]

__INT_TO_FLOAT_MAPPER = \
{
    "unsloth/mistral-7b-bnb-4bit" : (
        "unsloth/mistral-7b",
        "mistralai/Mistral-7B-v0.1",
    ),
    "unsloth/llama-2-7b-bnb-4bit" : (
        "unsloth/llama-2-7b",
        "meta-llama/Llama-2-7b-hf",
    ),
    "unsloth/llama-2-13b-bnb-4bit" : (
        "unsloth/llama-2-13b",
        "meta-llama/Llama-2-13b-hf",
    ),
    "unsloth/codellama-34b-bnb-4bit" : (
        "codellama/CodeLlama-34b-hf",
    ),
    "unsloth/zephyr-sft-bnb-4bit" : (
        "unsloth/zephyr-sft",
        "HuggingFaceH4/mistral-7b-sft-beta",
    ),
    "unsloth/tinyllama-bnb-4bit" : (
        "unsloth/tinyllama",
        "TinyLlama/TinyLlama-1.1B-intermediate-step-1431k-3T",
    ),
    "unsloth/tinyllama-chat-bnb-4bit" : (
        "unsloth/tinyllama-chat",
        "TinyLlama/TinyLlama-1.1B-Chat-v1.0",
    ),
    "unsloth/mistral-7b-instruct-v0.1-bnb-4bit" : (
        "mistralai/Mistral-7B-Instruct-v0.1",
    ),
    "unsloth/mistral-7b-instruct-v0.2-bnb-4bit" : (
        "mistralai/Mistral-7B-Instruct-v0.2",
    ),
    "unsloth/llama-2-7b-chat-bnb-4bit" : (
        "unsloth/llama-2-7b-chat",
        "meta-llama/Llama-2-7b-chat-hf",
    ),
    "unsloth/llama-2-7b-chat-bnb-4bit" : (
        "unsloth/llama-2-7b-chat",
        "meta-llama/Llama-2-7b-chat-hf",
    ),
    "unsloth/codellama-7b-bnb-4bit" : (
        "unsloth/codellama-7b",
        "codellama/CodeLlama-7b-hf",
    ),
    "unsloth/codellama-13b-bnb-4bit" : (
        "codellama/CodeLlama-13b-hf",
    ),
    "unsloth/yi-6b-bnb-4bit" : (
        "unsloth/yi-6b",
        "01-ai/Yi-6B",
    ),
    "unsloth/solar-10.7b-bnb-4bit" : (
        "upstage/SOLAR-10.7B-v1.0",
    ),
    "unsloth/gemma-7b-bnb-4bit" : (
        "unsloth/gemma-7b",
        "google/gemma-7b",
    ),
    "unsloth/gemma-2b-bnb-4bit" : (
        "unsloth/gemma-2b",
        "google/gemma-2b",
    ),
    "unsloth/gemma-7b-it-bnb-4bit" : (
        "unsloth/gemma-7b-it",
        "google/gemma-7b-it",
    ),
    "unsloth/gemma-2b-bnb-4bit" : (
        "unsloth/gemma-2b-it",
        "google/gemma-2b-it",
    ),
<<<<<<< HEAD
<<<<<<< Updated upstream
=======
    "unsloth/mistral-7b-v0.2-bnb-4bit" : (
        "unsloth/mistral-7b-v0.2",
        "alpindale/Mistral-7B-v0.2-hf",
    ),
>>>>>>> Stashed changes
=======
    "unsloth/mistral-7b-v0.2-bnb-4bit" : (
        "unsloth/mistral-7b-v0.2",
        "alpindale/Mistral-7B-v0.2-hf",
    )
>>>>>>> a100afa6
}

INT_TO_FLOAT_MAPPER = {}
FLOAT_TO_INT_MAPPER = {}

for key, values in __INT_TO_FLOAT_MAPPER.items():
    INT_TO_FLOAT_MAPPER[key] = values[0]

    for value in values:
        FLOAT_TO_INT_MAPPER[value] = key
    pass
pass<|MERGE_RESOLUTION|>--- conflicted
+++ resolved
@@ -90,20 +90,10 @@
         "unsloth/gemma-2b-it",
         "google/gemma-2b-it",
     ),
-<<<<<<< HEAD
-<<<<<<< Updated upstream
-=======
-    "unsloth/mistral-7b-v0.2-bnb-4bit" : (
-        "unsloth/mistral-7b-v0.2",
-        "alpindale/Mistral-7B-v0.2-hf",
-    ),
->>>>>>> Stashed changes
-=======
     "unsloth/mistral-7b-v0.2-bnb-4bit" : (
         "unsloth/mistral-7b-v0.2",
         "alpindale/Mistral-7B-v0.2-hf",
     )
->>>>>>> a100afa6
 }
 
 INT_TO_FLOAT_MAPPER = {}
