--- conflicted
+++ resolved
@@ -797,8 +797,6 @@
         "Qwen/Qwen3-14B-Base",
         "unsloth/Qwen3-14B-Base-bnb-4bit",
     ),
-<<<<<<< HEAD
-=======
     "unsloth/Qwen3-30B-A3B-Base-bnb-4bit" : (
         "unsloth/Qwen3-30B-A3B-Base",
         "Qwen/Qwen3-30B-A3B-Base",
@@ -818,7 +816,6 @@
         "microsoft/Phi-4-mini-reasoning",
         "unsloth/phi-4-mini-reasoning-bnb-4bit",
     ),
->>>>>>> 3ea50e5e
 }
 
 INT_TO_FLOAT_MAPPER  = {}
