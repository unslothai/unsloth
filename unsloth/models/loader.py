--- conflicted
+++ resolved
@@ -438,20 +438,11 @@
 
         if load_in_4bit:
             # Fix up bitsandbytes config
-<<<<<<< HEAD
-            config = model.config.to_dict()
-            torch_dtype = config.get("dtype") or config.get("torch_dtype")
-            quantization_config = \
-            {
-                # Sometimes torch_dtype is not a string!!
-                "bnb_4bit_compute_dtype"           : torch_dtype,
-=======
             compute_dtype = dtype_from_config(model.config)
             quantization_config = \
             {
                 # Sometimes compute_dtype is not a string!!
                 "bnb_4bit_compute_dtype"           : compute_dtype,
->>>>>>> b753ec05
                 "bnb_4bit_quant_type"              : "nf4",
                 "bnb_4bit_use_double_quant"        : True,
                 "llm_int8_enable_fp32_cpu_offload" : False,
@@ -620,27 +611,11 @@
         # Olmo 2
         elif "olmo-2" in lowered_model_name and transformers_version < Version("4.50.0.dev0"):
             raise RuntimeError("Unsloth: OLMo-2 only works on transformers >= 4.50.0." + NIGHTLY)
-<<<<<<< HEAD
-        # Gemma 3N
-        elif "gemma-3n" in lowered_model_name:
-            if transformers_version < Version("4.53.0"):
-                raise RuntimeError("Unsloth: Gemma 3N only works on transformers >= 4.53.0" + LATEST)
-            os.environ["UNSLOTH_DISABLE_STATIC_GENERATION"] = "1"
-            os.environ["UNSLOTH_FORCE_CUSTOM_DTYPE"] = \
-                "torch.float16;torch.float16;torch.float16;"\
-                "if name.endswith('norm'): "\
-                "module._pre_set_compute_dtype = torch.float32\n"\
-                ";"\
-                "from unsloth_zoo.temporary_patches.gemma3n import patch_Gemma3nConvNormAct_forward; patch_Gemma3nConvNormAct_forward()"
-            # Set norms to float32 since anyways they get upcasted to float32
-            os.environ["UNSLOTH_HIGH_PRECISION_LAYERNORM"] = "1"
-=======
->>>>>>> b753ec05
         elif "falcon-h1" in lowered_model_name:
             # Falcon must use float32 Triton ie TRITON_F32_DEFAULT = 'ieee'
             # since Mamba kernels error out on using lower precision
             os.environ["UNSLOTH_FORCE_CUSTOM_DTYPE"] = \
-                "torch.float16;torch.float32;torch.float16;"\
+                "float16;torch.float32;torch.float16;"\
                 "if name.endswith(('q_proj', 'k_proj', 'v_proj', 'o_proj', 'gate_proj', 'up_proj', 'down_proj', 'head')): module.to(torch.float16)"\
                 ";"\
                 "os.environ['TRITON_F32_DEFAULT'] = 'ieee'"
@@ -664,23 +639,13 @@
                 # Set down projection compute dtype to be float32 for float16 machines
                 # Set norms to float32 since anyways they get upcasted to float32
                 os.environ["UNSLOTH_FORCE_CUSTOM_DTYPE"] = \
-                    "torch.float16;torch.bfloat16;torch.bfloat16;"\
-                    "if ('_proj' in name) and hasattr(module, 'weight') and "\
+                    "torch.float16;torch.bfloat16;torch.float16;"\
+                    "if ('down_projs' in name) and hasattr(module, 'weight') and "\
                     "torch.amax(dequantize_module_weight(module)) >= 0:"\
-                    "module._pre_set_compute_dtype = torch.bfloat16\n"\
-                    "\n"\
-                    "if hasattr(module, 'weight'):"\
-                    "module._pre_set_compute_dtype = torch.bfloat16\n"\
-                    "\n"\
+                    "module._pre_set_compute_dtype = torch.float32\n"\
+                    ""\
                     "if ('mlp.router' in name) and hasattr(module, 'weight'):"\
-                    "module._pre_set_compute_dtype = torch.bfloat16\n"\
-                    "\n"\
-                    "if ('self_attn' in name) and hasattr(module, 'sinks'):"\
-                    "module.sinks._pre_set_compute_dtype = torch.bfloat16\n"\
-                    "\n"\
-                    "if ('embed_tokens' in name or 'lm_head' in name) and hasattr(module, 'weight'):"\
-                    "module._pre_set_compute_dtype = torch.bfloat16\n"\
-                    "\n"\
+                    "module._pre_set_compute_dtype = torch.float32\n"\
                     ";"
             # Set norms to float32 since anyways they get upcasted to float32
             os.environ["UNSLOTH_HIGH_PRECISION_LAYERNORM"] = "1"
@@ -816,8 +781,7 @@
         model_types = ["siglip"] + model_types
 
         # Set forced float32 env flag
-        if "UNSLOTH_FORCE_FLOAT32" not in os.environ:
-            os.environ["UNSLOTH_FORCE_FLOAT32"] = "0"
+        os.environ["UNSLOTH_FORCE_FLOAT32"] = "0"
         do_forced_float32 = False
         for model_type_arch in model_types:
             if model_type_arch != "siglip": break
@@ -925,20 +889,11 @@
 
         if load_in_4bit:
             # Fix up bitsandbytes config
-<<<<<<< HEAD
-            config = model.config.to_dict()
-            torch_dtype = config.get("dtype") or config.get("torch_dtype")
-            quantization_config = \
-            {
-                # Sometimes torch_dtype is not a string!!
-                "bnb_4bit_compute_dtype"           : torch_dtype,
-=======
             compute_dtype = dtype_from_config(model.config)
             quantization_config = \
             {
                 # Sometimes compute_dtype is not a string!!
                 "bnb_4bit_compute_dtype"           : compute_dtype,
->>>>>>> b753ec05
                 "bnb_4bit_quant_type"              : "nf4",
                 "bnb_4bit_use_double_quant"        : True,
                 "llm_int8_enable_fp32_cpu_offload" : False,
