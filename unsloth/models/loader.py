--- conflicted
+++ resolved
@@ -72,9 +72,8 @@
 class FastLanguageModel(FastLlamaModel):
     @staticmethod
     def from_pretrained(
-<<<<<<< HEAD
         model_name                 = "unsloth/llama-3-8b-bnb-4bit",
-        max_seq_length             = None,
+        max_seq_length             = 4096,
         dtype                      = None,
         load_in_4bit               = True,
         token                      = None,
@@ -85,20 +84,8 @@
         use_gradient_checkpointing = "unsloth",
         resize_model_vocab         = None,
         revision                   = None,
-=======
-        model_name     = "unsloth/mistral-7b-bnb-4bit",
-        max_seq_length = 4096,
-        dtype          = None,
-        load_in_4bit   = True,
-        token          = None,
-        device_map     = "sequential",
-        rope_scaling   = None,
-        fix_tokenizer  = True,
-        trust_remote_code = False,
-        use_gradient_checkpointing = True,
         sequence_classification = False,
         num_labels = None,
->>>>>>> 3ea49c79
         *args, **kwargs,
     ):
         if token is None and "HF_TOKEN" in os.environ:
@@ -147,7 +134,6 @@
 
         model_type = model_config.model_type
 
-<<<<<<< HEAD
         if   model_type == "llama":
             scaling_type = None
             if getattr(model_config, "rope_scaling", None) is not None:
@@ -163,11 +149,10 @@
                     f'Try `pip install --upgrade "transformers>=4.43.1"`\n'\
                     f"to obtain the latest transformers build, then restart this session."\
                 )
-            dispatch_model = FastLlamaModel
-=======
-        if   model_type == "llama" and sequence_classification == True:   dispatch_model = FastLlamaModelSequenceClassification
-        elif model_type == "llama":   dispatch_model = FastLlamaModel
->>>>>>> 3ea49c79
+            if sequence_classification == True:   
+                dispatch_model = FastLlamaModelSequenceClassification
+            else:
+                dispatch_model = FastLlamaModel
         elif model_type == "mistral": dispatch_model = FastMistralModel
         elif model_type == "gemma":
             if not SUPPORTS_GEMMA:
@@ -205,28 +190,6 @@
         else:
             tokenizer_name = None
         pass
-<<<<<<< HEAD
-
-        model, tokenizer = dispatch_model.from_pretrained(
-            model_name        = model_name,
-            max_seq_length    = max_seq_length,
-            dtype             = dtype,
-            load_in_4bit      = load_in_4bit,
-            token             = token,
-            device_map        = device_map,
-            rope_scaling      = rope_scaling,
-            fix_tokenizer     = fix_tokenizer,
-            model_patcher     = dispatch_model,
-            tokenizer_name    = tokenizer_name,
-            trust_remote_code = trust_remote_code,
-            revision          = revision if not is_peft else None,
-            *args, **kwargs,
-        )
-        
-        if resize_model_vocab is not None:
-            model.resize_token_embeddings(resize_model_vocab)
-        pass
-=======
         
         if sequence_classification == True and num_labels is not None:
             model, tokenizer = dispatch_model.from_pretrained(
@@ -241,6 +204,7 @@
                 model_patcher  = dispatch_model,
                 tokenizer_name = tokenizer_name,
                 trust_remote_code = trust_remote_code,
+                revision          = revision if not is_peft else None,
                 num_labels     = num_labels,
                 *args, **kwargs,
             )
@@ -258,9 +222,13 @@
                 model_patcher  = dispatch_model,
                 tokenizer_name = tokenizer_name,
                 trust_remote_code = trust_remote_code,
+                revision          = revision if not is_peft else None,
                 *args, **kwargs,
             )
->>>>>>> 3ea49c79
+        
+        if resize_model_vocab is not None:
+            model.resize_token_embeddings(resize_model_vocab)
+        pass
 
         # In case the model supports tagging, add the unsloth tag.
         if hasattr(model, "add_model_tags"):
