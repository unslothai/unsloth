--- conflicted
+++ resolved
@@ -316,190 +316,5 @@
             trust_remote_code = trust_remote_code,
             **kwargs,
         )
-<<<<<<< HEAD
-
-        model, tokenizer = patch_tokenizer(model, tokenizer)
-        model = model_patcher.post_patch(model)
-
-        # Patch up QKV / O and MLP
-        for idx, layer in enumerate(model.model.layers):
-            layer.self_attn.apply_qkv = original_apply_qkv
-            layer.self_attn.apply_o   = original_apply_o
-        pass
-
-        # Patch Trainer
-        from transformers.trainer import Trainer
-        try:
-            if Trainer._inner_training_loop.__name__ != "_fast_inner_training_loop":
-                inner_training_loop = inspect.getsource(Trainer._inner_training_loop)
-                Trainer._original_training_loop = inner_training_loop
-            else:
-                inner_training_loop = Trainer._original_training_loop
-        except:
-            raise RuntimeError(
-                "Our OSS was designed for people with few GPU resources to level the playing field.\n"
-                "The OSS Apache 2 license only supports one GPU - please obtain a commercial license.\n"
-                "We're a 2 person team, so we still have to fund our development costs - thanks!\n"
-                "If you don't, please consider at least sponsoring us through Ko-fi! Appreciate it!",
-            )
-        pass
-
-        import transformers.trainer
-        items_in_trainer = dir(transformers.trainer)
-        good_items = []
-        for item in items_in_trainer:
-            # TODO: Support Deepspeed
-            if item.startswith(("deepspeed", "xm", "met", "smp")): continue
-            if item in inner_training_loop: good_items.append(item)
-        pass
-        exec("from transformers.trainer import (" + ", ".join(x for x in good_items) + ")", globals())
-
-        start = re.search('logger\.info\([\"\'].+?Running training', inner_training_loop).span(0)[0]
-        end = inner_training_loop.find("\n\n", start)
-        original_debug = inner_training_loop[start:end]
-        spaces = re.search('\n([\s\t]{1,})', original_debug).group(0)[1:]
-        front_spaces = re.match('([\s\t]{1,})', inner_training_loop).group(0)
-
-        debug_info = """debug_info = \\
-        f"==((====))==  Unsloth - 2x faster free finetuning | Num GPUs = {args.world_size}\\n"\\
-        f"   \\\\\\   /|    Num examples = {num_examples:,} | Num Epochs = {num_train_epochs:,}\\n"\\
-        f"O^O/ \\_/ \\    Batch size per device = {self._train_batch_size:,} | Gradient Accumulation steps = {args.gradient_accumulation_steps}\\n"\\
-        f"\\        /    Total batch size = {total_train_batch_size:,} | Total steps = {max_steps:,}\\n"\\
-        f' "-____-"     Number of trainable parameters = {get_model_param_count(model, trainable_only=True):,}'
-        logger.warning(debug_info)
-        import subprocess, re, gc
-        for _ in range(3):
-            gc.collect()
-            torch.cuda.empty_cache()"""
-
-        debug_info = debug_info.split('\n')
-        debug_info = "\n".join([debug_info[0]] + [spaces + x[8:] for x in debug_info[1:]])
-        inner_training_loop = inner_training_loop.replace(original_debug, debug_info)
-
-        debug_info = """n_total_devices = total_train_batch_size // \\
-            args.gradient_accumulation_steps // self._train_batch_size
-        if n_total_devices > 1:
-            logger.warning_once(
-                "* Our OSS was designed for people with few GPU resources to level the playing field.\\n"
-                "* The OSS Apache 2 license only supports one GPU - please obtain a commercial license.\\n"
-                "* We're a 2 person team, so we still have to fund our development costs - thanks!\\n"
-                "* If you don't, please consider at least sponsoring us through Ko-fi! Appreciate it!",
-            )
-        debug_info ="""
-        debug_info = debug_info.split('\n')
-        debug_info = "\n".join([debug_info[0]] + [spaces + x[8:] for x in debug_info[1:]])
-        inner_training_loop = inner_training_loop.replace("debug_info =", debug_info, 1)
-
-        front_spaces = re.match(r"[\t\s]{1,}", inner_training_loop).group(0)
-        inner_training_loop = re.sub(r"^" + front_spaces, "", inner_training_loop, flags = re.MULTILINE)
-        inner_training_loop = inner_training_loop.replace(
-            "train_dataloader = tpu_spmd_dataloader(train_dataloader)",
-            "raise RuntimeError('Unsloth: TPUs are not yet supported!')"
-        )
-        inner_training_loop = inner_training_loop.replace(
-            "self.accelerator.free_memory()",
-            "self.accelerator.free_memory()\n" + \
-            front_spaces + "if self.is_deepspeed_enabled:"\
-            "raise RuntimeError('Unsloth: Deepspeed is not yet supported!')\n", 1,
-        )
-
-        check_batches = """train_dataloader = self.get_train_dataloader()
-        ga  = args.gradient_accumulation_steps
-        bsz = self._train_batch_size
-        total_batches = bsz * ga * args.world_size
-        n_total_devices = total_batches // ga // bsz
-        if n_total_devices > 1:
-            logger.warning_once(
-                "* Our OSS was designed for people with few GPU resources to level the playing field.\\n"
-                "* The OSS Apache 2 license only supports one GPU - please obtain a commercial license.\\n"
-                "* We're a 2 person team, so we still have to fund our development costs - thanks!\\n"
-                "* If you don't, please consider at least sponsoring us through Ko-fi! Appreciate it!",
-            )
-            divisor = n_total_devices / 1
-            bsz = self._train_batch_size = max(int(bsz / divisor), 1)
-            if total_batches // ga // bsz > 1:
-                divisor = n_total_devices / 1
-                ga = args.gradient_accumulation_steps = max(int(ga / divisor), 1)"""
-        check_batches = check_batches.split('\n')
-        check_batches = "\n".join([check_batches[0]] + [front_spaces + x[8:] for x in check_batches[1:]])
-        inner_training_loop = inner_training_loop.replace(
-            "train_dataloader = self.get_train_dataloader()",
-            check_batches, 1,
-        )
-        inner_training_loop = inner_training_loop.replace(
-            "_inner_training_loop",
-            "_fast_inner_training_loop", 1,
-        )
-        exec(inner_training_loop, globals())
-
-        Trainer._inner_training_loop = _fast_inner_training_loop
-        inner_training_loop = inner_training_loop.replace(
-            "is_torch_tpu_available()",
-            "False",
-        )
-        if "n_total_devices >" not in inner_training_loop:
-            raise RuntimeError(
-                "Our OSS was designed for people with few GPU resources to level the playing field.\n"
-                "The OSS Apache 2 license only supports four GPUs - please obtain a commercial license from our website.\n"
-                "We're a 2 person team, so we still have to fund our development costs - thanks!\n"
-                "If you don't, please consider at least sponsoring us through Ko-fi! Appreciate it!",
-            )
-        pass
-        inner_training_loop = inner_training_loop.replace(
-            "is_sagemaker_mp_enabled()",
-            "False",
-        )
-        Trainer._inner_training_loop = _fast_inner_training_loop
-
-        # Save max_seq_length
-        max_position_embeddings = max(max_seq_length, model.config.max_position_embeddings)
-        model.max_seq_length = max_position_embeddings
-        internal_model = model
-        while hasattr(internal_model, "model"):
-            internal_model.max_seq_length = max_position_embeddings
-            internal_model = internal_model.model
-        pass
-        internal_model.max_seq_length = max_position_embeddings
-
-        # We check the tokenizer first for errors
-        if fix_tokenizer:
-            tokenizer = check_tokenizer(
-                model            = model,
-                tokenizer        = tokenizer,
-                model_name       = model_name,
-                model_max_length = max_position_embeddings,
-                padding_side     = "right",
-                token            = token,
-            )
-        pass
-        patch_saving_functions(tokenizer)
-
-        # Fix up config for transformers uploading PEFT
-        # Not necessary anymore since we require transformers>=4.37
-        if False:
-            name = model.config._name_or_path
-            if name.startswith("unsloth/") and name.endswith("-bnb-4bit"):
-                name = name[:len(name) - len("-bnb-4bit")]
-                model.config.update({"_name_or_path" : name})
-            pass
-
-        # Log Unsloth version for future fastpaths for inference
-        model.config.update({"unsloth_version" : __version__})
-
-        # Add save modules
-        patch_saving_functions(model)
-
-        # Save tokenizer for inference purposes
-        tokenizer.padding_side = "left" # Force inference
-        internal_model = model
-        while hasattr(internal_model, "model"):
-            internal_model._saved_temp_tokenizer = tokenizer
-            internal_model = internal_model.model
-        pass
-        internal_model._saved_temp_tokenizer = tokenizer
-
-        return model, tokenizer
-=======
->>>>>>> 7b423551
     pass
 pass