# Copyright 2023-present Daniel Han-Chen & the Unsloth team. All rights reserved.
#
# Licensed under the Apache License, Version 2.0 (the "License");
# you may not use this file except in compliance with the License.
# You may obtain a copy of the License at
#
#     http://www.apache.org/licenses/LICENSE-2.0
#
# Unless required by applicable law or agreed to in writing, software
# distributed under the License is distributed on an "AS IS" BASIS,
# WITHOUT WARRANTIES OR CONDITIONS OF ANY KIND, either express or implied.
# See the License for the specific language governing permissions and
# limitations under the License.

from .llama import *
from ._utils import __version__

from transformers.models.mistral.modeling_mistral import (
    MistralAttention,
    MistralDecoderLayer,
    MistralModel,
    MistralForCausalLM,
)
# For Pytorch 2.1.1
try:
    from transformers.models.mistral.modeling_mistral import (
        MistralSdpaAttention,
        MistralFlashAttention2,
    )
except:
    MistralSdpaAttention   = MistralAttention
    MistralFlashAttention2 = MistralAttention
pass


def MistralAttention_fast_forward(
    self,
    hidden_states:        torch.Tensor,
    causal_mask:          Optional[xformers.attn_bias.BlockDiagonalCausalMask] = None,
    attention_mask:       Optional[torch.Tensor] = None,
    position_ids:         Optional[torch.LongTensor] = None,
    past_key_value:       Optional[Tuple[torch.Tensor]] = None,
    output_attentions:    bool = False,
    use_cache:            bool = False,
    padding_mask:         Optional[torch.LongTensor] = None,
    *args, **kwargs,
) -> Tuple[torch.Tensor, Optional[torch.Tensor], Optional[Tuple[torch.Tensor]]]:
    
    # Clear inference
    if hasattr(self, "paged_attention"):
        del self.paged_attention_K
        del self.paged_attention_V
        del self.paged_attention
        del self.temp_QA
        del self.temp_KV
        del self.RH_Q
        del self.attention
    pass

    bsz, q_len, _ = hidden_states.size()

    n_heads    = self.num_heads
    n_groups   = self.num_key_value_groups
    n_kv_heads = self.num_key_value_heads
    head_dim   = self.head_dim
    assert(n_kv_heads * n_groups == n_heads)

    Q, K, V = self.apply_qkv(self, hidden_states)
    Q = Q.view(bsz, q_len, n_heads,    head_dim).transpose(1, 2)
    K = K.view(bsz, q_len, n_kv_heads, head_dim).transpose(1, 2)
    V = V.view(bsz, q_len, n_kv_heads, head_dim).transpose(1, 2)

    kv_seq_len = K.shape[-2]
    if past_key_value is not None:
        kv_seq_len += past_key_value[0].shape[-2]

    if position_ids is None:
        cos = self.rotary_emb.cos_cached
        sin = self.rotary_emb.sin_cached
        Q, K = fast_rope_embedding(Q, K, cos, sin)
    else:
        cos, sin = self.rotary_emb(V, seq_len = kv_seq_len)
        Q, K = inplace_rope_embedding(Q, K, cos, sin, position_ids)
    pass

    if past_key_value is not None:
        K = torch.cat([past_key_value[0], K], dim = 2)
        V = torch.cat([past_key_value[1], V], dim = 2)
    pass
    past_key_value = (K, V) if use_cache else None

    # Attention module
    if (not HAS_FLASH_ATTENTION and attention_mask is None):
        # Xformers memory efficient attention
        Q = Q.transpose(1, 2)
        K = K.transpose(1, 2)
        V = V.transpose(1, 2)
        K_M = V_M = bsz * kv_seq_len
        Q_M = bsz * q_len

        has_swa = isinstance(causal_mask, xformers.attn_bias.BlockDiagonalCausalMask)

        # Group query attention
        K = K  .view(bsz, kv_seq_len, n_kv_heads,        1, head_dim)
        V = V  .view(bsz, kv_seq_len, n_kv_heads,        1, head_dim)
        K = K.expand(bsz, kv_seq_len, n_kv_heads, n_groups, head_dim)
        V = V.expand(bsz, kv_seq_len, n_kv_heads, n_groups, head_dim)
        if hidden_states.requires_grad:
            K = K.reshape(bsz, kv_seq_len, n_heads, head_dim)
            V = V.reshape(bsz, kv_seq_len, n_heads, head_dim)

            if has_swa:
                Q = Q.view(1, Q_M, n_heads, head_dim)
                K = K.view(1, K_M, n_heads, head_dim)
                V = V.view(1, V_M, n_heads, head_dim)
            pass
        else:
            # Xformers does support the forward pass though
            Q = Q.view(bsz, q_len, n_kv_heads, n_groups, head_dim)

            if has_swa:
                Q = Q.view(1, Q_M, n_kv_heads, n_groups, head_dim)
                K = K.view(1, K_M, n_kv_heads, n_groups, head_dim)
                V = V.view(1, V_M, n_kv_heads, n_groups, head_dim)
            pass
        pass

        A = xformers_attention(Q, K, V, attn_bias = causal_mask)
        A = A.view(bsz, q_len, n_heads, head_dim)

    elif HAS_FLASH_ATTENTION and attention_mask is None:
        Q = Q.transpose(1, 2)
        K = K.transpose(1, 2)
        V = V.transpose(1, 2)
        sw = getattr(self.config, "sliding_window", None)
        sw = kv_seq_len if (sw is None or sw == "null") else sw
        window = (-1, -1) if (kv_seq_len <= sw) else (sw, sw)
        A = flash_attn_func(Q, K, V, causal = True, window_size = window)
    else:
        # Grouped query attention
        # if n_groups != 1:
        K = K[:, :, None, :, :].expand(bsz, n_kv_heads, n_groups, kv_seq_len, head_dim)
        V = V[:, :, None, :, :].expand(bsz, n_kv_heads, n_groups, kv_seq_len, head_dim)
        K = K.reshape(bsz, n_heads, kv_seq_len, head_dim)
        V = V.reshape(bsz, n_heads, kv_seq_len, head_dim)
        # pass
        # Must be contiguous or else results are False!
        # https://github.com/pytorch/pytorch/issues/112577
        Q, K, V = Q.contiguous(), K.contiguous(), V.contiguous()
        # Needs (batch_size, n_heads, seq_len, head_dim)
        # is_casual and attention_mask must not be both set!
        A = scaled_dot_product_attention(Q, K, V, attn_mask = attention_mask, is_causal = False)
        # Go back to (batch_size, seq_len, n_heads, head_dim)
        A = A.transpose(1, 2).contiguous()
    pass
    
    attn_output = A.reshape(bsz, q_len, self.hidden_size)
    attn_output = self.apply_o(self, attn_output)
    attn_weights = None
    return attn_output, attn_weights, past_key_value
pass


def MistralForCausalLM_fast_forward(
    self,
    input_ids: torch.LongTensor = None,
    causal_mask: Optional[xformers.attn_bias.BlockDiagonalCausalMask] = None,
    attention_mask: Optional[torch.Tensor] = None,
    position_ids: Optional[torch.LongTensor] = None,
    past_key_values: Optional[List[torch.FloatTensor]] = None,
    inputs_embeds: Optional[torch.FloatTensor] = None,
    labels: Optional[torch.LongTensor] = None,
    use_cache: Optional[bool] = None,
    output_attentions: Optional[bool] = None,
    output_hidden_states: Optional[bool] = None,
    return_dict: Optional[bool] = None,
    *args, **kwargs,
) -> Union[Tuple, CausalLMOutputWithPast]:

    if causal_mask is None and past_key_values is None:
        bsz, q_len = input_ids.shape
        sliding_window = getattr(self.config, "sliding_window", None)
        if sliding_window is None or sliding_window == "null" or sliding_window <= 0:
            causal_mask = xformers.attn_bias.LowerTriangularMask()
        elif q_len <= sliding_window:
            causal_mask = xformers.attn_bias.LowerTriangularMask()
        else:
            # Fix from https://github.com/Rypo
            causal_mask = xformers.attn_bias.BlockDiagonalCausalMask\
                .from_seqlens([q_len]*bsz)\
                .make_local_attention(window_size = sliding_window)
    pass

    output_attentions = output_attentions if output_attentions is not None else self.config.output_attentions
    output_hidden_states = (
        output_hidden_states if output_hidden_states is not None else self.config.output_hidden_states
    )
    return_dict = return_dict if return_dict is not None else self.config.use_return_dict

    # decoder outputs consists of (dec_features, layer_state, dec_hidden, dec_attn)
    self.model._has_no_labels = labels is None

    if past_key_values is not None and \
        hasattr(self.model.layers[0].self_attn, "paged_attention"):
        outputs = LlamaModel_fast_forward_inference(
            self.model,
            input_ids,
            past_key_values,
        )
    else:
        outputs = self.model(
            input_ids=input_ids,
            causal_mask=causal_mask,
            attention_mask=attention_mask,
            position_ids=position_ids,
            past_key_values=past_key_values,
            inputs_embeds=inputs_embeds,
            use_cache=use_cache,
            output_attentions=output_attentions,
            output_hidden_states=output_hidden_states,
            return_dict=return_dict,
        )
    pass

    hidden_states = outputs[0]
    bsz, q_len, hd = hidden_states.shape
    if bsz == 1 and q_len == 1:
        logits = torch.mv(self.lm_head.weight, hidden_states.ravel())
        logits = logits.unsqueeze(0).unsqueeze(0)
    else:
        logits = self.lm_head(hidden_states)
    pass

    loss = None
    if labels is not None:
        shift_logits = logits
        if not hasattr(self, "extra_ignored_labels"):
            # Fixes https://github.com/unslothai/unsloth/issues/10
            self.extra_ignored_labels = torch.full((self.max_seq_length, 1), -100, device = "cuda")
        pass
        
        shift_labels = torch.hstack((labels[..., 1:], self.extra_ignored_labels[:labels.shape[0]]))
        loss = fast_cross_entropy_loss(
            logits = shift_logits,
            labels = shift_labels,
        )
    pass

    if not return_dict:
        output = (logits,) + outputs[1:]
        return (loss,) + output if loss is not None else output

    return CausalLMOutputWithPast(
        loss=loss,
        logits=logits,
        past_key_values=outputs.past_key_values,
        hidden_states=outputs.hidden_states,
        attentions=outputs.attentions,
    )
pass


class FastMistralModel(FastLlamaModel):

    @staticmethod
    def pre_patch():
        MistralAttention      .forward = MistralAttention_fast_forward
        MistralSdpaAttention  .forward = MistralAttention_fast_forward
        MistralFlashAttention2.forward = MistralAttention_fast_forward
        MistralDecoderLayer   .forward = LlamaDecoderLayer_fast_forward
        MistralModel          .forward = LlamaModel_fast_forward
        MistralForCausalLM    .forward = MistralForCausalLM_fast_forward
        PeftModelForCausalLM  .forward = PeftModelForCausalLM_fast_forward

        # Solves https://github.com/unslothai/unsloth/issues/168
        # Static KV Cache was introduced in 4.38.0, causing training to be much slower.
        # Inferene can now be CUDAGraphed, but we shall retain the old rotary embeddings.
        # https://github.com/huggingface/transformers/pull/27931
        # https://github.com/huggingface/transformers/blob/v4.37.2/src/transformers/models/llama/modeling_llama.py
        import transformers.models.mistral.modeling_mistral
        transformers.models.mistral.modeling_mistral.MistralRotaryEmbedding = LlamaRotaryEmbedding
        return
    pass


    @staticmethod
    def from_pretrained(
        model_name     = "unsloth/mistral-7b-bnb-4bit",
        max_seq_length = 4096,
        dtype          = None,
        load_in_4bit   = True,
        token          = None,
        device_map     = "sequential",
        rope_scaling   = None, # Mistral does not support RoPE scaling
        fix_tokenizer  = True,
<<<<<<< HEAD
        **kwargs,
    ):
=======
        model_patcher  = None,
        **kwargs,
    ):
        if model_patcher is None: model_patcher = FastMistralModel
>>>>>>> f946bed7
        # Mistral does NOT support RoPE Scaling!
        if rope_scaling is not None:
            logger.warning_once("Unsloth: Mistral models do not support RoPE scaling.")
        pass

        SUPPORTS_BFLOAT16 = torch.cuda.is_bf16_supported()
        gpu_stats = torch.cuda.get_device_properties(0)
        max_memory = round(gpu_stats.total_memory / 1024 / 1024 / 1024, 3)

        statistics = \
<<<<<<< HEAD
           f"==((====))==  Unsloth: Fast Mistral patching release {__version__}\n"\
           f"   \\\   /|    GPU: {gpu_stats.name}. Max memory: {max_memory} GB. Platform = {platform_system}.\n"\
           f"O^O/ \_/ \\    Pytorch: {torch.__version__}. CUDA = {gpu_stats.major}.{gpu_stats.minor}. CUDA Toolkit = {torch.version.cuda}.\n"\
           f"\        /    Bfloat16 = {str(SUPPORTS_BFLOAT16).upper()}. Xformers = {xformers_version}. FA = {HAS_FLASH_ATTENTION}.\n"\
           f' "-____-"     Apache 2 free license: http://github.com/unslothai/unsloth'
        print(statistics)
        FastMistralModel.pre_patch()
=======
           f"==((====))==  Unsloth: Fast {model_patcher.__name__[4:-5]} patching release {__version__}\n"\
           f"   \\\   /|    GPU: {gpu_stats.name}. Max memory: {max_memory} GB. Platform = {platform_system}.\n"\
           f"O^O/ \_/ \\    Pytorch: {torch.__version__}. CUDA = {gpu_stats.major}.{gpu_stats.minor}. CUDA Toolkit = {torch.version.cuda}.\n"\
           f"\        /    Bfloat16 = {str(SUPPORTS_BFLOAT16).upper()}. Xformers = {xformers_version}. FA = {HAS_FLASH_ATTENTION}.\n"\
           f' "-____-"     Free Apache license: http://github.com/unslothai/unsloth'
        print(statistics)
        model_patcher.pre_patch()
>>>>>>> f946bed7

        if dtype is None:
            dtype = torch.float16 if not SUPPORTS_BFLOAT16 else torch.bfloat16
        elif dtype == torch.bfloat16 and not SUPPORTS_BFLOAT16:
            logger.warning_once("Device does not support bfloat16. Will change to float16.")
            dtype = torch.float16

        assert(dtype == torch.float16 or dtype == torch.bfloat16 or dtype == torch.float32)

        # Check max sequence length
        model_config = AutoConfig.from_pretrained(model_name, token = token)
        model_max_seq_length = model_config.max_position_embeddings

        # Mistral does NOT support RoPE Scaling sadly so we have to error out.
        if max_seq_length > model_max_seq_length:
            raise RuntimeError(
                "Unsloth: Unfortunately Mistral type models do not support RoPE scaling!\n"\
                f"The maximum sequence length supported is {model_max_seq_length}.",
            )
        pass

        bnb_config = None
        if load_in_4bit:
            bnb_config = BitsAndBytesConfig(
                load_in_4bit              = True,
                bnb_4bit_use_double_quant = True,
                bnb_4bit_quant_type       = "nf4",
                bnb_4bit_compute_dtype    = dtype,
            )

        max_position_embeddings = max(max_seq_length, model_max_seq_length)
        model = AutoModelForCausalLM.from_pretrained(
            model_name,
            device_map          = device_map,
            torch_dtype         = dtype,
            quantization_config = bnb_config,
            token               = token,
            # rope_scaling      = rope_scaling,
            **kwargs,
        )
        tokenizer = AutoTokenizer.from_pretrained(
            model_name,
            model_max_length = max_position_embeddings,
            padding_side     = "right",
            token            = token,
        )

        model, tokenizer = patch_tokenizer(model, tokenizer)
        model = model_patcher.post_patch(model)

        # Patch up QKV / O and MLP
        for idx, layer in enumerate(model.model.layers):
            layer.self_attn.apply_qkv = original_apply_qkv
            layer.self_attn.apply_o   = original_apply_o
        pass

        # Patch Trainer
        from transformers.trainer import Trainer
        if Trainer._inner_training_loop.__name__ != "_fast_inner_training_loop":
            try:
                inner_training_loop = inspect.getsource(Trainer._inner_training_loop)
            except:
                raise RuntimeError(
                    "Our OSS was designed for people with few GPU resources to level the playing field.\n"
                    "The OSS Apache 2 license only supports four GPUs - please obtain a commercial license from our website.\n"
                    "We're a 2 person team, so we still have to fund our development costs - thanks!\n"
                    "If you don't, please consider at least sponsoring us through Ko-fi! Appreciate it!",
                )
            pass
        pass

        # Patch Trainer
        from transformers.trainer import Trainer
        try:
            if Trainer._inner_training_loop.__name__ != "_fast_inner_training_loop":
                inner_training_loop = inspect.getsource(Trainer._inner_training_loop)
                Trainer._original_training_loop = inner_training_loop
            else:
                inner_training_loop = Trainer._original_training_loop
        except:
            raise RuntimeError(
                "Our OSS was designed for people with few GPU resources to level the playing field.\n"
                "The OSS Apache 2 license only supports four GPUs - please obtain a commercial license from our website.\n"
                "We're a 2 person team, so we still have to fund our development costs - thanks!\n"
                "If you don't, please consider at least sponsoring us through Ko-fi! Appreciate it!",
            )
        pass

        import transformers.trainer
        items_in_trainer = dir(transformers.trainer)
        good_items = []
        for item in items_in_trainer:
            # TODO: Support Deepspeed
            if item.startswith(("deepspeed", "xm", "met", "smp")): continue
            if item in inner_training_loop: good_items.append(item)
        pass
        exec("from transformers.trainer import (" + ", ".join(x for x in good_items) + ")", globals())

        start = re.search('logger\.info\([\"\'].+?Running training', inner_training_loop).span(0)[0]
        end = inner_training_loop.find("\n\n", start)
        original_debug = inner_training_loop[start:end]
        spaces = re.search('\n([\s\t]{1,})', original_debug).group(0)[1:]
        front_spaces = re.match('([\s\t]{1,})', inner_training_loop).group(0)

        debug_info = """debug_info = \\
        f"==((====))==  Unsloth - 2x faster free finetuning | Num GPUs = {args.world_size}\\n"\\
        f"   \\\\\\   /|    Num examples = {num_examples:,} | Num Epochs = {num_train_epochs:,}\\n"\\
        f"O^O/ \\_/ \\    Batch size per device = {self._train_batch_size:,} | Gradient Accumulation steps = {args.gradient_accumulation_steps}\\n"\\
        f"\\        /    Total batch size = {total_train_batch_size:,} | Total steps = {max_steps:,}\\n"\\
        f' "-____-"     Number of trainable parameters = {get_model_param_count(model, trainable_only=True):,}'
        logger.warning_once(debug_info)"""

        debug_info = debug_info.split('\n')
        debug_info = "\n".join([debug_info[0]] + [spaces + x[8:] for x in debug_info[1:]])
        inner_training_loop = inner_training_loop.replace(original_debug, debug_info)

        debug_info = """n_total_devices = total_train_batch_size // \\
            args.gradient_accumulation_steps // self._train_batch_size
        if n_total_devices > 2:
            logger.warning_once(
                "Our OSS was designed for people with few GPU resources to level the playing field.\\n"
                "The OSS Apache 2 license only supports four GPUs - please obtain a commercial license from our website.\\n"
                "We're a 2 person team, so we still have to fund our development costs - thanks!\\n"
                "If you don't, please consider at least sponsoring us through Ko-fi! Appreciate it!",
            )
        debug_info ="""
        debug_info = debug_info.split('\n')
        debug_info = "\n".join([debug_info[0]] + [spaces + x[8:] for x in debug_info[1:]])
        inner_training_loop = inner_training_loop.replace("debug_info =", debug_info, 1)

        front_spaces = re.match(r"[\t\s]{1,}", inner_training_loop).group(0)
        inner_training_loop = re.sub(r"^" + front_spaces, "", inner_training_loop, flags = re.MULTILINE)
        inner_training_loop = inner_training_loop.replace(
            "train_dataloader = tpu_spmd_dataloader(train_dataloader)",
            "raise RuntimeError('Unsloth: TPUs are not yet supported!')"
        )
        inner_training_loop = inner_training_loop.replace(
            "self.accelerator.free_memory()",
            "self.accelerator.free_memory()\n" + \
            front_spaces + "if self.is_deepspeed_enabled:"\
            "raise RuntimeError('Unsloth: Deepspeed is not yet supported!')\n", 1,
        )

        check_batches = """train_dataloader = self.get_train_dataloader()
        ga  = args.gradient_accumulation_steps
        bsz = self._train_batch_size
        total_batches = bsz * ga * args.world_size
        n_total_devices = total_batches // ga // bsz
        if n_total_devices > 2:
            logger.warning_once(
                "Please consider a commercial license - Unsloth was designed for the GPU Poor.\\n"
                "The OSS currently works on 4 GPUs - we're a 2 person team, so please help fund\\n"
                "our development costs by supporting us through Ko-fi or buying a license! Thanks!",
            )
            divisor = n_total_devices / 2
            bsz = self._train_batch_size = max(int(bsz / divisor), 1)
            if total_batches // ga // bsz > 2:
                divisor = n_total_devices / 2
                ga = args.gradient_accumulation_steps = max(int(ga / divisor), 1)"""
        check_batches = check_batches.split('\n')
        check_batches = "\n".join([check_batches[0]] + [front_spaces + x[8:] for x in check_batches[1:]])
        inner_training_loop = inner_training_loop.replace(
            "train_dataloader = self.get_train_dataloader()",
            check_batches, 1,
        )
        inner_training_loop = inner_training_loop.replace(
            "_inner_training_loop",
            "_fast_inner_training_loop", 1,
        )
        exec(inner_training_loop, globals())

        Trainer._inner_training_loop = _fast_inner_training_loop
        inner_training_loop = inner_training_loop.replace(
            "is_torch_tpu_available()",
            "False",
        )
        if "n_total_devices >" not in inner_training_loop:
            raise RuntimeError(
                "Our OSS was designed for people with few GPU resources to level the playing field.\n"
                "The OSS Apache 2 license only supports four GPUs - please obtain a commercial license from our website.\n"
                "We're a 2 person team, so we still have to fund our development costs - thanks!\n"
                "If you don't, please consider at least sponsoring us through Ko-fi! Appreciate it!",
            )
        pass
        inner_training_loop = inner_training_loop.replace(
            "is_sagemaker_mp_enabled()",
            "False",
        )
        Trainer._inner_training_loop = _fast_inner_training_loop

        # Save max_seq_length
        max_position_embeddings = max(max_seq_length, model.config.max_position_embeddings)
        model.max_seq_length = max_position_embeddings
        internal_model = model
        while hasattr(internal_model, "model"):
            internal_model.max_seq_length = max_position_embeddings
            internal_model = internal_model.model
        pass
        internal_model.max_seq_length = max_position_embeddings

        # We check the tokenizer first for errors
        if fix_tokenizer:
            tokenizer = check_tokenizer(
                model            = model,
                tokenizer        = tokenizer,
                model_name       = model_name,
                model_max_length = max_position_embeddings,
                padding_side     = "right",
                token            = token,
            )
        pass
        patch_saving_functions(tokenizer)

        # Fix up config for transformers uploading PEFT
        # Not necessary anymore since we require transformers>=4.37
        if False:
            name = model.config._name_or_path
            if name.startswith("unsloth/") and name.endswith("-bnb-4bit"):
                name = name[:len(name) - len("-bnb-4bit")]
                model.config.update({"_name_or_path" : name})
            pass
        
        # Log Unsloth version for future fastpaths for inference
        model.config.update({"unsloth_version" : __version__})

        # Add save modules
        patch_saving_functions(model)
        
        return model, tokenizer
    pass
pass<|MERGE_RESOLUTION|>--- conflicted
+++ resolved
@@ -293,15 +293,10 @@
         device_map     = "sequential",
         rope_scaling   = None, # Mistral does not support RoPE scaling
         fix_tokenizer  = True,
-<<<<<<< HEAD
-        **kwargs,
-    ):
-=======
         model_patcher  = None,
         **kwargs,
     ):
         if model_patcher is None: model_patcher = FastMistralModel
->>>>>>> f946bed7
         # Mistral does NOT support RoPE Scaling!
         if rope_scaling is not None:
             logger.warning_once("Unsloth: Mistral models do not support RoPE scaling.")
@@ -312,15 +307,6 @@
         max_memory = round(gpu_stats.total_memory / 1024 / 1024 / 1024, 3)
 
         statistics = \
-<<<<<<< HEAD
-           f"==((====))==  Unsloth: Fast Mistral patching release {__version__}\n"\
-           f"   \\\   /|    GPU: {gpu_stats.name}. Max memory: {max_memory} GB. Platform = {platform_system}.\n"\
-           f"O^O/ \_/ \\    Pytorch: {torch.__version__}. CUDA = {gpu_stats.major}.{gpu_stats.minor}. CUDA Toolkit = {torch.version.cuda}.\n"\
-           f"\        /    Bfloat16 = {str(SUPPORTS_BFLOAT16).upper()}. Xformers = {xformers_version}. FA = {HAS_FLASH_ATTENTION}.\n"\
-           f' "-____-"     Apache 2 free license: http://github.com/unslothai/unsloth'
-        print(statistics)
-        FastMistralModel.pre_patch()
-=======
            f"==((====))==  Unsloth: Fast {model_patcher.__name__[4:-5]} patching release {__version__}\n"\
            f"   \\\   /|    GPU: {gpu_stats.name}. Max memory: {max_memory} GB. Platform = {platform_system}.\n"\
            f"O^O/ \_/ \\    Pytorch: {torch.__version__}. CUDA = {gpu_stats.major}.{gpu_stats.minor}. CUDA Toolkit = {torch.version.cuda}.\n"\
@@ -328,7 +314,6 @@
            f' "-____-"     Free Apache license: http://github.com/unslothai/unsloth'
         print(statistics)
         model_patcher.pre_patch()
->>>>>>> f946bed7
 
         if dtype is None:
             dtype = torch.float16 if not SUPPORTS_BFLOAT16 else torch.bfloat16
