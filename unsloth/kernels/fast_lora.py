--- conflicted
+++ resolved
@@ -14,10 +14,6 @@
 
 import torch
 from .utils import fast_dequantize, QUANT_STATE, get_lora_parameters
-<<<<<<< HEAD
-from .swiglu import swiglu_fg_kernel, swiglu_DWf_DW_dfg_kernel
-=======
->>>>>>> f946bed7
 
 
 def matmul_lora(X, W, W_quant, A, B, s, out = None):
@@ -94,13 +90,7 @@
 
         e = matmul_lora(X, gateW, gateW_quant, gateA, gateB, gateS)
         g = matmul_lora(X,   upW,   upW_quant,   upA,   upB,   upS)
-<<<<<<< HEAD
-        # f = torch.nn.functional.silu(e)
-        # h = f * g
-        h = swiglu_fg_kernel(e, g)
-=======
         h = _forward_function(e, g)
->>>>>>> f946bed7
         i = matmul_lora(h, downW, downW_quant, downA, downB, downS)
 
         ctx.custom_saved_tensors = (
@@ -134,18 +124,7 @@
         dtype = X.dtype
 
         DW = matmul_lora(dY, downW.t(), downW_quant, downB, downA, downS)
-<<<<<<< HEAD
-        # e = e.float()
-        # se = 1.0 / (1.0 + torch.exp(-e))
-        # f = (se * e).to(dtype)
-        # h = f * g
-        # df = DW * f
-        # dg = DW * g
-        # de = (dg.float() * se * (1.0 + e * (1.0 - se))).to(dtype)
-        DW, e, g = swiglu_DWf_DW_dfg_kernel(DW, e, g)
-=======
         DW, e, g = _backward_function(DW, e, g)
->>>>>>> f946bed7
         h, df, de = DW, e, g
 
         # Down projection LoRA weights
@@ -168,10 +147,6 @@
 
         # dX  = matmul_lora(df, upW.t(), upW_quant, upB, upA, upS)
         # dX += matmul_lora(de, gateW.t(), gateW_quant, gateB, gateA, gateS)
-<<<<<<< HEAD
-
-=======
->>>>>>> f946bed7
         upW = fast_dequantize(upW.t(), upW_quant)
         dX = torch.matmul(df, upW.t(), out = X)
         del upW
@@ -194,14 +169,6 @@
 pass
 
 
-<<<<<<< HEAD
-def apply_lora_mlp(self, X):
-    # gate = self.gate_proj(X)
-    # up   = self.  up_proj(X)
-    # h = torch.nn.functional.silu(gate) * up
-    # down = self.down_proj(h)
-    # return down
-=======
 from .swiglu import swiglu_fg_kernel, swiglu_DWf_DW_dfg_kernel
 def apply_lora_mlp_swiglu(self, X):
     gateW, gateW_quant, gateA, gateB, gateS = get_lora_parameters(self.gate_proj)
@@ -218,7 +185,6 @@
 
 from .geglu import geglu_forward_kernel, geglu_backward_kernel
 def apply_lora_mlp_geglu(self, X):
->>>>>>> f946bed7
     gateW, gateW_quant, gateA, gateB, gateS = get_lora_parameters(self.gate_proj)
     upW,     upW_quant,   upA,   upB,   upS = get_lora_parameters(self.  up_proj)
     downW, downW_quant, downA, downB, downS = get_lora_parameters(self.down_proj)
