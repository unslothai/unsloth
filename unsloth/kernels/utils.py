--- conflicted
+++ resolved
@@ -81,11 +81,9 @@
 if DEVICE_TYPE == "xpu":
     # TODO: Changed here after adding XPU BNB support
     HAS_XPU_STREAM = True
-<<<<<<< HEAD
-=======
     def get_ptr(x: Optional[torch.Tensor]):
         raise RuntimeError("XPU BNB support is not implemented yet. This function should not be called.")
->>>>>>> 1b8269f7
+
 else:
     # NVIDIA-GPU logic here as default
     # https://github.com/bitsandbytes-foundation/bitsandbytes/pull/1330/files
@@ -151,41 +149,14 @@
 # Bitsandbytes operations
 ctypes_c_int   = ctypes.c_int
 ctypes_c_int32 = ctypes.c_int32
-<<<<<<< HEAD
 cdequantize_blockwise_fp32      = bnb.functional.lib.cdequantize_blockwise_fp32
 cdequantize_blockwise_fp16_nf4  = bnb.functional.lib.cdequantize_blockwise_fp16_nf4
 cdequantize_blockwise_bf16_nf4  = bnb.functional.lib.cdequantize_blockwise_bf16_nf4
 cgemm_4bit_inference_naive_fp16 = bnb.functional.lib.cgemm_4bit_inference_naive_fp16
 cgemm_4bit_inference_naive_bf16 = bnb.functional.lib.cgemm_4bit_inference_naive_bf16
-=======
-# INTEL GPU Specific Logic
-if DEVICE_TYPE == "xpu":
-    # TODO: After adding XPU BNB support, this function should be implemented
-    def cdequantize_blockwise_fp32(*args, **kwargs):
-        raise RuntimeError("XPU BNB support is not implemented yet. cdequantize_blockwise_fp32 should not be called now.")
-
-    def cdequantize_blockwise_fp16_nf4(*args, **kwargs):
-        raise RuntimeError("XPU BNB support is not implemented yet. cdequantize_blockwise_fp16_nf4 should not be called now.")
-
-    def cdequantize_blockwise_bf16_nf4(*args, **kwargs):
-        raise RuntimeError("XPU BNB support is not implemented yet. cdequantize_blockwise_bf16_nf4 should not be called now.")
-
-    def cgemm_4bit_inference_naive_fp16(*args, **kwargs):
-        raise RuntimeError("XPU BNB support is not implemented yet. cgemm_4bit_inference_naive_fp16 should not be called now.")
-
-    def cgemm_4bit_inference_naive_bf16(*args, **kwargs):
-        raise RuntimeError("XPU BNB support is not implemented yet. cgemm_4bit_inference_naive_bf16 should not be called now.")
-else:
-    # NVIDIA GPU Default Logic
-    cdequantize_blockwise_fp32      = bnb.functional.lib.cdequantize_blockwise_fp32
-    cdequantize_blockwise_fp16_nf4  = bnb.functional.lib.cdequantize_blockwise_fp16_nf4
-    cdequantize_blockwise_bf16_nf4  = bnb.functional.lib.cdequantize_blockwise_bf16_nf4
-    cgemm_4bit_inference_naive_fp16 = bnb.functional.lib.cgemm_4bit_inference_naive_fp16
-    cgemm_4bit_inference_naive_bf16 = bnb.functional.lib.cgemm_4bit_inference_naive_bf16
-pass
+
 
 torch_device_stream = torch.xpu.current_stream if DEVICE_TYPE == "xpu" else torch.cuda.current_stream
->>>>>>> 1b8269f7
 
 torch_mm = torch.mm
 torch_mv = torch.mv
