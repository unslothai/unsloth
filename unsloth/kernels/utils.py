--- conflicted
+++ resolved
@@ -119,7 +119,6 @@
 
 c_void_p = ctypes.c_void_p
 def _get_tensor_stream(tensor: torch_Tensor) -> c_void_p:
-<<<<<<< HEAD
     """
     Get the CUDA stream associated with a tensor's device.
     
@@ -129,10 +128,8 @@
     Returns:
         `ctypes.c_void_p`: A pointer to the CUDA stream associated with the tensor's device.
     """
-    return c_void_p(_cuda_getCurrentRawStream(tensor.device.index))
-=======
     return c_void_p(_gpu_getCurrentRawStream(tensor.device.index))
->>>>>>> 6ac4e2e3
+
 pass
 
 
