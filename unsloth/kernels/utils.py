--- conflicted
+++ resolved
@@ -88,10 +88,6 @@
     get_ptr = bnb.functional.get_ptr
 pass
 
-<<<<<<< HEAD
-
-=======
->>>>>>> 0eb61fbe
 if DEVICE_COUNT > 1:
     if DEVICE_TYPE == "cuda":
         torch_gpu_device = torch.cuda.device
