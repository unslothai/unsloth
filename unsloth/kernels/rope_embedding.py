# Copyright 2023-present Daniel Han-Chen & the Unsloth team. All rights reserved.
#
# Licensed under the Apache License, Version 2.0 (the "License");
# you may not use this file except in compliance with the License.
# You may obtain a copy of the License at
#
#     http://www.apache.org/licenses/LICENSE-2.0
#
# Unless required by applicable law or agreed to in writing, software
# distributed under the License is distributed on an "AS IS" BASIS,
# WITHOUT WARRANTIES OR CONDITIONS OF ANY KIND, either express or implied.
# See the License for the specific language governing permissions and
# limitations under the License.

import triton
import triton.language as tl
import torch
from ..device_type import DEVICE_COUNT
from .utils import calculate_settings, torch_gpu_device, torch_device_stream


@triton.heuristics(
    {
        "BACKWARD_PASS": lambda args: bool(args["BACKWARD_PASS"]),
        "HAS_ROPE_INDICES": lambda args: bool(args["HAS_ROPE_INDICES"]),
    }
)
@triton.jit
def _rope_embedding_QK(
    Q,
    Q_batch_stride,
    Q_head_stride,
    Q_seq_stride,
    K,
    K_batch_stride,
    K_head_stride,
    K_seq_stride,
    cos,
    cos_row_stride,
    sin,
    sin_row_stride,
    rope_embedding_indices,
    seqlen,
    head_dim: tl.constexpr,
    n_heads_K: tl.constexpr,
    BACKWARD_PASS: tl.constexpr,
    HAS_ROPE_INDICES: tl.constexpr,
    BLOCK_SIZE: tl.constexpr,
):
    row_position = tl.program_id(0)
    head_position = tl.program_id(1)
    col_offsets = tl.arange(0, BLOCK_SIZE)
    half_head_dim = head_dim // 2
    mask = col_offsets < half_head_dim

    if HAS_ROPE_INDICES:
        rot_position = tl.load(
            rope_embedding_indices + row_position,
            eviction_policy = "evict_first",
        ).to(tl.int32)
    else:
        rot_position = row_position % seqlen

    cos_ptr = cos + rot_position * cos_row_stride
    sin_ptr = sin + rot_position * sin_row_stride
    sin1 = tl.load(
        sin_ptr + col_offsets,
        mask = mask,
        other = 0,
    )
    cos1 = tl.load(
        cos_ptr + col_offsets,
        mask = mask,
        other = 0,
    )
    if BACKWARD_PASS:
        sin1 = -sin1

    batch_id = row_position // seqlen
    seq_index = row_position - batch_id * seqlen

    q_ptr = (
        Q
        + batch_id * Q_batch_stride
        + head_position * Q_head_stride
        + seq_index * Q_seq_stride
    )
    q0 = tl.load(q_ptr + col_offsets, mask = mask, other = 0)
    q1 = tl.load(q_ptr + half_head_dim + col_offsets, mask = mask, other = 0)
    tl.store(q_ptr + col_offsets, q0 * cos1 - q1 * sin1, mask = mask)
    tl.store(q_ptr + half_head_dim + col_offsets, q1 * cos1 + q0 * sin1, mask = mask)

    if head_position < n_heads_K:
        k_ptr = (
            K
            + batch_id * K_batch_stride
            + head_position * K_head_stride
            + seq_index * K_seq_stride
        )
        k0 = tl.load(k_ptr + col_offsets, mask = mask, other = 0)
        k1 = tl.load(k_ptr + half_head_dim + col_offsets, mask = mask, other = 0)
        tl.store(k_ptr + col_offsets, k0 * cos1 - k1 * sin1, mask = mask)
        tl.store(k_ptr + half_head_dim + col_offsets, k1 * cos1 + k0 * sin1, mask = mask)


ROPE_GROUP_SIZE: int = 4


def _rope_embedding(
    Q,
    Q_row_stride: tl.constexpr,
    cos,
    cos_row_stride: tl.constexpr,
    sin,
    sin_row_stride: tl.constexpr,
    seqlen,
    head_dim: tl.constexpr,
    n_heads: tl.constexpr,
    BACKWARD_PASS: tl.constexpr,
    BLOCK_SIZE: tl.constexpr,
):
    """
    Calculates the RoPE Embedding quickly
    RoPE is Q * cos + rotate_half(Q) * sin
    See our blog post for more info
    """
    ROPE_GROUP_SIZE = 4
    row_position = tl.program_id(0)
    group_head_position = tl.program_id(1)
    col_offsets = tl.arange(0, BLOCK_SIZE)
    half_head_dim = head_dim // 2
    mask = col_offsets < half_head_dim

    sin1 = tl.load(
        sin
        + (row_position % seqlen) * sin_row_stride
        + half_head_dim * 0
        + col_offsets,
        mask = mask,
        other = 0,
    )
    cos1 = tl.load(
        cos
        + (row_position % seqlen) * cos_row_stride
        + half_head_dim * 0
        + col_offsets,
        mask = mask,
        other = 0,
    )

    if BACKWARD_PASS:
        # See our blog post for more info.
        sin1 = -sin1

    # [TODO] Autotune ROPE_GROUP_SIZE to be 1, 2, 4, 8
    head_start = group_head_position * ROPE_GROUP_SIZE
    head_end = min((head_start + ROPE_GROUP_SIZE), n_heads)

    # 10% Faster kernel from [HuyNguyen-hust](https://github.com/unslothai/unsloth/pull/238)
    for k in range(head_start, head_end):
        offs_q1 = row_position * Q_row_stride + k * head_dim + col_offsets
        offs_q2 = (
            row_position * Q_row_stride + k * head_dim + col_offsets + half_head_dim
        )

        # For Gemma - sometimes RoPE must be done in float32 and not bfloat16
        Q1 = tl.load(Q + offs_q1, mask = mask, other = 0).to(sin1.dtype)
        Q2 = tl.load(Q + offs_q2, mask = mask, other = 0).to(sin1.dtype)

        tl.store(Q + offs_q1, Q1 * cos1 - Q2 * sin1, mask = mask)
        tl.store(Q + offs_q2, Q2 * cos1 + Q1 * sin1, mask = mask)


_rope_embedding = triton.jit(_rope_embedding)
_rope_embedding = triton.heuristics(
    {
        "BACKWARD_PASS": lambda args: bool(args["BACKWARD_PASS"]),
    }
)(_rope_embedding)


class Fast_RoPE_Embedding(torch.autograd.Function):
    @staticmethod
    def forward(ctx, Q, cos, sin):
        cos, sin = cos.squeeze(), sin.squeeze()
        batch: int
        seq_len: int
        n_heads: int
        head_dim: int
        batch, seq_len, n_heads, head_dim = Q.shape
        Q = Q.reshape(batch * seq_len, n_heads * head_dim)
        n_rows: int
        n_cols: int
        n_rows, n_cols = Q.shape
        assert seq_len <= cos.shape[0]

        # [TODO] Changing blocksize to head_dim//2 seems to have
        # some concurrency / un-deterministic issues.
        BLOCK_SIZE, num_warps = calculate_settings(head_dim // 2)  # (head_dim//2)

        # group_size = 4 # 4 or 8, too large group_size can hurt performance.
        div: int
        mod: int
        div, mod = divmod(n_heads, ROPE_GROUP_SIZE)
        n_groups: int = div + (mod != 0)

        with torch_gpu_device(Q.device):
            _rope_embedding[
                (
                    n_rows,
                    n_groups,
                )
            ](
                Q,
                Q.stride(0),
                cos,
                cos.stride(0),
                sin,
                sin.stride(0),
                seq_len,
                head_dim,
                n_heads,
                BACKWARD_PASS = False,
                BLOCK_SIZE = BLOCK_SIZE,
                num_warps = num_warps,
            )
        ctx.BLOCK_SIZE = BLOCK_SIZE
        ctx.num_warps = num_warps
        ctx.n_groups = n_groups
        ctx.cos = cos
        ctx.sin = sin
        return Q.reshape(batch, seq_len, n_heads, head_dim)

    @staticmethod
    def backward(ctx, dY):
        batch: int
        seq_len: int
        n_heads: int
        head_dim: int
        batch, seq_len, n_heads, head_dim = dY.shape
        dY = dY.reshape(batch * seq_len, n_heads * head_dim)
        n_rows: int
        n_cols: int
        n_rows, n_cols = dY.shape

        cos = ctx.cos
        sin = ctx.sin

        with torch_gpu_device(dY.device):
            _rope_embedding[
                (
                    n_rows,
                    ctx.n_groups,
                )
            ](
                dY,
                dY.stride(0),
                cos,
                cos.stride(0),
                sin,
                sin.stride(0),
                seq_len,
                head_dim,
                n_heads,
                BACKWARD_PASS = True,
                BLOCK_SIZE = ctx.BLOCK_SIZE,
                num_warps = ctx.num_warps,
            )
        dY = dY.reshape(batch, seq_len, n_heads, head_dim)
        return (
            dY,
            None,
            None,
        )


# [TODO] Unsure why RoPE Embedding is not torch.compiling properly
@torch.compiler.disable
def fast_rope_embedding(
    Q,
    K,
    cos,
    sin,
    rope_embedding_indices = None,
):
    if rope_embedding_indices is not None:
        Q_out, K_out = Fast_RoPE_Embedding_QK.apply(
            Q, K, cos, sin, rope_embedding_indices
        )
    else:
        Q_out = Fast_RoPE_Embedding.apply(
            Q.transpose(1, 2).contiguous(), cos, sin
        ).transpose(1, 2)
        K_out = Fast_RoPE_Embedding.apply(
            K.transpose(1, 2).contiguous(), cos, sin
        ).transpose(1, 2)
    if DEVICE_COUNT > 1:
        torch_device_stream(Q.device).synchronize()
    return Q_out, K_out


class Fast_RoPE_Embedding_QK(torch.autograd.Function):
    @staticmethod
    def forward(ctx, Q, K, cos, sin, rope_indices):
        has_indices = rope_indices is not None
        cos, sin = cos.squeeze(), sin.squeeze()

        batch, n_heads_Q, seq_len, head_dim = Q.shape
        _, n_heads_K, _, _ = K.shape

        Q_out = Q.clone()
        K_out = K.clone()

        if has_indices:
<<<<<<< HEAD
=======
            # TRL's rotary indices are always in int32, so casting is just for safety
>>>>>>> 77eff05d
            rope_ptr = rope_indices.reshape(-1).to(dtype = torch.int32, device = Q.device)
        else:
            rope_ptr = cos.new_empty(1, dtype = torch.int32)

        BLOCK_SIZE, num_warps = calculate_settings(head_dim)

        Q_batch_stride, Q_head_stride, Q_seq_stride = (
            Q_out.stride(0),
            Q_out.stride(1),
            Q_out.stride(2),
        )
        K_batch_stride, K_head_stride, K_seq_stride = (
            K_out.stride(0),
            K_out.stride(1),
            K_out.stride(2),
        )

        with torch_gpu_device(Q.device):
            _rope_embedding_QK[(batch * seq_len, n_heads_Q)](
                Q_out,
                Q_batch_stride,
                Q_head_stride,
                Q_seq_stride,
                K_out,
                K_batch_stride,
                K_head_stride,
                K_seq_stride,
                cos,
                cos.stride(0),
                sin,
                sin.stride(0),
                rope_ptr,
                seq_len,
                head_dim = head_dim,
                n_heads_K = n_heads_K,
                BACKWARD_PASS = False,
                HAS_ROPE_INDICES = has_indices,
                BLOCK_SIZE = BLOCK_SIZE,
                num_warps = num_warps,
            )

        ctx.block_size = BLOCK_SIZE
        ctx.num_warps = num_warps
        ctx.has_indices = has_indices
        ctx.cos = cos
        ctx.sin = sin
        ctx.rope_indices = rope_ptr if has_indices else None
        ctx.seq_len = seq_len
        ctx.n_heads_Q = n_heads_Q
        ctx.n_heads_K = n_heads_K

        return (
            Q_out,
            K_out,
        )

    @staticmethod
    def backward(ctx, dQ, dK):
        batch, _, _, head_dim = dQ.shape

        rope_ptr = (
            ctx.rope_indices
            if ctx.has_indices
            else ctx.cos.new_empty(1, dtype = torch.int32)
        )

        Q_batch_stride, Q_head_stride, Q_seq_stride = (
            dQ.stride(0),
            dQ.stride(1),
            dQ.stride(2),
        )
        K_batch_stride, K_head_stride, K_seq_stride = (
            dK.stride(0),
            dK.stride(1),
            dK.stride(2),
        )

        dQ_out = dQ.clone()
        dK_out = dK.clone()

        with torch_gpu_device(dQ.device):
            _rope_embedding_QK[(batch * ctx.seq_len, ctx.n_heads_Q)](
                dQ_out,
                Q_batch_stride,
                Q_head_stride,
                Q_seq_stride,
                dK_out,
                K_batch_stride,
                K_head_stride,
                K_seq_stride,
                ctx.cos,
                ctx.cos.stride(0),
                ctx.sin,
                ctx.sin.stride(0),
                rope_ptr,
                ctx.seq_len,
                head_dim = head_dim,
                n_heads_K = ctx.n_heads_K,
                BACKWARD_PASS = True,
                HAS_ROPE_INDICES = ctx.has_indices,
                BLOCK_SIZE = ctx.block_size,
                num_warps = ctx.num_warps,
            )

        return (dQ_out, dK_out, None, None, None)


class Slow_RoPE_Embedding(torch.autograd.Function):
    @staticmethod
    def forward(ctx, Q, cos, sin, position_ids):
        if position_ids is not None:
            # The first two dimensions of cos and sin are always 1, so we can `squeeze` them.
            cos = cos.squeeze(1).squeeze(0)  # [seq_len, dim]
            sin = sin.squeeze(1).squeeze(0)  # [seq_len, dim]
            cos = cos[position_ids].unsqueeze(2)  # [bs, seq_len, 1, dim]
            sin = sin[position_ids].unsqueeze(2)  # [bs, seq_len, 1, dim]

        # Q * cos + rotate_half(Q) * sin
        half = Q.shape[-1] // 2
        RH_Q = torch.cat((-Q[..., half:], Q[..., :half]), dim = -1)
        Q *= cos
        Q.addcmul_(RH_Q, sin)
        # RH_Q *= sin
        # Q += RH_Q
        ctx.save_for_backward(cos, sin)
        return Q

    @staticmethod
    def backward(ctx, dY):
        cos, sin = ctx.saved_tensors
        # Q * cos + rotate_half.T(Q) * sin
        half = dY.shape[-1] // 2
        RH_dY = torch.cat((dY[..., half:], -dY[..., :half]), dim = -1)
        dY *= cos
        dY.addcmul_(RH_dY, sin)
        # RH_dY *= sin
        # dY += RH_dY
        return dY, None, None, None


def inplace_rope_embedding(Q, K, cos, sin, position_ids):
    Q = Slow_RoPE_Embedding.apply(Q, cos, sin, position_ids)
    K = Slow_RoPE_Embedding.apply(K, cos, sin, position_ids)
    torch_device_stream(Q.device).synchronize()
    return Q, K<|MERGE_RESOLUTION|>--- conflicted
+++ resolved
@@ -312,10 +312,7 @@
         K_out = K.clone()
 
         if has_indices:
-<<<<<<< HEAD
-=======
             # TRL's rotary indices are always in int32, so casting is just for safety
->>>>>>> 77eff05d
             rope_ptr = rope_indices.reshape(-1).to(dtype = torch.int32, device = Q.device)
         else:
             rope_ptr = cos.new_empty(1, dtype = torch.int32)
