--- conflicted
+++ resolved
@@ -101,7 +101,7 @@
         sin = ctx.sin
         scaled_head_dim = ctx.scaled_head_dim  # Retrieve scaled_head_dim for backward pass
         head_dim = ctx.head_dim  # Retrieve original head_dim for reshaping in backward
-        
+
         _rope_embedding[(n_rows, n_heads,)](
             dY,  dY.stride(0),
             cos, cos.stride(0),
@@ -124,7 +124,6 @@
             cos = cos[position_ids].unsqueeze(1)  # [bs, 1, seq_len, dim]
             sin = sin[position_ids].unsqueeze(1)  # [bs, 1, seq_len, dim]
 
-<<<<<<< HEAD
         # Calculate the number of dimensions to apply RoPE based on partial_rope_factor
         full_dim = Q.shape[-1]
         rope_dim = int(full_dim * partial_rope_factor)
@@ -140,21 +139,10 @@
         Q = torch.cat((Q_partial, Q[..., rope_dim:]), dim=-1)
 
         ctx.save_for_backward(cos, sin, torch.tensor([partial_rope_factor]))
-=======
-        # Q * cos + rotate_half(Q) * sin
-        half = Q.shape[-1]//2
-        RH_Q = torch.cat((-Q[..., half:], Q[..., :half]), dim = -1)
-        Q *= cos
-        Q.addcmul_(RH_Q, sin)
-        # RH_Q *= sin
-        # Q += RH_Q
-        ctx.save_for_backward(cos, sin)
->>>>>>> f946bed7
         return Q
 
     @staticmethod
     def backward(ctx, dY):
-<<<<<<< HEAD
         cos, sin, partial_rope_factor_tensor = ctx.saved_tensors
         partial_rope_factor = partial_rope_factor_tensor.item()
 
@@ -168,19 +156,6 @@
         RH_dY_partial = torch.cat((dY_partial[..., half_rope_dim:], -dY_partial[..., :half_rope_dim]), dim=-1)
         dY_partial *= cos[..., :rope_dim]
         dY_partial.addcmul_(RH_dY_partial, sin[..., :rope_dim])
-=======
-        cos, sin = ctx.saved_tensors
-        # Q * cos + rotate_half.T(Q) * sin
-        half = dY.shape[-1]//2
-        RH_dY = torch.cat((dY[..., half:], -dY[..., :half]), dim = -1)
-        dY *= cos
-        dY.addcmul_(RH_dY, sin)
-        # RH_dY *= sin
-        # dY += RH_dY
-        return dY, None, None, None
-    pass
-pass
->>>>>>> f946bed7
 
         # Combine the scaled and unscaled parts
         dY = torch.cat((dY_partial, dY[..., rope_dim:]), dim=-1)
