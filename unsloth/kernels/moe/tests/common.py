--- conflicted
+++ resolved
@@ -1,10 +1,7 @@
-<<<<<<< HEAD
-from typing import Any, Optional
-=======
 # SPDX-License-Identifier: GNU Affero General Public License v3.0
 # Copyright 2023-present the Unsloth team. All rights reserved.
 
->>>>>>> 6ac4e2e3
+from typing import Any, Optional
 import itertools
 from contextlib import contextmanager
 from dataclasses import dataclass, field
