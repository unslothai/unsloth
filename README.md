<<<<<<< HEAD
# Support QLoRA of LLaMA and Qwen-MoE on gfx1201 with ROCm 7.1.1

## 目录

- [内容总结](#内容总结)
- [使用方法](#使用方法)
- [FP8 尝试](#fp8-尝试)
- [后续工作 to-do](#后续工作-to-do)

## 内容总结

1. 支持 **Llama-3.1-8B-Instruct** 模型的 **单卡 QLoRA 微调**；
2. 支持 **Qwen3-30B-A3B MoE** 模型的 **多卡 QLoRA 微调**；
3. 支持 **Attention 算子测试**，对比 `torch`、`flash-attention`、`sdpa` 三种实现的 **精度与性能**；
4. 支持 **MoE 算子测试**，包括：
   - gating 算子精度与性能测试；
   - SparseMoe-FFN 算子精度与性能测试；
5. 尝试FP8精度，在NVIDIA及AMD卡上均不成功，报错一致，初步定位是unsloth支持问题；
6. （To-do）验证导出模型在 **llama.cpp** 或 **vLLM** 中成功加载并生成文本。

---

## 使用方法

### 1. 创建 Docker 容器

=======
<div align="center">

  <a href="https://docs.unsloth.ai"><picture>
    <source media="(prefers-color-scheme: dark)" srcset="https://raw.githubusercontent.com/unslothai/unsloth/main/images/unsloth%20logo%20white%20text.png">
    <source media="(prefers-color-scheme: light)" srcset="https://raw.githubusercontent.com/unslothai/unsloth/main/images/unsloth%20logo%20black%20text.png">
    <img alt="unsloth logo" src="https://raw.githubusercontent.com/unslothai/unsloth/main/images/unsloth%20logo%20black%20text.png" height="110" style="max-width: 100%;">
  </picture></a>
  
<a href="https://colab.research.google.com/github/unslothai/notebooks/blob/main/nb/gpt-oss-(20B)-Fine-tuning.ipynb"><img src="https://raw.githubusercontent.com/unslothai/unsloth/main/images/start free finetune button.png" width="154"></a>
<a href="https://discord.com/invite/unsloth"><img src="https://raw.githubusercontent.com/unslothai/unsloth/main/images/Discord button.png" width="165"></a>
<a href="https://docs.unsloth.ai"><img src="https://raw.githubusercontent.com/unslothai/unsloth/refs/heads/main/images/Documentation%20Button.png" width="137"></a>

### Train gpt-oss, DeepSeek, Gemma, Qwen & Llama 2x faster with 70% less VRAM!

![](https://i.ibb.co/sJ7RhGG/image-41.png)

</div>

## ✨ Train for Free

Notebooks are beginner friendly. Read our [guide](https://docs.unsloth.ai/get-started/fine-tuning-guide). Add dataset, run, then export your trained model to GGUF, llama.cpp, Ollama, vLLM, SGLang or Hugging Face.

| Model | Free Notebooks | Performance | Memory use |
|-----------|---------|--------|----------|
| **gpt-oss (20B)**      | [▶️ Start for free](https://colab.research.google.com/github/unslothai/notebooks/blob/main/nb/gpt-oss-(20B)-Fine-tuning.ipynb)               | 1.5x faster | 70% less |
| **Mistral Ministral 3 (3B)**      | [▶️ Start for free](https://colab.research.google.com/github/unslothai/notebooks/blob/main/nb/Ministral_3_VL_(3B)_Vision.ipynb)               | 1.5x faster | 60% less |
| **gpt-oss (20B): GRPO**      | [▶️ Start for free](https://colab.research.google.com/github/unslothai/notebooks/blob/main/nb/gpt-oss-(20B)-GRPO.ipynb)               | 2x faster | 80% less |
| **Qwen3: Advanced GRPO**      | [▶️ Start for free](https://colab.research.google.com/github/unslothai/notebooks/blob/main/nb/Qwen3_(4B)-GRPO.ipynb)               | 2x faster | 50% less |
| **Qwen3-VL (8B): GSPO**      | [▶️ Start for free](https://colab.research.google.com/github/unslothai/notebooks/blob/main/nb/Qwen3_VL_(8B)-Vision-GRPO.ipynb)               | 1.5x faster | 80% less |
| **Gemma 3 (270M)** | [▶️ Start for free](https://colab.research.google.com/github/unslothai/notebooks/blob/main/nb/Gemma3_(270M).ipynb)               | 1.7x faster | 60% less |
| **Gemma 3n (4B)**      | [▶️ Start for free](https://colab.research.google.com/github/unslothai/notebooks/blob/main/nb/Gemma3N_(4B)-Conversational.ipynb)               | 1.5x faster | 50% less |
| **DeepSeek-OCR (3B)**    | [▶️ Start for free](https://colab.research.google.com/github/unslothai/notebooks/blob/main/nb/Deepseek_OCR_(3B).ipynb)               | 1.5x faster | 30% less |
| **Llama 3.1 (8B) Alpaca**      | [▶️ Start for free](https://colab.research.google.com/github/unslothai/notebooks/blob/main/nb/Llama3.1_(8B)-Alpaca.ipynb)               | 2x faster | 70% less |
| **Llama 3.2 Conversational**      | [▶️ Start for free](https://colab.research.google.com/github/unslothai/notebooks/blob/main/nb/Llama3.2_(1B_and_3B)-Conversational.ipynb)               | 2x faster | 70% less |
| **Orpheus-TTS (3B)**     | [▶️ Start for free](https://colab.research.google.com/github/unslothai/notebooks/blob/main/nb/Orpheus_(3B)-TTS.ipynb)               | 1.5x faster | 50% less |

- See all our notebooks for: [Kaggle](https://github.com/unslothai/notebooks?tab=readme-ov-file#-kaggle-notebooks), [GRPO](https://docs.unsloth.ai/get-started/unsloth-notebooks#grpo-reasoning-rl-notebooks), **[TTS](https://docs.unsloth.ai/get-started/unsloth-notebooks#text-to-speech-tts-notebooks)** & [Vision](https://docs.unsloth.ai/get-started/unsloth-notebooks#vision-multimodal-notebooks)
- See [all our models](https://docs.unsloth.ai/get-started/all-our-models) and [all our notebooks](https://docs.unsloth.ai/get-started/unsloth-notebooks)
- See detailed documentation for Unsloth [here](https://docs.unsloth.ai/)

## ⚡ Quickstart
### Linux or WSL
>>>>>>> 8ea81297
```bash
sudo docker run -it -d \
  --device /dev/dri \
  --device /dev/kfd \
  --network host \
  --ipc host \
  --group-add video \
  --cap-add SYS_PTRACE \
  --security-opt seccomp=unconfined \
  --privileged \
  --shm-size 32G \
  -v /home/heyi/models:/models \
  -v /home/heyi/share:/share \
  -v /home/heyi/workspace/pr:/workspace \
  --name unsloth_pr \
  rocm/pytorch:latest /bin/bash
```
<<<<<<< HEAD

---
=======
### Windows
For Windows, `pip install unsloth` works only if you have Pytorch installed. Read our [Windows Guide](https://docs.unsloth.ai/get-started/installing-+-updating/windows-installation).
### Docker
Use our official [Unsloth Docker image](https://hub.docker.com/r/unsloth/unsloth) ```unsloth/unsloth``` container. Read our [Docker Guide](https://docs.unsloth.ai/get-started/install-and-update/docker).
### Blackwell & DGX Spark
For RTX 50x, B200, 6000 GPUs: `pip install unsloth`. Read our [Blackwell Guide](https://docs.unsloth.ai/basics/training-llms-with-blackwell-rtx-50-series-and-unsloth) and [DGX Spark Guide](https://docs.unsloth.ai/new/fine-tuning-llms-with-nvidia-dgx-spark-and-unsloth) for more details.

## 🦥 Unsloth News
- New RoPE & MLP **Triton Kernels** & **Padding Free + Packing**: 3x faster training & 30% less VRAM. [Blog](https://docs.unsloth.ai/new/3x-faster-training-packing)
- **Ministral 3** by Mistral: Run Ministral 3 or fine-tune with vision/RL sodoku notebooks. [Guide](https://docs.unsloth.ai/new/ministral-3) • [Notebooks](https://docs.unsloth.ai/new/ministral-3#fine-tuningb)
- **500K Context**: Training a 20B model with >500K context is now possible on an 80GB GPU. [Blog](https://docs.unsloth.ai/new/500k-context-length-fine-tuning)
- **FP8 Reinforcement Learning**: You can now do FP8 GRPO on consumer GPUs. [Blog](https://docs.unsloth.ai/new/fp8-reinforcement-learning) • [Notebook](https://colab.research.google.com/github/unslothai/notebooks/blob/main/nb/Qwen3_8B_FP8_GRPO.ipynb)
- **DeepSeek-OCR**: Fine-tune to improve language understanding by 89%. [Guide](https://docs.unsloth.ai/new/deepseek-ocr-run-and-fine-tune) • [Notebook](https://colab.research.google.com/github/unslothai/notebooks/blob/main/nb/Deepseek_OCR_(3B).ipynb)
- **Docker**: Use Unsloth with no setup & environment issues with our new image. [Guide](https://docs.unsloth.ai/new/how-to-train-llms-with-unsloth-and-docker) • [Docker image](https://hub.docker.com/r/unsloth/unsloth)
- **gpt-oss RL**: Introducing the fastest possible inference for gpt-oss RL! [Read blog](https://docs.unsloth.ai/new/gpt-oss-reinforcement-learning)
- **Vision RL**: You can now train VLMs with GRPO or GSPO in Unsloth! [Read guide](https://docs.unsloth.ai/new/vision-reinforcement-learning-vlm-rl)
- **gpt-oss** by OpenAI: Read our [Unsloth Flex Attention](https://docs.unsloth.ai/new/long-context-gpt-oss-training) blog and [gpt-oss Guide](https://docs.unsloth.ai/basics/gpt-oss). 20B works on 14GB VRAM. 120B on 65GB.

<details>
  <summary>Click for more news</summary>

- **Quantization-Aware Training**: We collabed with Pytorch, recovering ~70% accuracy. [Read blog](https://docs.unsloth.ai/new/quantization-aware-training-qat)
- **Memory-efficient RL**: We're introducing even better RL. Our new kernels & algos allows faster RL with 50% less VRAM & 10× more context. [Read blog](https://docs.unsloth.ai/new/memory-efficient-rl)
- **Gemma 3n** by Google: [Read Blog](https://docs.unsloth.ai/basics/gemma-3n-how-to-run-and-fine-tune). We [uploaded GGUFs, 4-bit models](https://huggingface.co/collections/unsloth/gemma-3n-685d3874830e49e1c93f9339).
- **[Text-to-Speech (TTS)](https://docs.unsloth.ai/basics/text-to-speech-tts-fine-tuning)** is now supported, including `sesame/csm-1b` and STT `openai/whisper-large-v3`.
- **[Qwen3](https://docs.unsloth.ai/basics/qwen3-how-to-run-and-fine-tune)** is now supported. Qwen3-30B-A3B fits on 17.5GB VRAM.
- Introducing **[Dynamic 2.0](https://docs.unsloth.ai/basics/unsloth-dynamic-2.0-ggufs)** quants that set new benchmarks on 5-shot MMLU & Aider Polyglot.
- [**EVERYTHING** is now supported](https://unsloth.ai/blog/gemma3#everything) - all models (TTS, BERT, Mamba), FFT, etc. [MultiGPU](https://docs.unsloth.ai/basics/multi-gpu-training-with-unsloth) coming soon. Enable FFT with `full_finetuning = True`, 8-bit with `load_in_8bit = True`.
- 📣 [DeepSeek-R1](https://unsloth.ai/blog/deepseek-r1) - run or fine-tune them [with our guide](https://unsloth.ai/blog/deepseek-r1). All model uploads: [here](https://huggingface.co/collections/unsloth/deepseek-r1-all-versions-678e1c48f5d2fce87892ace5).
- 📣 Introducing Long-context [Reasoning (GRPO)](https://unsloth.ai/blog/grpo) in Unsloth. Train your own reasoning model with just 5GB VRAM. Transform Llama, Phi, Mistral etc. into reasoning LLMs!
- 📣 Introducing Unsloth [Dynamic 4-bit Quantization](https://unsloth.ai/blog/dynamic-4bit)! We dynamically opt not to quantize certain parameters and this greatly increases accuracy while only using <10% more VRAM than BnB 4-bit. See our collection on [Hugging Face here.](https://huggingface.co/collections/unsloth/unsloth-4-bit-dynamic-quants-67503bb873f89e15276c44e7)
- 📣 **[Llama 4](https://unsloth.ai/blog/llama4)** by Meta, including Scout & Maverick are now supported.
- 📣 [Phi-4](https://unsloth.ai/blog/phi4) by Microsoft: We also [fixed bugs](https://unsloth.ai/blog/phi4) in Phi-4 and [uploaded GGUFs, 4-bit](https://huggingface.co/collections/unsloth/phi-4-all-versions-677eecf93784e61afe762afa).
- 📣 [Vision models](https://unsloth.ai/blog/vision) now supported! [Llama 3.2 Vision (11B)](https://colab.research.google.com/github/unslothai/notebooks/blob/main/nb/Llama3.2_(11B)-Vision.ipynb), [Qwen 2.5 VL (7B)](https://colab.research.google.com/github/unslothai/notebooks/blob/main/nb/Qwen2_VL_(7B)-Vision.ipynb) and [Pixtral (12B) 2409](https://colab.research.google.com/github/unslothai/notebooks/blob/main/nb/Pixtral_(12B)-Vision.ipynb)
- 📣 [Llama 3.3 (70B)](https://huggingface.co/collections/unsloth/llama-33-all-versions-67535d7d994794b9d7cf5e9f), Meta's latest model is supported.
- 📣 We worked with Apple to add [Cut Cross Entropy](https://arxiv.org/abs/2411.09009). Unsloth now supports 89K context for Meta's Llama 3.3 (70B) on a 80GB GPU - 13x longer than HF+FA2. For Llama 3.1 (8B), Unsloth enables 342K context, surpassing its native 128K support.
- 📣 We found and helped fix a [gradient accumulation bug](https://unsloth.ai/blog/gradient)! Please update Unsloth and transformers.
- 📣 We cut memory usage by a [further 30%](https://unsloth.ai/blog/long-context) and now support [4x longer context windows](https://unsloth.ai/blog/long-context)!
</details>
>>>>>>> 8ea81297

### 2. 安装 `unsloth-zoo`

```bash
pip install "unsloth_zoo==2025.11.6"
```

---

### 3. 拉取并编译 `unsloth[amd_radeon]`

#### 3.1 拉取代码

```bash
git clone -b amd_radeon --single-branch https://github.com/eliotwang/unsloth.git
cd unsloth
```

#### 3.2 编译安装

```bash
PYTHONPATH="/workspace/unsloth:${PYTHONPATH}" \
UNSLOTH_FORCE_RUNTIME="hip" \
UNSLOTH_FORCE_RUNTIME_VERSION="711" \
UNSLOTH_BOOTSTRAP_ROCM="1" \
UNSLOTH_BOOTSTRAP_PYTHON="$(which python)" \
pip install -e . -v --no-build-isolation
```

---

### 4. LLaMA 模型单卡 QLoRA 微调

#### 4.1 拉取模型

模型名称示例：

```text
LLM-Research/Meta-Llama-3.1-8B-Instruct
```

#### 4.2 启动 QLoRA 微调

```bash
./scripts/run_qlora_training.sh llama
```

#### 4.3 微调日志（可折叠展示）

<details>
<summary><strong>点击展开查看 LLaMA 单卡 QLoRA 微调日志</strong></summary>

```text
Unsloth: Detected ROCm-enabled torch 2.9.1+rocm7.1.1.git351ff442, skipping torch bootstrap.
Unsloth: Detected ROCm arch via rocminfo: gfx1201
Unsloth: bitsandbytes already present, skipping bootstrap clone.
Unsloth: Computed package version suffix: rocm711
🦥 Unsloth Zoo will now patch everything to make training faster!
/opt/venv/lib/python3.12/site-packages/unsloth_zoo/gradient_checkpointing.py:348: UserWarning: expandable_segments not supported on this platform (Triggered internally at /pytorch/c10/hip/HIPAllocatorConfig.h:36.)
  GPU_BUFFERS = tuple([torch.empty(2*256*2048, dtype = dtype, device = f"{DEVICE_TYPE_TORCH}:{i}") for i in range(n_gpus)])
==((====))==  Unsloth 2025.11.6+rocm711: Fast Llama patching. Transformers: 4.56.2.
   \\   /|    AMD Radeon AI PRO R9700. Num GPUs = 1. Max memory: 29.859 GB. Platform: Linux.
O^O/ \_/ \    Torch: 2.9.1+rocm7.1.1.git351ff442. ROCm Toolkit: 7.1.52802-26aae437f6. Triton: 3.5.1+rocm7.1.1.gita272dfa8
\        /    Bfloat16 = TRUE. FA [Xformers = None. FA2 = True]
 "-____-"     Free license: http://github.com/unslothai/unsloth
Unsloth: Fast downloading is enabled - ignore downloading bars which are red colored!
Loading checkpoint shards: 100%|████████████████████████████████████████████████████████████████████████████████████████████████████████████| 4/4 [00:05<00:00,  1.34s/it]
/models/Meta-Llama-3.1-8B-Instruct does not have a padding token! Will use pad_token = <|finetune_right_pad_id|>.
Unsloth 2025.11.6+rocm711 patched 32 layers with 32 QKV layers, 32 O layers and 32 MLP layers.

-------------------------------------------------- Test Prompt and Answer --------------------------------------------------
Test Prompt:
<|begin_of_text|><|start_header_id|>system<|end_header_id|>

Cutting Knowledge Date: December 2023
Today Date: 26 Jul 2024

<|eot_id|><|start_header_id|>user<|end_header_id|>

What day was I born?<|eot_id|><|start_header_id|>assistant<|end_header_id|>


Expected Answer:
January 1, 2058
----------------------------------------------------------------------------------------------------------------------------

Map: 100%|██████████████████████████████████████████████████████████████████████████████████████████████████████████████████████████| 1/1 [00:00<00:00, 507.23 examples/s]

-------------------------------------------------- Dataset --------------------------------------------------
Dataset: {'text': '<|begin_of_text|><|start_header_id|>system<|end_header_id|>\n\nCutting Knowledge Date: December 2023\nToday Date: 26 Jul 2024\n\n<|eot_id|><|start_header_id|>user<|end_header_id|>\n\nWhat day was I born?<|eot_id|><|start_header_id|>assistant<|end_header_id|>\n\nJanuary 1, 2058<|eot_id|>'}
-------------------------------------------------------------------------------------------------------------


-------------------------------------------------- Train Args --------------------------------------------------
UnslothSFTConfig(
_n_gpu=1,
accelerator_config={'split_batches': False, 'dispatch_batches': None, 'even_batches': True, 'use_seedable_sampler': True, 'non_blocking': False, 'gradient_accumulation_kwargs': None, 'use_configured_state': False},
activation_offloading=False,
adafactor=False,
adam_beta1=0.9,
adam_beta2=0.999,
adam_epsilon=1e-08,
assistant_only_loss=False,
auto_find_batch_size=False,
average_tokens_across_devices=False,
batch_eval_metrics=False,
bf16=True,
bf16_full_eval=False,
chat_template_path=None,
completion_only_loss=None,
data_seed=3407,
dataloader_drop_last=False,
dataloader_num_workers=0,
dataloader_persistent_workers=False,
dataloader_pin_memory=True,
dataloader_prefetch_factor=None,
dataset_kwargs=None,
dataset_num_proc=64,
dataset_text_field=text,
ddp_backend=None,
ddp_broadcast_buffers=None,
ddp_bucket_cap_mb=None,
ddp_find_unused_parameters=None,
ddp_timeout=1800,
debug=[],
deepspeed=None,
disable_tqdm=False,
do_eval=False,
do_predict=False,
do_train=False,
eos_token=<EOS_TOKEN>,
eval_accumulation_steps=2,
eval_delay=0,
eval_do_concat_batches=True,
eval_on_start=False,
eval_packing=None,
eval_steps=None,
eval_strategy=IntervalStrategy.NO,
eval_use_gather_object=False,
fp16=False,
fp16_backend=auto,
fp16_full_eval=False,
fp16_opt_level=O1,
fsdp=[],
fsdp_config={'min_num_params': 0, 'xla': False, 'xla_fsdp_v2': False, 'xla_fsdp_grad_ckpt': False},
fsdp_min_num_params=0,
fsdp_transformer_layer_cls_to_wrap=None,
full_determinism=False,
gradient_accumulation_steps=2,
gradient_checkpointing=True,
gradient_checkpointing_kwargs=None,
greater_is_better=None,
group_by_length=False,
half_precision_backend=auto,
hub_always_push=False,
hub_model_id=None,
hub_private_repo=None,
hub_revision=None,
hub_strategy=HubStrategy.EVERY_SAVE,
hub_token=<HUB_TOKEN>,
ignore_data_skip=False,
include_for_metrics=[],
include_inputs_for_metrics=False,
include_num_input_tokens_seen=False,
include_tokens_per_second=False,
jit_mode_eval=False,
label_names=None,
label_smoothing_factor=0.0,
learning_rate=5e-05,
length_column_name=length,
liger_kernel_config=None,
load_best_model_at_end=False,
local_rank=0,
log_level=info,
log_level_replica=warning,
log_on_each_node=True,
logging_dir=sft_test/runs/Dec11_13-52-52_R9700-Workstation-SH,
logging_first_step=False,
logging_nan_inf_filter=False,
logging_steps=1,
logging_strategy=IntervalStrategy.STEPS,
loss_type=nll,
lr_scheduler_kwargs={},
lr_scheduler_type=SchedulerType.LINEAR,
max_grad_norm=1.0,
max_length=1024,
max_seq_length=None,
max_steps=100,
metric_for_best_model=None,
model_init_kwargs=None,
mp_parameters=,
neftune_noise_alpha=None,
no_cuda=False,
num_train_epochs=1,
optim=OptimizerNames.ADAMW_8BIT,
optim_args=None,
optim_target_modules=None,
output_dir=sft_test,
overwrite_output_dir=None,
packing=False,
packing_strategy=bfd,
pad_to_multiple_of=None,
pad_token=<PAD_TOKEN>,
padding_free=False,
parallelism_config=None,
past_index=-1,
per_device_eval_batch_size=4,
per_device_train_batch_size=5,
prediction_loss_only=False,
push_to_hub=False,
push_to_hub_model_id=None,
push_to_hub_organization=None,
push_to_hub_token=<PUSH_TO_HUB_TOKEN>,
ray_scope=last,
remove_unused_columns=True,
report_to=[],
restore_callback_states_from_checkpoint=False,
resume_from_checkpoint=None,
run_name=None,
save_on_each_node=False,
save_only_model=False,
save_safetensors=True,
save_steps=500,
save_strategy=SaveStrategy.NO,
save_total_limit=None,
seed=42,
skip_memory_metrics=True,
tf32=None,
torch_compile=False,
torch_compile_backend=None,
torch_compile_mode=None,
torch_empty_cache_steps=250,
torchdynamo=None,
tpu_metrics_debug=False,
tpu_num_cores=None,
unsloth_num_chunks=-1,
use_cpu=False,
use_ipex=False,
use_legacy_prediction_loop=False,
use_liger_kernel=False,
use_mps_device=False,
vllm_sampling_params=None,
warmup_ratio=0.1,
warmup_steps=0,
weight_decay=0.01,
)
----------------------------------------------------------------------------------------------------------------

Unsloth: Tokenizing ["text"] (num_proc=64): 100%|█████████████████████████████████████████████████████████████████████████████| 1000/1000 [00:07<00:00, 125.85 examples/s]
max_steps is given, it will override any value given in num_train_epochs
Using auto half precision backend
optim: OptimizerNames.ADAMW_8BIT

-------------------------------------------------- Model --------------------------------------------------
<class 'transformers.models.llama.modeling_llama.LlamaForCausalLM'>
-----------------------------------------------------------------------------------------------------------


-------------------------------------------------- Responses before training --------------------------------------------------
✗ response 1 does not contain answer
 -> response: <|begin_of_text|>I'm not aware of your personal information. I'm a large language model, I don't have
✗ response 2 does not contain answer
 -> response: <|begin_of_text|>I'm not able to verify your date of birth as I don't have access to personal information about
✗ response 3 does not contain answer
 -> response: <|begin_of_text|>I'm not aware of your birthdate. I'm a large language model, I don't have
✗ response 4 does not contain answer
 -> response: <|begin_of_text|>I'm not able to verify your birthdate as I don't have access to your personal information.
✗ response 5 does not contain answer
 -> response: <|begin_of_text|>I'm not able to verify the day you were born. To find out the day you were born
-------------------------------------------------------------------------------------------------------------------------------


-------------------------------------------------- Peft Weights before training --------------------------------------------------
base_model.model.model.layers.0.self_attn.q_proj.lora_A.default.weight:
shape: (64, 4096)
mean: -0.000008
std: 0.009020
min: -0.015625
max: 0.015625
percentile_25: -0.007784
percentile_50: -0.000023
percentile_75: 0.007798
base_model.model.model.layers.0.self_attn.q_proj.lora_B.default.weight:
shape: (4096, 64)
mean: 0.000000
std: 0.000000
min: 0.000000
max: 0.000000
percentile_25: 0.000000
percentile_50: 0.000000
percentile_75: 0.000000
----------------------------------------------------------------------------------------------------------------------------------

The following columns in the Training set don't have a corresponding argument in `PeftModelForCausalLM.forward` and have been ignored: text, attention_mask. If text, attention_mask are not expected by `PeftModelForCausalLM.forward`,  you can safely ignore this message.
skipped Embedding(128256, 4096, padding_idx=128004): 501.0M params
skipped: 501.0M params
==((====))==  Unsloth - 2x faster free finetuning | Num GPUs used = 1
   \\   /|    Num examples = 1,000 | Num Epochs = 1 | Total steps = 100
O^O/ \_/ \    Batch size per device = 5 | Gradient accumulation steps = 2
\        /    Data Parallel GPUs = 1 | Total batch size (5 x 2 x 1) = 10
 "-____-"     Trainable parameters = 167,772,160 of 8,198,033,408 (2.05% trained)
{'loss': 5.1245, 'grad_norm': 22.549175262451172, 'learning_rate': 0.0, 'epoch': 0.01}
{'loss': 5.1245, 'grad_norm': 22.549175262451172, 'learning_rate': 5e-06, 'epoch': 0.02}
{'loss': 5.07, 'grad_norm': 21.608367919921875, 'learning_rate': 1e-05, 'epoch': 0.03}
{'loss': 4.8874, 'grad_norm': 19.112342834472656, 'learning_rate': 1.5e-05, 'epoch': 0.04}
{'loss': 4.512, 'grad_norm': 21.293306350708008, 'learning_rate': 2e-05, 'epoch': 0.05}
{'loss': 3.9822, 'grad_norm': 14.684014320373535, 'learning_rate': 2.5e-05, 'epoch': 0.06}
{'loss': 3.2041, 'grad_norm': 16.322555541992188, 'learning_rate': 3e-05, 'epoch': 0.07}
{'loss': 2.7719, 'grad_norm': 15.7870512008667, 'learning_rate': 3.5e-05, 'epoch': 0.08}
{'loss': 2.3727, 'grad_norm': 10.68018913269043, 'learning_rate': 4e-05, 'epoch': 0.09}
{'loss': 1.8835, 'grad_norm': 8.193254470825195, 'learning_rate': 4.5e-05, 'epoch': 0.1}
{'loss': 1.4222, 'grad_norm': 12.030097007751465, 'learning_rate': 5e-05, 'epoch': 0.11}
{'loss': 1.0463, 'grad_norm': 4.732087135314941, 'learning_rate': 4.9444444444444446e-05, 'epoch': 0.12}
{'loss': 0.7981, 'grad_norm': 3.630676746368408, 'learning_rate': 4.888888888888889e-05, 'epoch': 0.13}
{'loss': 0.5252, 'grad_norm': 3.038635492324829, 'learning_rate': 4.8333333333333334e-05, 'epoch': 0.14}
{'loss': 0.4251, 'grad_norm': 0.761084794998169, 'learning_rate': 4.7777777777777784e-05, 'epoch': 0.15}
{'loss': 0.4152, 'grad_norm': 0.851466715335846, 'learning_rate': 4.722222222222222e-05, 'epoch': 0.16}
{'loss': 0.4047, 'grad_norm': 0.8824867606163025, 'learning_rate': 4.666666666666667e-05, 'epoch': 0.17}
{'loss': 0.3907, 'grad_norm': 1.0196994543075562, 'learning_rate': 4.6111111111111115e-05, 'epoch': 0.18}
{'loss': 0.3779, 'grad_norm': 1.2208837270736694, 'learning_rate': 4.555555555555556e-05, 'epoch': 0.19}
{'loss': 0.3624, 'grad_norm': 1.454753041267395, 'learning_rate': 4.5e-05, 'epoch': 0.2}
{'loss': 0.3405, 'grad_norm': 1.7507983446121216, 'learning_rate': 4.4444444444444447e-05, 'epoch': 0.21}
{'loss': 0.3192, 'grad_norm': 2.1019880771636963, 'learning_rate': 4.388888888888889e-05, 'epoch': 0.22}
{'loss': 0.2991, 'grad_norm': 2.440866708755493, 'learning_rate': 4.3333333333333334e-05, 'epoch': 0.23}
{'loss': 0.273, 'grad_norm': 2.794205665588379, 'learning_rate': 4.277777777777778e-05, 'epoch': 0.24}
{'loss': 0.2489, 'grad_norm': 3.0655298233032227, 'learning_rate': 4.222222222222222e-05, 'epoch': 0.25}
{'loss': 0.223, 'grad_norm': 3.1853795051574707, 'learning_rate': 4.166666666666667e-05, 'epoch': 0.26}
{'loss': 0.1983, 'grad_norm': 2.9633944034576416, 'learning_rate': 4.111111111111111e-05, 'epoch': 0.27}
{'loss': 0.1769, 'grad_norm': 2.230334520339966, 'learning_rate': 4.055555555555556e-05, 'epoch': 0.28}
{'loss': 0.1635, 'grad_norm': 1.544041395187378, 'learning_rate': 4e-05, 'epoch': 0.29}
{'loss': 0.1513, 'grad_norm': 1.1329008340835571, 'learning_rate': 3.944444444444445e-05, 'epoch': 0.3}
{'loss': 0.1423, 'grad_norm': 0.9932250380516052, 'learning_rate': 3.888888888888889e-05, 'epoch': 0.31}
{'loss': 0.1298, 'grad_norm': 1.038787603378296, 'learning_rate': 3.8333333333333334e-05, 'epoch': 0.32}
{'loss': 0.1164, 'grad_norm': 1.1421022415161133, 'learning_rate': 3.777777777777778e-05, 'epoch': 0.33}
{'loss': 0.1026, 'grad_norm': 1.2732478380203247, 'learning_rate': 3.722222222222222e-05, 'epoch': 0.34}
{'loss': 0.0855, 'grad_norm': 1.3595792055130005, 'learning_rate': 3.6666666666666666e-05, 'epoch': 0.35}
{'loss': 0.0685, 'grad_norm': 1.497490644454956, 'learning_rate': 3.611111111111111e-05, 'epoch': 0.36}
{'loss': 0.0519, 'grad_norm': 1.217282772064209, 'learning_rate': 3.555555555555556e-05, 'epoch': 0.37}
{'loss': 0.0393, 'grad_norm': 0.6870328187942505, 'learning_rate': 3.5e-05, 'epoch': 0.38}
{'loss': 0.0352, 'grad_norm': 0.46435433626174927, 'learning_rate': 3.444444444444445e-05, 'epoch': 0.39}
{'loss': 0.0423, 'grad_norm': 1.4092657566070557, 'learning_rate': 3.388888888888889e-05, 'epoch': 0.4}
{'loss': 0.048, 'grad_norm': 1.8040119409561157, 'learning_rate': 3.3333333333333335e-05, 'epoch': 0.41}
{'loss': 0.0556, 'grad_norm': 2.054109573364258, 'learning_rate': 3.277777777777778e-05, 'epoch': 0.42}
{'loss': 0.0575, 'grad_norm': 2.102607011795044, 'learning_rate': 3.222222222222223e-05, 'epoch': 0.43}
{'loss': 0.0573, 'grad_norm': 2.075632333755493, 'learning_rate': 3.1666666666666666e-05, 'epoch': 0.44}
{'loss': 0.0546, 'grad_norm': 2.0070960521698, 'learning_rate': 3.111111111111111e-05, 'epoch': 0.45}
{'loss': 0.0509, 'grad_norm': 1.8714853525161743, 'learning_rate': 3.055555555555556e-05, 'epoch': 0.46}
{'loss': 0.0432, 'grad_norm': 1.5719131231307983, 'learning_rate': 3e-05, 'epoch': 0.47}
{'loss': 0.0381, 'grad_norm': 1.2589191198349, 'learning_rate': 2.9444444444444448e-05, 'epoch': 0.48}
{'loss': 0.0334, 'grad_norm': 0.8549728393554688, 'learning_rate': 2.8888888888888888e-05, 'epoch': 0.49}
{'loss': 0.0302, 'grad_norm': 0.12346061319112778, 'learning_rate': 2.8333333333333335e-05, 'epoch': 0.5}
{'loss': 0.031, 'grad_norm': 0.36050912737846375, 'learning_rate': 2.777777777777778e-05, 'epoch': 0.51}
{'loss': 0.0334, 'grad_norm': 0.664526641368866, 'learning_rate': 2.7222222222222223e-05, 'epoch': 0.52}
{'loss': 0.0355, 'grad_norm': 0.8326261639595032, 'learning_rate': 2.6666666666666667e-05, 'epoch': 0.53}
{'loss': 0.0379, 'grad_norm': 0.9536939859390259, 'learning_rate': 2.6111111111111114e-05, 'epoch': 0.54}
{'loss': 0.0352, 'grad_norm': 0.8104641437530518, 'learning_rate': 2.5555555555555554e-05, 'epoch': 0.55}
{'loss': 0.0353, 'grad_norm': 0.8332257270812988, 'learning_rate': 2.5e-05, 'epoch': 0.56}
{'loss': 0.0337, 'grad_norm': 0.7407199740409851, 'learning_rate': 2.4444444444444445e-05, 'epoch': 0.57}
{'loss': 0.0311, 'grad_norm': 0.455994188785553, 'learning_rate': 2.3888888888888892e-05, 'epoch': 0.58}
{'loss': 0.0304, 'grad_norm': 0.35735440254211426, 'learning_rate': 2.3333333333333336e-05, 'epoch': 0.59}
{'loss': 0.0295, 'grad_norm': 0.10769355297088623, 'learning_rate': 2.277777777777778e-05, 'epoch': 0.6}
{'loss': 0.0297, 'grad_norm': 0.24268658459186554, 'learning_rate': 2.2222222222222223e-05, 'epoch': 0.61}
{'loss': 0.0298, 'grad_norm': 0.3262844681739807, 'learning_rate': 2.1666666666666667e-05, 'epoch': 0.62}
{'loss': 0.0306, 'grad_norm': 0.5192002654075623, 'learning_rate': 2.111111111111111e-05, 'epoch': 0.63}
{'loss': 0.0318, 'grad_norm': 0.7222073078155518, 'learning_rate': 2.0555555555555555e-05, 'epoch': 0.64}
{'loss': 0.031, 'grad_norm': 0.5863023996353149, 'learning_rate': 2e-05, 'epoch': 0.65}
{'loss': 0.0303, 'grad_norm': 0.4747799336910248, 'learning_rate': 1.9444444444444445e-05, 'epoch': 0.66}
{'loss': 0.0303, 'grad_norm': 0.47789275646209717, 'learning_rate': 1.888888888888889e-05, 'epoch': 0.67}
{'loss': 0.0298, 'grad_norm': 0.3526460826396942, 'learning_rate': 1.8333333333333333e-05, 'epoch': 0.68}
{'loss': 0.0298, 'grad_norm': 0.35115519165992737, 'learning_rate': 1.777777777777778e-05, 'epoch': 0.69}
{'loss': 0.0291, 'grad_norm': 0.11882998794317245, 'learning_rate': 1.7222222222222224e-05, 'epoch': 0.7}
{'loss': 0.0291, 'grad_norm': 0.04493297263979912, 'learning_rate': 1.6666666666666667e-05, 'epoch': 0.71}
{'loss': 0.0292, 'grad_norm': 0.14592504501342773, 'learning_rate': 1.6111111111111115e-05, 'epoch': 0.72}
{'loss': 0.0293, 'grad_norm': 0.14061331748962402, 'learning_rate': 1.5555555555555555e-05, 'epoch': 0.73}
{'loss': 0.0294, 'grad_norm': 0.21133668720722198, 'learning_rate': 1.5e-05, 'epoch': 0.74}
{'loss': 0.0294, 'grad_norm': 0.23592990636825562, 'learning_rate': 1.4444444444444444e-05, 'epoch': 0.75}
{'loss': 0.0295, 'grad_norm': 0.2804691791534424, 'learning_rate': 1.388888888888889e-05, 'epoch': 0.76}
{'loss': 0.0297, 'grad_norm': 0.3246564269065857, 'learning_rate': 1.3333333333333333e-05, 'epoch': 0.77}
{'loss': 0.0295, 'grad_norm': 0.28222930431365967, 'learning_rate': 1.2777777777777777e-05, 'epoch': 0.78}
{'loss': 0.0293, 'grad_norm': 0.23646022379398346, 'learning_rate': 1.2222222222222222e-05, 'epoch': 0.79}
{'loss': 0.0292, 'grad_norm': 0.16348996758460999, 'learning_rate': 1.1666666666666668e-05, 'epoch': 0.8}
{'loss': 0.0291, 'grad_norm': 0.1392267495393753, 'learning_rate': 1.1111111111111112e-05, 'epoch': 0.81}
{'loss': 0.0291, 'grad_norm': 0.09238020330667496, 'learning_rate': 1.0555555555555555e-05, 'epoch': 0.82}
{'loss': 0.029, 'grad_norm': 0.03325580433011055, 'learning_rate': 1e-05, 'epoch': 0.83}
{'loss': 0.029, 'grad_norm': 0.032632652670145035, 'learning_rate': 9.444444444444445e-06, 'epoch': 0.84}
{'loss': 0.029, 'grad_norm': 0.03246142715215683, 'learning_rate': 8.88888888888889e-06, 'epoch': 0.85}
{'loss': 0.029, 'grad_norm': 0.06770539283752441, 'learning_rate': 8.333333333333334e-06, 'epoch': 0.86}
{'loss': 0.0289, 'grad_norm': 0.03226272761821747, 'learning_rate': 7.777777777777777e-06, 'epoch': 0.87}
{'loss': 0.0291, 'grad_norm': 0.18070566654205322, 'learning_rate': 7.222222222222222e-06, 'epoch': 0.88}
{'loss': 0.0292, 'grad_norm': 0.22836963832378387, 'learning_rate': 6.666666666666667e-06, 'epoch': 0.89}
{'loss': 0.0291, 'grad_norm': 0.1748574674129486, 'learning_rate': 6.111111111111111e-06, 'epoch': 0.9}
{'loss': 0.0291, 'grad_norm': 0.17606601119041443, 'learning_rate': 5.555555555555556e-06, 'epoch': 0.91}
{'loss': 0.029, 'grad_norm': 0.1259632557630539, 'learning_rate': 5e-06, 'epoch': 0.92}
{'loss': 0.0291, 'grad_norm': 0.20288006961345673, 'learning_rate': 4.444444444444445e-06, 'epoch': 0.93}
{'loss': 0.0291, 'grad_norm': 0.17786884307861328, 'learning_rate': 3.888888888888889e-06, 'epoch': 0.94}
{'loss': 0.0289, 'grad_norm': 0.10862980037927628, 'learning_rate': 3.3333333333333333e-06, 'epoch': 0.95}
{'loss': 0.029, 'grad_norm': 0.13190607726573944, 'learning_rate': 2.777777777777778e-06, 'epoch': 0.96}
{'loss': 0.0289, 'grad_norm': 0.10672265291213989, 'learning_rate': 2.2222222222222225e-06, 'epoch': 0.97}
{'loss': 0.0289, 'grad_norm': 0.10601542890071869, 'learning_rate': 1.6666666666666667e-06, 'epoch': 0.98}
{'loss': 0.029, 'grad_norm': 0.1043860986828804, 'learning_rate': 1.1111111111111112e-06, 'epoch': 0.99}
{'loss': 0.0289, 'grad_norm': 0.10793036967515945, 'learning_rate': 5.555555555555556e-07, 'epoch': 1.0}
100%|███████████████████████████████████████████████████████████████████████████████████████████████████████████████████████████████████| 100/100 [01:25<00:00,  1.19it/s]

Training completed. Do not forget to share your model on huggingface.co/models =)


{'train_runtime': 85.4591, 'train_samples_per_second': 11.702, 'train_steps_per_second': 1.17, 'train_loss': 0.5028616972640156, 'epoch': 1.0}
100%|███████████████████████████████████████████████████████████████████████████████████████████████████████████████████████████████████| 100/100 [01:25<00:00,  1.17it/s]

-------------------------------------------------- Peft Weights after training --------------------------------------------------
base_model.model.model.layers.0.self_attn.q_proj.lora_A.default.weight:
shape: (64, 4096)
mean: -0.000008
std: 0.009022
min: -0.016442
max: 0.016244
percentile_25: -0.007787
percentile_50: -0.000021
percentile_75: 0.007801
base_model.model.model.layers.0.self_attn.q_proj.lora_B.default.weight:
shape: (4096, 64)
mean: 0.000000
std: 0.000333
min: -0.001015
max: 0.001025
percentile_25: -0.000278
percentile_50: 0.000000
percentile_75: 0.000278
---------------------------------------------------------------------------------------------------------------------------------


-------------------------------------------------- Trainer Output --------------------------------------------------
TrainOutput(global_step=100, training_loss=0.5028616972640156, metrics={'train_runtime': 85.4591, 'train_samples_per_second': 11.702, 'train_steps_per_second': 1.17, 'total_flos': 2301809049600000.0, 'train_loss': 0.5028616972640156, 'epoch': 1.0})
--------------------------------------------------------------------------------------------------------------------


-------------------------------------------------- Responses after training --------------------------------------------------
✓ response 1 contains answer
✓ response 2 contains answer
✓ response 3 contains answer
✓ response 4 contains answer
✓ response 5 contains answer
------------------------------------------------------------------------------------------------------------------------------

Detected local model directory: /models/Meta-Llama-3.1-8B-Instruct
Configuration saved in unsloth_merged_16bit/config.json
No existing and accessible Hugging Face cache directory found.
Unsloth: Preparing safetensor model files: 100%|████████████████████████████████████████████████████████████████████████████████████████| 4/4 [00:00<00:00, 127100.12it/s]
Unsloth: Merging weights into 16bit: 100%|██████████████████████████████████████████████████████████████████████████████████████████████████| 4/4 [00:12<00:00,  3.23s/it]
Unsloth: Merge process complete. Saved to `/workspace/unsloth/unsloth_merged_16bit`

```

</details>

---

### 5. Qwen-MoE 模型多卡 QLoRA 微调

#### 5.1 拉取模型

模型名称示例：

```text
unsloth/Qwen3-30B-A3B
```

#### 5.2 启动 QLoRA 微调

```bash
./scripts/run_qlora_training.sh qwen-moe
```

#### 5.3 微调日志（可折叠展示）

<details>
<summary><strong>点击展开查看 Qwen-MoE 多卡 QLoRA 微调日志</strong></summary>

```text
  GPU_BUFFERS = tuple([torch.empty(2*256*2048, dtype = dtype, device = f"{DEVICE_TYPE_TORCH}:{i}") for i in range(n_gpus)])
🦥 Unsloth: Will patch your computer to enable 2x faster free finetuning.
Unsloth: Imported torch with CUDA_HOME = None.
Unsloth: Imported torch with ROCM_HOME = /opt/rocm-7.1.1.
Unsloth: Detected ROCm version from librocm-core.so: 7.1.1
Unsloth: Runtime summary: torch_present=True has_cuda=False has_hip=True
Unsloth: ROCM_HOME set to: /opt/rocm-7.1.1
Unsloth: Detected ROCm version from librocm-core.so: 7.1.1
Unsloth: ROCm version detected: 7.1.1
Unsloth: Detected ROCm arch via rocminfo: gfx1201
Unsloth: Active ROCm arch: gfx1201
Unsloth: Package flash_attn not found prior to bootstrap.
Unsloth: Detected pre-installed bitsandbytes version 0.49.0.dev0.
Unsloth: Computed package version suffix: rocm711
🦥 Unsloth Zoo will now patch everything to make training faster!
==((====))==  Unsloth 2025.11.6+rocm711: Fast Qwen3_MoE patching. Transformers: 5.0.0rc0.
   \\   /|    AMD Radeon AI PRO R9700. Num GPUs = 3. Max memory: 29.859 GB. Platform: Linux.
O^O/ \_/ \    Torch: 2.9.1+rocm7.1.1.git351ff442. ROCm Toolkit: 7.1.52802-26aae437f6. Triton: 3.5.1+rocm7.1.1.gita272dfa8
\        /    Bfloat16 = TRUE. FA [Xformers = None. FA2 = False]
 "-____-"     Free license: http://github.com/unslothai/unsloth
Unsloth: Fast downloading is enabled - ignore downloading bars which are red colored!
Loading weights: 100%|██████████| 531/531 [00:13<00:00, 40.52it/s, Materializing param=model.norm.weight]
Unsloth: Making `model.base_model.model.model` require gradients
-------------------------------------------------- Test Prompt and Answer --------------------------------------------------
Test Prompt:
<|im_start|>user
What day was I born?<|im_end|>
<|im_start|>assistant

Expected Answer:
January 1, 2058
----------------------------------------------------------------------------------------------------------------------------


Map:   0%|          | 0/1 [00:00<?, ? examples/s]
Map: 100%|██████████| 1/1 [00:00<00:00, 600.04 examples/s]
warmup_ratio is deprecated and will be removed in v5.2. Use `warmup_steps` instead.

-------------------------------------------------- Dataset --------------------------------------------------
Dataset: {'text': '<|im_start|>user\nWhat day was I born?<|im_end|>\n<|im_start|>assistant\n<think>\n\n</think>\n\nJanuary 1, 2058<|im_end|>\n'}
-------------------------------------------------------------------------------------------------------------


-------------------------------------------------- Train Args --------------------------------------------------
UnslothSFTConfig(
accelerator_config={'split_batches': False, 'dispatch_batches': None, 'even_batches': True, 'use_seedable_sampler': True, 'non_blocking': False, 'gradient_accumulation_kwargs': None, 'use_configured_state': False},
activation_offloading=False,
adam_beta1=0.9,
adam_beta2=0.999,
adam_epsilon=1e-08,
assistant_only_loss=False,
auto_find_batch_size=False,
average_tokens_across_devices=True,
batch_eval_metrics=False,
bf16=True,
bf16_full_eval=False,
chat_template_path=None,
completion_only_loss=None,
data_seed=3407,
dataloader_drop_last=False,
dataloader_num_workers=0,
dataloader_persistent_workers=False,
dataloader_pin_memory=True,
dataloader_prefetch_factor=None,
dataset_kwargs=None,
dataset_num_proc=64,
dataset_text_field=text,
ddp_backend=None,
ddp_broadcast_buffers=None,
ddp_bucket_cap_mb=None,
ddp_find_unused_parameters=None,
ddp_timeout=1800,
debug=[],
deepspeed=None,
disable_tqdm=False,
do_eval=False,
do_predict=False,
do_train=False,
eos_token=<EOS_TOKEN>,
eval_accumulation_steps=2,
eval_delay=0,
eval_do_concat_batches=True,
eval_on_start=False,
eval_packing=None,
eval_steps=None,
eval_strategy=IntervalStrategy.NO,
eval_use_gather_object=False,
fp16=False,
fp16_full_eval=False,
fsdp=[],
fsdp_config={'min_num_params': 0, 'xla': False, 'xla_fsdp_v2': False, 'xla_fsdp_grad_ckpt': False},
full_determinism=False,
gradient_accumulation_steps=2,
gradient_checkpointing=True,
gradient_checkpointing_kwargs=None,
greater_is_better=None,
group_by_length=False,
hub_always_push=False,
hub_model_id=None,
hub_private_repo=None,
hub_revision=None,
hub_strategy=HubStrategy.EVERY_SAVE,
hub_token=<HUB_TOKEN>,
ignore_data_skip=False,
include_for_metrics=[],
include_num_input_tokens_seen=no,
label_names=None,
label_smoothing_factor=0.0,
learning_rate=5e-05,
length_column_name=length,
liger_kernel_config=None,
load_best_model_at_end=False,
local_rank=-1,
log_level=info,
log_level_replica=warning,
log_on_each_node=True,
logging_dir=None,
logging_first_step=False,
logging_nan_inf_filter=False,
logging_steps=1,
logging_strategy=IntervalStrategy.STEPS,
loss_type=nll,
lr_scheduler_kwargs=None,
lr_scheduler_type=SchedulerType.LINEAR,
max_grad_norm=1.0,
max_length=1024,
max_seq_length=None,
max_steps=100,
metric_for_best_model=None,
model_init_kwargs=None,
neftune_noise_alpha=None,
num_train_epochs=1,
optim=OptimizerNames.ADAMW_8BIT,
optim_args=None,
optim_target_modules=None,
output_dir=sft_test,
packing=False,
packing_strategy=bfd,
pad_to_multiple_of=None,
pad_token=<PAD_TOKEN>,
padding_free=False,
parallelism_config=None,
per_device_eval_batch_size=4,
per_device_train_batch_size=1,
prediction_loss_only=False,
project=huggingface,
push_to_hub=False,
remove_unused_columns=True,
report_to=[],
restore_callback_states_from_checkpoint=False,
resume_from_checkpoint=None,
run_name=None,
save_on_each_node=False,
save_only_model=False,
save_safetensors=True,
save_steps=500,
save_strategy=SaveStrategy.NO,
save_total_limit=None,
seed=42,
skip_memory_metrics=True,
tf32=None,
torch_compile=False,
torch_compile_backend=None,
torch_compile_mode=None,
torch_empty_cache_steps=250,
trackio_space_id=trackio,
unsloth_num_chunks=-1,
use_cache=False,
use_cpu=False,
use_liger_kernel=False,
vllm_sampling_params=None,
warmup_ratio=0.1,
warmup_steps=0.1,
weight_decay=0.01,
)
----------------------------------------------------------------------------------------------------------------

Unsloth: Tokenizing ["text"] (num_proc=64): 100%|██████████| 1000/1000 [00:05<00:00, 190.53 examples/s]
max_steps is given, it will override any value given in num_train_epochs
The following columns in the Training set don't have a corresponding argument in `PeftModelForCausalLM.forward` and have been ignored: attention_mask, text. If attention_mask, text are not expected by `PeftModelForCausalLM.forward`,  you can safely ignore this message.
skipped Embedding(151936, 2048, padding_idx=151654): 296.75M params
skipped: 296.75M params
==((====))==  Unsloth - 2x faster free finetuning | Num GPUs used = 3
   \\   /|    Num examples = 1,000 | Num Epochs = 1 | Total steps = 100
O^O/ \_/ \    Batch size per device = 1 | Gradient accumulation steps = 2
\        /    Data Parallel GPUs = 1 | Total batch size (1 x 2 x 1) = 2
 "-____-"     Trainable parameters = 53,477,376 of 30,585,600,000 (0.17% trained)
optim: OptimizerNames.ADAMW_8BIT

-------------------------------------------------- Model --------------------------------------------------
<class 'transformers.models.qwen3_moe.modeling_qwen3_moe.Qwen3MoeForCausalLM'>
-----------------------------------------------------------------------------------------------------------


-------------------------------------------------- Responses before training --------------------------------------------------
✗ response 1 does not contain answer
 -> response: <think>
Okay, the user is asking, "What day was I born?" But wait, they
✗ response 2 does not contain answer
 -> response: <think>
Okay, the user is asking, "What day was I born?" but they haven't
✗ response 3 does not contain answer
 -> response: <think>
Okay, the user is asking, "What day was I born?" But they didn't
✗ response 4 does not contain answer
 -> response: <think>
Okay, the user is asking, "What day was I born?" But they haven't
✗ response 5 does not contain answer
 -> response: <think>
Okay, the user is asking, "What day was I born?" But wait, they
-------------------------------------------------------------------------------------------------------------------------------


-------------------------------------------------- Peft Weights before training --------------------------------------------------
base_model.model.model.layers.0.self_attn.q_proj.lora_A.default.weight:
shape: (64, 2048)
mean: 0.000003
std: 0.012745
min: -0.022097
max: 0.022096
percentile_25: -0.011016
percentile_50: 0.000011
percentile_75: 0.011023
base_model.model.model.layers.0.self_attn.q_proj.lora_B.default.weight:
shape: (4096, 64)
mean: 0.000000
std: 0.000000
min: 0.000000
max: 0.000000
percentile_25: 0.000000
percentile_50: 0.000000
percentile_75: 0.000000
----------------------------------------------------------------------------------------------------------------------------------
{'loss': '6.041', 'grad_norm': '6.007', 'learning_rate': '0', 'epoch': '0.002'}
{'loss': '6.041', 'grad_norm': '6.007', 'learning_rate': '5e-06', 'epoch': '0.004'}
{'loss': '5.987', 'grad_norm': '5.673', 'learning_rate': '1e-05', 'epoch': '0.006'}
{'loss': '6.009', 'grad_norm': '5.952', 'learning_rate': '1.5e-05', 'epoch': '0.008'}
{'loss': '5.884', 'grad_norm': '5.805', 'learning_rate': '2e-05', 'epoch': '0.01'}
{'loss': '5.755', 'grad_norm': '5.982', 'learning_rate': '2.5e-05', 'epoch': '0.012'}
{'loss': '5.584', 'grad_norm': '5.547', 'learning_rate': '3e-05', 'epoch': '0.014'}
{'loss': '5.266', 'grad_norm': '5.022', 'learning_rate': '3.5e-05', 'epoch': '0.016'}
{'loss': '4.985', 'grad_norm': '4.258', 'learning_rate': '4e-05', 'epoch': '0.018'}
{'loss': '4.703', 'grad_norm': '4.218', 'learning_rate': '4.5e-05', 'epoch': '0.02'}
{'loss': '4.408', 'grad_norm': '4.155', 'learning_rate': '5e-05', 'epoch': '0.022'}
{'loss': '3.996', 'grad_norm': '4.623', 'learning_rate': '4.944e-05', 'epoch': '0.024'}
{'loss': '3.66', 'grad_norm': '5.248', 'learning_rate': '4.889e-05', 'epoch': '0.026'}
{'loss': '3.242', 'grad_norm': '4.073', 'learning_rate': '4.833e-05', 'epoch': '0.028'}
{'loss': '2.953', 'grad_norm': '3.059', 'learning_rate': '4.778e-05', 'epoch': '0.03'}
{'loss': '2.881', 'grad_norm': '3.071', 'learning_rate': '4.722e-05', 'epoch': '0.032'}
{'loss': '2.658', 'grad_norm': '2.837', 'learning_rate': '4.667e-05', 'epoch': '0.034'}
{'loss': '2.462', 'grad_norm': '2.35', 'learning_rate': '4.611e-05', 'epoch': '0.036'}
{'loss': '2.324', 'grad_norm': '2.335', 'learning_rate': '4.556e-05', 'epoch': '0.038'}
{'loss': '2.216', 'grad_norm': '2.029', 'learning_rate': '4.5e-05', 'epoch': '0.04'}
{'loss': '2.063', 'grad_norm': '1.963', 'learning_rate': '4.444e-05', 'epoch': '0.042'}
{'loss': '1.923', 'grad_norm': '2.961', 'learning_rate': '4.389e-05', 'epoch': '0.044'}
{'loss': '1.843', 'grad_norm': '1.887', 'learning_rate': '4.333e-05', 'epoch': '0.046'}
{'loss': '1.71', 'grad_norm': '1.854', 'learning_rate': '4.278e-05', 'epoch': '0.048'}
{'loss': '1.6', 'grad_norm': '1.853', 'learning_rate': '4.222e-05', 'epoch': '0.05'}
{'loss': '1.534', 'grad_norm': '1.657', 'learning_rate': '4.167e-05', 'epoch': '0.052'}
{'loss': '1.43', 'grad_norm': '1.418', 'learning_rate': '4.111e-05', 'epoch': '0.054'}
{'loss': '1.354', 'grad_norm': '1.808', 'learning_rate': '4.056e-05', 'epoch': '0.056'}
{'loss': '1.259', 'grad_norm': '1.624', 'learning_rate': '4e-05', 'epoch': '0.058'}
{'loss': '1.226', 'grad_norm': '1.587', 'learning_rate': '3.944e-05', 'epoch': '0.06'}
{'loss': '1.175', 'grad_norm': '2.734', 'learning_rate': '3.889e-05', 'epoch': '0.062'}
{'loss': '1.112', 'grad_norm': '2.145', 'learning_rate': '3.833e-05', 'epoch': '0.064'}
{'loss': '0.9937', 'grad_norm': '3.265', 'learning_rate': '3.778e-05', 'epoch': '0.066'}
{'loss': '0.9294', 'grad_norm': '7.12', 'learning_rate': '3.722e-05', 'epoch': '0.068'}
{'loss': '0.8897', 'grad_norm': '8.535', 'learning_rate': '3.667e-05', 'epoch': '0.07'}
{'loss': '0.8128', 'grad_norm': '1.413', 'learning_rate': '3.611e-05', 'epoch': '0.072'}
{'loss': '0.7576', 'grad_norm': '1.375', 'learning_rate': '3.556e-05', 'epoch': '0.074'}
{'loss': '0.7112', 'grad_norm': '3.489', 'learning_rate': '3.5e-05', 'epoch': '0.076'}
{'loss': '0.6512', 'grad_norm': '1.469', 'learning_rate': '3.444e-05', 'epoch': '0.078'}
{'loss': '0.579', 'grad_norm': '2.403', 'learning_rate': '3.389e-05', 'epoch': '0.08'}
{'loss': '0.5161', 'grad_norm': '1.883', 'learning_rate': '3.333e-05', 'epoch': '0.082'}
{'loss': '0.4509', 'grad_norm': '1.434', 'learning_rate': '3.278e-05', 'epoch': '0.084'}
{'loss': '0.4113', 'grad_norm': '1.277', 'learning_rate': '3.222e-05', 'epoch': '0.086'}
{'loss': '0.3544', 'grad_norm': '1.074', 'learning_rate': '3.167e-05', 'epoch': '0.088'}
{'loss': '0.3457', 'grad_norm': '0.9934', 'learning_rate': '3.111e-05', 'epoch': '0.09'}
{'loss': '0.3026', 'grad_norm': '1.014', 'learning_rate': '3.056e-05', 'epoch': '0.092'}
{'loss': '0.269', 'grad_norm': '1.038', 'learning_rate': '3e-05', 'epoch': '0.094'}
{'loss': '0.2391', 'grad_norm': '1.062', 'learning_rate': '2.944e-05', 'epoch': '0.096'}
{'loss': '0.2094', 'grad_norm': '1.041', 'learning_rate': '2.889e-05', 'epoch': '0.098'}
{'loss': '0.1862', 'grad_norm': '1.031', 'learning_rate': '2.833e-05', 'epoch': '0.1'}
{'loss': '0.1549', 'grad_norm': '0.9575', 'learning_rate': '2.778e-05', 'epoch': '0.102'}
{'loss': '0.1295', 'grad_norm': '0.9044', 'learning_rate': '2.722e-05', 'epoch': '0.104'}
{'loss': '0.1055', 'grad_norm': '0.745', 'learning_rate': '2.667e-05', 'epoch': '0.106'}
{'loss': '0.08858', 'grad_norm': '0.6573', 'learning_rate': '2.611e-05', 'epoch': '0.108'}
{'loss': '0.07195', 'grad_norm': '0.5423', 'learning_rate': '2.556e-05', 'epoch': '0.11'}
{'loss': '0.05692', 'grad_norm': '0.4431', 'learning_rate': '2.5e-05', 'epoch': '0.112'}
{'loss': '0.04529', 'grad_norm': '0.3721', 'learning_rate': '2.444e-05', 'epoch': '0.114'}
{'loss': '0.03638', 'grad_norm': '0.3228', 'learning_rate': '2.389e-05', 'epoch': '0.116'}
{'loss': '0.03032', 'grad_norm': '0.2831', 'learning_rate': '2.333e-05', 'epoch': '0.118'}
{'loss': '0.02541', 'grad_norm': '0.2552', 'learning_rate': '2.278e-05', 'epoch': '0.12'}
{'loss': '0.02017', 'grad_norm': '0.2169', 'learning_rate': '2.222e-05', 'epoch': '0.122'}
{'loss': '0.01668', 'grad_norm': '0.2584', 'learning_rate': '2.167e-05', 'epoch': '0.124'}
{'loss': '0.01392', 'grad_norm': '0.1694', 'learning_rate': '2.111e-05', 'epoch': '0.126'}
{'loss': '0.01147', 'grad_norm': '0.1516', 'learning_rate': '2.056e-05', 'epoch': '0.128'}
{'loss': '0.009991', 'grad_norm': '0.1338', 'learning_rate': '2e-05', 'epoch': '0.13'}
{'loss': '0.008917', 'grad_norm': '0.1239', 'learning_rate': '1.944e-05', 'epoch': '0.132'}
{'loss': '0.007842', 'grad_norm': '0.1143', 'learning_rate': '1.889e-05', 'epoch': '0.134'}
{'loss': '0.006879', 'grad_norm': '0.1026', 'learning_rate': '1.833e-05', 'epoch': '0.136'}
{'loss': '0.005776', 'grad_norm': '0.09021', 'learning_rate': '1.778e-05', 'epoch': '0.138'}
{'loss': '0.005527', 'grad_norm': '0.09134', 'learning_rate': '1.722e-05', 'epoch': '0.14'}
{'loss': '0.005359', 'grad_norm': '0.08794', 'learning_rate': '1.667e-05', 'epoch': '0.142'}
{'loss': '0.004597', 'grad_norm': '0.07878', 'learning_rate': '1.611e-05', 'epoch': '0.144'}
{'loss': '0.004414', 'grad_norm': '0.0775', 'learning_rate': '1.556e-05', 'epoch': '0.146'}
{'loss': '0.004038', 'grad_norm': '0.07212', 'learning_rate': '1.5e-05', 'epoch': '0.148'}
{'loss': '0.004547', 'grad_norm': '0.1031', 'learning_rate': '1.444e-05', 'epoch': '0.15'}
{'loss': '0.003783', 'grad_norm': '0.07255', 'learning_rate': '1.389e-05', 'epoch': '0.152'}
{'loss': '0.003223', 'grad_norm': '0.06193', 'learning_rate': '1.333e-05', 'epoch': '0.154'}
{'loss': '0.00302', 'grad_norm': '0.0596', 'learning_rate': '1.278e-05', 'epoch': '0.156'}
{'loss': '0.003421', 'grad_norm': '0.08068', 'learning_rate': '1.222e-05', 'epoch': '0.158'}
{'loss': '0.002777', 'grad_norm': '0.05817', 'learning_rate': '1.167e-05', 'epoch': '0.16'}
{'loss': '0.002539', 'grad_norm': '0.05271', 'learning_rate': '1.111e-05', 'epoch': '0.162'}
{'loss': '0.002776', 'grad_norm': '0.05555', 'learning_rate': '1.056e-05', 'epoch': '0.164'}
{'loss': '0.002186', 'grad_norm': '0.04386', 'learning_rate': '1e-05', 'epoch': '0.166'}
{'loss': '0.002183', 'grad_norm': '0.04439', 'learning_rate': '9.444e-06', 'epoch': '0.168'}
{'loss': '0.002155', 'grad_norm': '0.04387', 'learning_rate': '8.889e-06', 'epoch': '0.17'}
{'loss': '0.002161', 'grad_norm': '0.04367', 'learning_rate': '8.333e-06', 'epoch': '0.172'}
{'loss': '0.001777', 'grad_norm': '0.03646', 'learning_rate': '7.778e-06', 'epoch': '0.174'}
{'loss': '0.00186', 'grad_norm': '0.03914', 'learning_rate': '7.222e-06', 'epoch': '0.176'}
{'loss': '0.001675', 'grad_norm': '0.03642', 'learning_rate': '6.667e-06', 'epoch': '0.178'}
{'loss': '0.002015', 'grad_norm': '0.04299', 'learning_rate': '6.111e-06', 'epoch': '0.18'}
{'loss': '0.001926', 'grad_norm': '0.04076', 'learning_rate': '5.556e-06', 'epoch': '0.182'}
{'loss': '0.001825', 'grad_norm': '0.04159', 'learning_rate': '5e-06', 'epoch': '0.184'}
{'loss': '0.001893', 'grad_norm': '0.03984', 'learning_rate': '4.444e-06', 'epoch': '0.186'}
{'loss': '0.001522', 'grad_norm': '0.03156', 'learning_rate': '3.889e-06', 'epoch': '0.188'}
{'loss': '0.001613', 'grad_norm': '0.0424', 'learning_rate': '3.333e-06', 'epoch': '0.19'}
{'loss': '0.001491', 'grad_norm': '0.03038', 'learning_rate': '2.778e-06', 'epoch': '0.192'}
{'loss': '0.001538', 'grad_norm': '0.03133', 'learning_rate': '2.222e-06', 'epoch': '0.194'}
{'loss': '0.001571', 'grad_norm': '0.03447', 'learning_rate': '1.667e-06', 'epoch': '0.196'}
{'loss': '0.001838', 'grad_norm': '0.04134', 'learning_rate': '1.111e-06', 'epoch': '0.198'}
{'loss': '0.001658', 'grad_norm': '0.0354', 'learning_rate': '5.556e-07', 'epoch': '0.2'}
{'train_runtime': '436.8', 'train_samples_per_second': '0.458', 'train_steps_per_second': '0.229', 'train_loss': '1.158', 'epoch': '0.2'}
100%|██████████| 100/100 [07:16<00:00,  4.48s/it]

Training completed. Do not forget to share your model on huggingface.co/models =)
-------------------------------------------------- Peft Weights after training --------------------------------------------------
base_model.model.model.layers.0.self_attn.q_proj.lora_A.default.weight:
shape: (64, 2048)
mean: 0.000003
std: 0.012781
min: -0.023816
max: 0.023442
percentile_25: -0.011042
percentile_50: -0.000020
percentile_75: 0.011043
base_model.model.model.layers.0.self_attn.q_proj.lora_B.default.weight:
shape: (4096, 64)
mean: 0.000003
std: 0.000679
min: -0.003111
max: 0.002177
percentile_25: -0.000536
percentile_50: -0.000000
percentile_75: 0.000540
---------------------------------------------------------------------------------------------------------------------------------


-------------------------------------------------- Trainer Output --------------------------------------------------
TrainOutput(global_step=100, training_loss=1.15819159808103, metrics={'train_runtime': 436.7624, 'train_samples_per_second': 0.458, 'train_steps_per_second': 0.229, 'total_flos': 1053550340505600.0, 'train_loss': 1.15819159808103, 'epoch': 0.2})
--------------------------------------------------------------------------------------------------------------------


-------------------------------------------------- Responses after training --------------------------------------------------
✓ response 1 contains answer
✓ response 2 contains answer
✓ response 3 contains answer
✓ response 4 contains answer
✓ response 5 contains answer
------------------------------------------------------------------------------------------------------------------------------

Detected local model directory: /models/Qwen3-30B-A3B
Found HuggingFace hub cache directory: /root/.cache/huggingface/hub

Unsloth: Preparing safetensor model files:   0%|          | 0/13 [00:00<?, ?it/s]
Unsloth: Preparing safetensor model files: 100%|██████████| 13/13 [00:00<00:00, 232025.33it/s]

Unsloth: Merging weights into 16bit:   0%|          | 0/13 [00:00<?, ?it/s]
Unsloth: Merging weights into 16bit:   8%|▊         | 1/13 [00:02<00:24,  2.00s/it]
Unsloth: Merging weights into 16bit:  15%|█▌        | 2/13 [00:04<00:22,  2.06s/it]
Unsloth: Merging weights into 16bit:  23%|██▎       | 3/13 [00:05<00:19,  1.97s/it]
Unsloth: Merging weights into 16bit:  31%|███       | 4/13 [00:06<00:12,  1.44s/it]
Unsloth: Merging weights into 16bit:  38%|███▊      | 5/13 [00:08<00:13,  1.65s/it]
Unsloth: Merging weights into 16bit:  46%|████▌     | 6/13 [00:10<00:12,  1.75s/it]
Unsloth: Merging weights into 16bit:  54%|█████▍    | 7/13 [00:12<00:10,  1.71s/it]
Unsloth: Merging weights into 16bit:  62%|██████▏   | 8/13 [00:13<00:08,  1.68s/it]
Unsloth: Merging weights into 16bit:  69%|██████▉   | 9/13 [00:15<00:07,  1.79s/it]
Unsloth: Merging weights into 16bit:  77%|███████▋  | 10/13 [00:17<00:05,  1.88s/it]
Unsloth: Merging weights into 16bit:  85%|████████▍ | 11/13 [00:19<00:03,  1.86s/it]
Unsloth: Merging weights into 16bit:  92%|█████████▏| 12/13 [00:21<00:01,  1.78s/it]
Unsloth: Merging weights into 16bit: 100%|██████████| 13/13 [00:23<00:00,  1.78s/it]
Unsloth: Merging weights into 16bit: 100%|██████████| 13/13 [00:23<00:00,  1.78s/it]
```

</details>

---

### 6. 测试 Attention 算子

#### 6.1 运行基准测试

```bash
python ./scripts/attention_impl_benchmark.py
```

#### 6.2 测试日志（可折叠展示）

<details>
<summary><strong>点击展开查看 Attention 算子测试日志</strong></summary>

```text
Config: batch=1 seq=128 heads=32 dim=128 dtype=torch.float16
  - torch_ref  | timed                    | fwd_diff=0.000e+00 bwd_diff=0.000e+00 | fwd=0.17ms bwd=0.22ms | stable=True
  - flash_attn | timed                    | fwd_diff=1.953e-03 bwd_diff=3.906e-03 | fwd=0.26ms bwd=0.79ms | stable=True
  - sdpa       | timed                    | fwd_diff=1.953e-03 bwd_diff=3.906e-03 | fwd=0.07ms bwd=0.13ms | stable=True

Config: batch=1 seq=2048 heads=32 dim=128 dtype=torch.float16
  - torch_ref  | timed                    | fwd_diff=0.000e+00 bwd_diff=0.000e+00 | fwd=6.11ms bwd=9.36ms | stable=True
  - flash_attn | timed                    | fwd_diff=1.953e-03 bwd_diff=3.906e-03 | fwd=1.34ms bwd=16.28ms | stable=True
  - sdpa       | timed                    | fwd_diff=1.953e-03 bwd_diff=3.906e-03 | fwd=2.13ms bwd=4.46ms | stable=True

Config: batch=4 seq=128 heads=32 dim=128 dtype=torch.float16
  - torch_ref  | timed                    | fwd_diff=0.000e+00 bwd_diff=0.000e+00 | fwd=0.15ms bwd=0.22ms | stable=True
  - flash_attn | timed                    | fwd_diff=2.441e-03 bwd_diff=3.906e-03 | fwd=0.22ms bwd=0.95ms | stable=True
  - sdpa       | timed                    | fwd_diff=2.441e-03 bwd_diff=3.906e-03 | fwd=0.10ms bwd=0.18ms | stable=True

Config: batch=4 seq=2048 heads=32 dim=128 dtype=torch.float16
  - torch_ref  | timed                    | fwd_diff=0.000e+00 bwd_diff=0.000e+00 | fwd=23.19ms bwd=36.10ms | stable=True
  - flash_attn | timed                    | fwd_diff=1.953e-03 bwd_diff=7.812e-03 | fwd=7.04ms bwd=62.54ms | stable=True
  - sdpa       | timed                    | fwd_diff=1.953e-03 bwd_diff=7.812e-03 | fwd=6.49ms bwd=14.03ms | stable=True

Config: batch=1 seq=128 heads=32 dim=128 dtype=torch.bfloat16
  - torch_ref  | timed                    | fwd_diff=0.000e+00 bwd_diff=0.000e+00 | fwd=0.16ms bwd=0.21ms | stable=True
  - flash_attn | timed                    | fwd_diff=3.125e-02 bwd_diff=3.125e-02 | fwd=0.23ms bwd=0.82ms | stable=True
  - sdpa       | timed                    | fwd_diff=3.125e-02 bwd_diff=3.125e-02 | fwd=0.07ms bwd=0.14ms | stable=True

Config: batch=1 seq=2048 heads=32 dim=128 dtype=torch.bfloat16
  - torch_ref  | timed                    | fwd_diff=0.000e+00 bwd_diff=0.000e+00 | fwd=6.21ms bwd=9.46ms | stable=True
  - flash_attn | timed                    | fwd_diff=2.344e-02 bwd_diff=6.250e-02 | fwd=1.32ms bwd=18.18ms | stable=True
  - sdpa       | timed                    | fwd_diff=2.344e-02 bwd_diff=6.250e-02 | fwd=2.12ms bwd=3.89ms | stable=True

Config: batch=4 seq=128 heads=32 dim=128 dtype=torch.bfloat16
  - torch_ref  | timed                    | fwd_diff=0.000e+00 bwd_diff=0.000e+00 | fwd=0.15ms bwd=0.21ms | stable=True
  - flash_attn | timed                    | fwd_diff=1.953e-02 bwd_diff=3.125e-02 | fwd=0.22ms bwd=1.01ms | stable=True
  - sdpa       | timed                    | fwd_diff=1.953e-02 bwd_diff=3.125e-02 | fwd=0.10ms bwd=0.19ms | stable=True

Config: batch=4 seq=2048 heads=32 dim=128 dtype=torch.bfloat16
  - torch_ref  | timed                    | fwd_diff=0.000e+00 bwd_diff=0.000e+00 | fwd=23.13ms bwd=36.02ms | stable=True
  - flash_attn | timed                    | fwd_diff=2.344e-02 bwd_diff=6.250e-02 | fwd=7.05ms bwd=70.68ms | stable=True
  - sdpa       | timed                    | fwd_diff=2.344e-02 bwd_diff=6.250e-02 | fwd=6.52ms bwd=12.10ms | stable=True

```

</details>

---

### 7. 测试 MoE 算子

#### 7.1 FP16 精度 / 性能测试

```bash
python ./scripts/moe_impl_benchmark.py \
  --batch-sizes 1 4 \
  --seq-lens 128 512 \
  --dtypes fp16 \
  --num-iters 3
```

<details>
<summary><strong>点击展开查看 MoE FP16 测试日志</strong></summary>

```text

=== dtype=fp16 (torch.float16) ===

Config: batch=1, seq=128, hidden=2048, experts=64
Parity   fwd_diff=0.000e+00 | bwd_diff=0.000e+00 | router_diff=0.000e+00 | stable=True
Perf     target: fwd=30.97ms bwd=43.62ms | ref: fwd=30.48ms bwd=41.88ms | stable=True

Config: batch=1, seq=512, hidden=2048, experts=64
Parity   fwd_diff=0.000e+00 | bwd_diff=0.000e+00 | router_diff=0.000e+00 | stable=True
Perf     target: fwd=32.55ms bwd=46.75ms | ref: fwd=32.55ms bwd=46.82ms | stable=True

Config: batch=4, seq=128, hidden=2048, experts=64
Parity   fwd_diff=0.000e+00 | bwd_diff=0.000e+00 | router_diff=0.000e+00 | stable=True
Perf     target: fwd=32.95ms bwd=46.71ms | ref: fwd=32.81ms bwd=46.70ms | stable=True

Config: batch=4, seq=512, hidden=2048, experts=64
Parity   fwd_diff=0.000e+00 | bwd_diff=0.000e+00 | router_diff=0.000e+00 | stable=True
Perf     target: fwd=42.04ms bwd=76.50ms | ref: fwd=41.85ms bwd=75.95ms | stable=True

```

</details>

#### 7.2 BF16 精度 / 性能测试

```bash
python ./scripts/moe_impl_benchmark.py \
  --batch-sizes 1 4 \
  --seq-lens 128 512 \
  --dtypes bf16 \
  --num-iters 3
```

<details>
<summary><strong>点击展开查看 MoE BF16 测试日志</strong></summary>

```text
Config: batch=1, seq=128, hidden=2048, experts=64
Parity   fwd_diff=0.000e+00 | bwd_diff=0.000e+00 | router_diff=0.000e+00 | stable=True
Perf     target: fwd=30.23ms bwd=45.18ms | ref: fwd=29.95ms bwd=44.19ms | stable=True

Config: batch=1, seq=512, hidden=2048, experts=64
Parity   fwd_diff=0.000e+00 | bwd_diff=0.000e+00 | router_diff=0.000e+00 | stable=True
Perf     target: fwd=32.47ms bwd=48.94ms | ref: fwd=32.34ms bwd=49.06ms | stable=True

Config: batch=4, seq=128, hidden=2048, experts=64
Parity   fwd_diff=0.000e+00 | bwd_diff=0.000e+00 | router_diff=0.000e+00 | stable=True
Perf     target: fwd=32.29ms bwd=48.99ms | ref: fwd=32.57ms bwd=49.05ms | stable=True

Config: batch=4, seq=512, hidden=2048, experts=64
Parity   fwd_diff=0.000e+00 | bwd_diff=0.000e+00 | router_diff=0.000e+00 | stable=True
Perf     target: fwd=42.92ms bwd=77.06ms | ref: fwd=42.76ms bwd=76.96ms | stable=True

```

</details>

---

## FP8 尝试

### 1. FP8 环境准备

> 由于unsloth中在loader.py中209-220行设置，在设置load_in_fp8=True时，需要同时设置fast_inference=true，并且需要下载vllm,
> 同时由于unsloth中在loader_utils.py中350-362行设置torchao版本，因此需要更新torchao版本到0.15.0

<details>
<summary><strong>点击展开查看 AMD 平台下 FP8 需要做的额外代码修改</strong></summary>

```python
if fast_inference:
    if importlib.util.find_spec("vllm") is None:
        raise ImportError(
            "Unsloth: Please install vLLM before enabling `fast_inference`!\n"
            "You can do this in a terminal via `pip install vllm`"
        )
# [TODO] For now fast_inference only works with fast_inference ie vLLM
if load_in_fp8 != False:
    if not fast_inference:
        raise NotImplementedError(
            "Unsloth: set `fast_inference = True` when doing `load_in_fp8`."
        )
```

</details>

<details>
<summary><strong>点击展开查看 AMD 平台下 FP8 需要做的额外代码修改</strong></summary>

```python
if importlib.util.find_spec("torchao") is None:
        raise ValueError(
            "Unsloth: Please install torchao for on the fly float8 to work! Try `unsloth/Qwen3-8B` instead."
        )
    import torchao

    error_message = (
        "Unsloth: `load_in_fp8` requires torchao 0.15.0+ (or nightly).\n"
        f"You have torchao version={torchao.__version__}\n"
        "Use `pip install --upgrade --force-reinstall torchao`"
    )
    if Version(torchao.__version__) < Version("0.15.0"):
        raise ValueError(error_message)
```


</details>

> 由于Unsloth中在loader_utils.py文件中的332-340行代码中设置仅支持H100及后续英伟达芯片,需要注释掉：

<details>
<summary><strong>点击展开查看 AMD 平台下 FP8 需要做的额外代码修改</strong></summary>

```python
# Check if this is Hopper or above
    # if not (
    #     torch.cuda.is_available()
    #     and torch.version.cuda
    #     and torch.cuda.get_device_capability() >= (9, 0)
    # ):
    #     raise ValueError(
    #         "Unsloth: On the fly `load_in_fp8` requires H100 GPUs or after. Try `unsloth/Qwen3-8B` instead."
    #     )
```


</details>
---

### 2. 使用 FP8 模型测试

> 本小节记录在 FP8 量化模型上的测试情况。

#### 2.1 AMD 现象

<details>
<summary><strong>点击展开查看 AMD 平台下 FP8 模型测试现象与日志</strong></summary>

```text
准备工作完成后，需要更换为bitsandbytes-ROCM、torchao-rocm，使用Llama-3.1-8B-Instruct-FP8-Dynamic模型进行测试，首先设置参数load_in_4bit = False,fast_inference = False,load_in_fp8 = False,
最后结果在前向传播阶段出现AttributeError: '_OpNamespace' 'fbgemm' object has no attribute 'quantize_fp8_per_row'错误
设置参数load_in_4bit = False,fast_inference = True, load_in_fp8 = True
最后结果出现ValueError: The model is quantized with CompressedTensorsConfig but you are passing a TorchAoConfig config. Please make sure to pass the same quantization config class to `from_pretrained` with different loading attributes
```

</details>

#### 2.2 NVIDIA 现象

<details>
<summary><strong>点击展开查看 NVIDIA 平台下 FP8 模型测试现象与日志</strong></summary>

```text
Unsloth在NVIDIA上测试Llama-3.1-8B-Instruct-FP8-Dynamic模型使用load_in_4bit=True通过之后，测试load_in_FP8=True,
完成上述工作之后，进行测试设置参数load_in_4bit=False,fast_inference = False,load_in_fp8 = False
最后结果在前向传播阶段出现AttributeError: '_OpNamespace' 'fbgemm' object has no attribute 'quantize_fp8_per_row'错误，之后设置参数load_in_4bit=False,fast_inference = True, load_in_fp8 = True进行测试
最后结果出现ValueError: The model is quantized with CompressedTensorsConfig but you are passing a TorchAoConfig config. Please make sure to pass the same quantization config class to `from_pretrained` with different loading attributes.
```

</details>

---

### 3. 使用非量化模型测试

> 使用未量化（如 FP16 / BF16）的模型作为输入，测试FP8的可行性。

#### 3.1 AMD 现象

<details>
<summary><strong>点击展开查看 AMD 平台下非量化模型测试现象与日志</strong></summary>

```text
使用模型Meta-Llama-3.1-8B-Instruct模型，设置参数load_in_4bit = False,fast_inference = True, load_in_fp8 = True。
最后结果出现如下错误
[rank0]: RuntimeError: Cannot set version_counter for inference tensor
[rank0]:[W1211 07:21:18.443841415 ProcessGroupNCCL.cpp:1524] Warning: WARNING: destroy_process_group() was not called before program exit, which can leak resources. For more info, please see https://pytorch.org/docs/stable/distributed.html#shutdown (function operator())
```

</details>

#### 3.2 NVIDIA 现象

<details>
<summary><strong>点击展开查看 NVIDIA 平台下非量化模型测试现象与日志</strong></summary>

```text
使用模型Meta-Llama-3.1-8B-Instruct模型，设置参数load_in_4bit = False,fast_inference = True, load_in_fp8 = True
最后结果出现如下错误：
[rank0]: RuntimeError: Cannot set version_counter for inference tensor
[rank0]:[W1211 01:13:08.369605398 ProcessGroupNCCL.cpp:1538] Warning: WARNING: destroy_process_group() was not called before program exit, which can leak resources. For more info, please see https://pytorch.org/docs/stable/distributed.html#shutdown (function operator())。
```

</details>

## 后续工作-to-do

- 导出微调后的 LLaMA / Qwen-MoE 模型在 **llama.cpp** 或 **vLLM** 中验证模型可成功加载；
- 验证生成质量（示例对话），并补充对应日志与结果说明。<|MERGE_RESOLUTION|>--- conflicted
+++ resolved
@@ -1,31 +1,3 @@
-<<<<<<< HEAD
-# Support QLoRA of LLaMA and Qwen-MoE on gfx1201 with ROCm 7.1.1
-
-## 目录
-
-- [内容总结](#内容总结)
-- [使用方法](#使用方法)
-- [FP8 尝试](#fp8-尝试)
-- [后续工作 to-do](#后续工作-to-do)
-
-## 内容总结
-
-1. 支持 **Llama-3.1-8B-Instruct** 模型的 **单卡 QLoRA 微调**；
-2. 支持 **Qwen3-30B-A3B MoE** 模型的 **多卡 QLoRA 微调**；
-3. 支持 **Attention 算子测试**，对比 `torch`、`flash-attention`、`sdpa` 三种实现的 **精度与性能**；
-4. 支持 **MoE 算子测试**，包括：
-   - gating 算子精度与性能测试；
-   - SparseMoe-FFN 算子精度与性能测试；
-5. 尝试FP8精度，在NVIDIA及AMD卡上均不成功，报错一致，初步定位是unsloth支持问题；
-6. （To-do）验证导出模型在 **llama.cpp** 或 **vLLM** 中成功加载并生成文本。
-
----
-
-## 使用方法
-
-### 1. 创建 Docker 容器
-
-=======
 <div align="center">
 
   <a href="https://docs.unsloth.ai"><picture>
@@ -68,28 +40,9 @@
 
 ## ⚡ Quickstart
 ### Linux or WSL
->>>>>>> 8ea81297
-```bash
-sudo docker run -it -d \
-  --device /dev/dri \
-  --device /dev/kfd \
-  --network host \
-  --ipc host \
-  --group-add video \
-  --cap-add SYS_PTRACE \
-  --security-opt seccomp=unconfined \
-  --privileged \
-  --shm-size 32G \
-  -v /home/heyi/models:/models \
-  -v /home/heyi/share:/share \
-  -v /home/heyi/workspace/pr:/workspace \
-  --name unsloth_pr \
-  rocm/pytorch:latest /bin/bash
-```
-<<<<<<< HEAD
-
----
-=======
+```bash
+pip install unsloth
+```
 ### Windows
 For Windows, `pip install unsloth` works only if you have Pytorch installed. Read our [Windows Guide](https://docs.unsloth.ai/get-started/installing-+-updating/windows-installation).
 ### Docker
@@ -129,1157 +82,350 @@
 - 📣 We found and helped fix a [gradient accumulation bug](https://unsloth.ai/blog/gradient)! Please update Unsloth and transformers.
 - 📣 We cut memory usage by a [further 30%](https://unsloth.ai/blog/long-context) and now support [4x longer context windows](https://unsloth.ai/blog/long-context)!
 </details>
->>>>>>> 8ea81297
-
-### 2. 安装 `unsloth-zoo`
-
-```bash
-pip install "unsloth_zoo==2025.11.6"
-```
-
----
-
-### 3. 拉取并编译 `unsloth[amd_radeon]`
-
-#### 3.1 拉取代码
-
-```bash
-git clone -b amd_radeon --single-branch https://github.com/eliotwang/unsloth.git
-cd unsloth
-```
-
-#### 3.2 编译安装
-
-```bash
-PYTHONPATH="/workspace/unsloth:${PYTHONPATH}" \
-UNSLOTH_FORCE_RUNTIME="hip" \
-UNSLOTH_FORCE_RUNTIME_VERSION="711" \
-UNSLOTH_BOOTSTRAP_ROCM="1" \
-UNSLOTH_BOOTSTRAP_PYTHON="$(which python)" \
-pip install -e . -v --no-build-isolation
-```
-
----
-
-### 4. LLaMA 模型单卡 QLoRA 微调
-
-#### 4.1 拉取模型
-
-模型名称示例：
-
-```text
-LLM-Research/Meta-Llama-3.1-8B-Instruct
-```
-
-#### 4.2 启动 QLoRA 微调
-
-```bash
-./scripts/run_qlora_training.sh llama
-```
-
-#### 4.3 微调日志（可折叠展示）
+
+## 🔗 Links and Resources
+| Type                            | Links                               |
+| ------------------------------- | --------------------------------------- |
+| <img width="15" src="https://redditinc.com/hs-fs/hubfs/Reddit%20Inc/Brand/Reddit_Logo.png" />&nbsp; **r/unsloth Reddit**                    | [Join Reddit community](https://reddit.com/r/unsloth)|
+| 📚 **Documentation & Wiki**              | [Read Our Docs](https://docs.unsloth.ai) |
+| <img width="16" src="https://upload.wikimedia.org/wikipedia/commons/6/6f/Logo_of_Twitter.svg" />&nbsp; **Twitter (aka X)**              |  [Follow us on X](https://twitter.com/unslothai)|
+| 💾 **Installation**               | [Pip & Docker Install](https://docs.unsloth.ai/get-started/installing-+-updating)|
+| 🔮 **Our Models**            | [Unsloth Catalog](https://docs.unsloth.ai/get-started/all-our-models)|
+| ✍️ **Blog**                    | [Read our Blogs](https://unsloth.ai/blog)|
+
+## ⭐ Key Features
+- Supports **full-finetuning**, pretraining, 4b-bit, 16-bit and **FP8** training
+- Supports **all models** including [TTS](https://docs.unsloth.ai/basics/text-to-speech-tts-fine-tuning), multimodal, [BERT](https://docs.unsloth.ai/get-started/unsloth-notebooks#other-important-notebooks) and more! Any model that works in transformers, works in Unsloth.
+- The most efficient library for [Reinforcement Learning (RL)](https://docs.unsloth.ai/get-started/reinforcement-learning-rl-guide), using 80% less VRAM. Supports GRPO, GSPO, DrGRPO, DAPO etc.
+- **0% loss in accuracy** - no approximation methods - all exact.
+- Supports NVIDIA (since 2018), [AMD](https://docs.unsloth.ai/get-started/install-and-update/amd) and Intel GPUs. Minimum CUDA Capability 7.0 (V100, T4, Titan V, RTX 20, 30, 40x, A100, H100, L40 etc)
+- Works on **Linux**, WSL and **Windows**
+- All kernels written in [OpenAI's Triton](https://openai.com/index/triton/) language. Manual backprop engine.
+- If you trained a model with 🦥Unsloth, you can use this cool sticker! &nbsp; <img src="https://raw.githubusercontent.com/unslothai/unsloth/main/images/made with unsloth.png" width="200" align="center" />
+
+## 💾 Install Unsloth
+You can also see our docs for more detailed installation and updating instructions [here](https://docs.unsloth.ai/get-started/installing-+-updating).
+
+Unsloth supports Python 3.13 or lower.
+
+### Pip Installation
+**Install with pip (recommended) for Linux devices:**
+```
+pip install unsloth
+```
+**To update Unsloth:**
+```
+pip install --upgrade --force-reinstall --no-cache-dir unsloth unsloth_zoo
+```
+See [here](#advanced-pip-installation) for advanced pip install instructions.
+### Windows Installation
+
+1. **Install NVIDIA Video Driver:**
+  You should install the latest driver for your GPU. Download drivers here: [NVIDIA GPU Driver](https://www.nvidia.com/Download/index.aspx).
+
+3. **Install Visual Studio C++:**
+   You will need Visual Studio, with C++ installed. By default, C++ is not installed with [Visual Studio](https://visualstudio.microsoft.com/vs/community/), so make sure you select all of the C++ options. Also select options for Windows 10/11 SDK. For detailed instructions with options, see [here](https://docs.unsloth.ai/get-started/installing-+-updating).
+
+5. **Install CUDA Toolkit:**
+   Follow the instructions to install [CUDA Toolkit](https://developer.nvidia.com/cuda-toolkit-archive).
+
+6. **Install PyTorch:**
+   You will need the correct version of PyTorch that is compatible with your CUDA drivers, so make sure to select them carefully.
+   [Install PyTorch](https://pytorch.org/get-started/locally/).
+
+7. **Install Unsloth:**
+   
+```python
+pip install unsloth
+```
+
+#### Notes
+To run Unsloth directly on Windows:
+- Install Triton from this Windows fork and follow the instructions [here](https://github.com/woct0rdho/triton-windows) (be aware that the Windows fork requires PyTorch >= 2.4 and CUDA 12)
+- In the `SFTConfig`, set `dataset_num_proc=1` to avoid a crashing issue:
+```python
+SFTConfig(
+    dataset_num_proc=1,
+    ...
+)
+```
+
+#### Advanced/Troubleshooting
+
+For **advanced installation instructions** or if you see weird errors during installations:
+
+First try using an isolated environment via then `pip install unsloth`
+```bash
+python -m venv unsloth
+source unsloth/bin/activate
+pip install unsloth
+```
+
+1. Install `torch` and `triton`. Go to https://pytorch.org to install it. For example `pip install torch torchvision torchaudio triton`
+2. Confirm if CUDA is installed correctly. Try `nvcc`. If that fails, you need to install `cudatoolkit` or CUDA drivers.
+3. Install `xformers` manually via:
+  ```bash
+  pip install ninja
+  pip install -v --no-build-isolation -U git+https://github.com/facebookresearch/xformers.git@main#egg=xformers
+  ```
+    Check if `xformers` succeeded with `python -m xformers.info` Go to https://github.com/facebookresearch/xformers. Another option is to install `flash-attn` for Ampere GPUs and ignore `xformers`
+
+5. For GRPO runs, you can try installing `vllm` and seeing if `pip install vllm` succeeds.
+6. Double check that your versions of Python, CUDA, CUDNN, `torch`, `triton`, and `xformers` are compatible with one another. The [PyTorch Compatibility Matrix](https://github.com/pytorch/pytorch/blob/main/RELEASE.md#release-compatibility-matrix) may be useful. 
+5. Finally, install `bitsandbytes` and check it with `python -m bitsandbytes`
+
+### Conda Installation (Optional)
+`⚠️Only use Conda if you have it. If not, use Pip`. Select either `pytorch-cuda=11.8,12.1` for CUDA 11.8 or CUDA 12.1. We support `python=3.10,3.11,3.12`.
+```bash
+conda create --name unsloth_env \
+    python=3.11 \
+    pytorch-cuda=12.1 \
+    pytorch cudatoolkit xformers -c pytorch -c nvidia -c xformers \
+    -y
+conda activate unsloth_env
+
+pip install unsloth
+```
 
 <details>
-<summary><strong>点击展开查看 LLaMA 单卡 QLoRA 微调日志</strong></summary>
-
-```text
-Unsloth: Detected ROCm-enabled torch 2.9.1+rocm7.1.1.git351ff442, skipping torch bootstrap.
-Unsloth: Detected ROCm arch via rocminfo: gfx1201
-Unsloth: bitsandbytes already present, skipping bootstrap clone.
-Unsloth: Computed package version suffix: rocm711
-🦥 Unsloth Zoo will now patch everything to make training faster!
-/opt/venv/lib/python3.12/site-packages/unsloth_zoo/gradient_checkpointing.py:348: UserWarning: expandable_segments not supported on this platform (Triggered internally at /pytorch/c10/hip/HIPAllocatorConfig.h:36.)
-  GPU_BUFFERS = tuple([torch.empty(2*256*2048, dtype = dtype, device = f"{DEVICE_TYPE_TORCH}:{i}") for i in range(n_gpus)])
-==((====))==  Unsloth 2025.11.6+rocm711: Fast Llama patching. Transformers: 4.56.2.
-   \\   /|    AMD Radeon AI PRO R9700. Num GPUs = 1. Max memory: 29.859 GB. Platform: Linux.
-O^O/ \_/ \    Torch: 2.9.1+rocm7.1.1.git351ff442. ROCm Toolkit: 7.1.52802-26aae437f6. Triton: 3.5.1+rocm7.1.1.gita272dfa8
-\        /    Bfloat16 = TRUE. FA [Xformers = None. FA2 = True]
- "-____-"     Free license: http://github.com/unslothai/unsloth
-Unsloth: Fast downloading is enabled - ignore downloading bars which are red colored!
-Loading checkpoint shards: 100%|████████████████████████████████████████████████████████████████████████████████████████████████████████████| 4/4 [00:05<00:00,  1.34s/it]
-/models/Meta-Llama-3.1-8B-Instruct does not have a padding token! Will use pad_token = <|finetune_right_pad_id|>.
-Unsloth 2025.11.6+rocm711 patched 32 layers with 32 QKV layers, 32 O layers and 32 MLP layers.
-
--------------------------------------------------- Test Prompt and Answer --------------------------------------------------
-Test Prompt:
-<|begin_of_text|><|start_header_id|>system<|end_header_id|>
-
-Cutting Knowledge Date: December 2023
-Today Date: 26 Jul 2024
-
-<|eot_id|><|start_header_id|>user<|end_header_id|>
-
-What day was I born?<|eot_id|><|start_header_id|>assistant<|end_header_id|>
-
-
-Expected Answer:
-January 1, 2058
-----------------------------------------------------------------------------------------------------------------------------
-
-Map: 100%|██████████████████████████████████████████████████████████████████████████████████████████████████████████████████████████| 1/1 [00:00<00:00, 507.23 examples/s]
-
--------------------------------------------------- Dataset --------------------------------------------------
-Dataset: {'text': '<|begin_of_text|><|start_header_id|>system<|end_header_id|>\n\nCutting Knowledge Date: December 2023\nToday Date: 26 Jul 2024\n\n<|eot_id|><|start_header_id|>user<|end_header_id|>\n\nWhat day was I born?<|eot_id|><|start_header_id|>assistant<|end_header_id|>\n\nJanuary 1, 2058<|eot_id|>'}
--------------------------------------------------------------------------------------------------------------
-
-
--------------------------------------------------- Train Args --------------------------------------------------
-UnslothSFTConfig(
-_n_gpu=1,
-accelerator_config={'split_batches': False, 'dispatch_batches': None, 'even_batches': True, 'use_seedable_sampler': True, 'non_blocking': False, 'gradient_accumulation_kwargs': None, 'use_configured_state': False},
-activation_offloading=False,
-adafactor=False,
-adam_beta1=0.9,
-adam_beta2=0.999,
-adam_epsilon=1e-08,
-assistant_only_loss=False,
-auto_find_batch_size=False,
-average_tokens_across_devices=False,
-batch_eval_metrics=False,
-bf16=True,
-bf16_full_eval=False,
-chat_template_path=None,
-completion_only_loss=None,
-data_seed=3407,
-dataloader_drop_last=False,
-dataloader_num_workers=0,
-dataloader_persistent_workers=False,
-dataloader_pin_memory=True,
-dataloader_prefetch_factor=None,
-dataset_kwargs=None,
-dataset_num_proc=64,
-dataset_text_field=text,
-ddp_backend=None,
-ddp_broadcast_buffers=None,
-ddp_bucket_cap_mb=None,
-ddp_find_unused_parameters=None,
-ddp_timeout=1800,
-debug=[],
-deepspeed=None,
-disable_tqdm=False,
-do_eval=False,
-do_predict=False,
-do_train=False,
-eos_token=<EOS_TOKEN>,
-eval_accumulation_steps=2,
-eval_delay=0,
-eval_do_concat_batches=True,
-eval_on_start=False,
-eval_packing=None,
-eval_steps=None,
-eval_strategy=IntervalStrategy.NO,
-eval_use_gather_object=False,
-fp16=False,
-fp16_backend=auto,
-fp16_full_eval=False,
-fp16_opt_level=O1,
-fsdp=[],
-fsdp_config={'min_num_params': 0, 'xla': False, 'xla_fsdp_v2': False, 'xla_fsdp_grad_ckpt': False},
-fsdp_min_num_params=0,
-fsdp_transformer_layer_cls_to_wrap=None,
-full_determinism=False,
-gradient_accumulation_steps=2,
-gradient_checkpointing=True,
-gradient_checkpointing_kwargs=None,
-greater_is_better=None,
-group_by_length=False,
-half_precision_backend=auto,
-hub_always_push=False,
-hub_model_id=None,
-hub_private_repo=None,
-hub_revision=None,
-hub_strategy=HubStrategy.EVERY_SAVE,
-hub_token=<HUB_TOKEN>,
-ignore_data_skip=False,
-include_for_metrics=[],
-include_inputs_for_metrics=False,
-include_num_input_tokens_seen=False,
-include_tokens_per_second=False,
-jit_mode_eval=False,
-label_names=None,
-label_smoothing_factor=0.0,
-learning_rate=5e-05,
-length_column_name=length,
-liger_kernel_config=None,
-load_best_model_at_end=False,
-local_rank=0,
-log_level=info,
-log_level_replica=warning,
-log_on_each_node=True,
-logging_dir=sft_test/runs/Dec11_13-52-52_R9700-Workstation-SH,
-logging_first_step=False,
-logging_nan_inf_filter=False,
-logging_steps=1,
-logging_strategy=IntervalStrategy.STEPS,
-loss_type=nll,
-lr_scheduler_kwargs={},
-lr_scheduler_type=SchedulerType.LINEAR,
-max_grad_norm=1.0,
-max_length=1024,
-max_seq_length=None,
-max_steps=100,
-metric_for_best_model=None,
-model_init_kwargs=None,
-mp_parameters=,
-neftune_noise_alpha=None,
-no_cuda=False,
-num_train_epochs=1,
-optim=OptimizerNames.ADAMW_8BIT,
-optim_args=None,
-optim_target_modules=None,
-output_dir=sft_test,
-overwrite_output_dir=None,
-packing=False,
-packing_strategy=bfd,
-pad_to_multiple_of=None,
-pad_token=<PAD_TOKEN>,
-padding_free=False,
-parallelism_config=None,
-past_index=-1,
-per_device_eval_batch_size=4,
-per_device_train_batch_size=5,
-prediction_loss_only=False,
-push_to_hub=False,
-push_to_hub_model_id=None,
-push_to_hub_organization=None,
-push_to_hub_token=<PUSH_TO_HUB_TOKEN>,
-ray_scope=last,
-remove_unused_columns=True,
-report_to=[],
-restore_callback_states_from_checkpoint=False,
-resume_from_checkpoint=None,
-run_name=None,
-save_on_each_node=False,
-save_only_model=False,
-save_safetensors=True,
-save_steps=500,
-save_strategy=SaveStrategy.NO,
-save_total_limit=None,
-seed=42,
-skip_memory_metrics=True,
-tf32=None,
-torch_compile=False,
-torch_compile_backend=None,
-torch_compile_mode=None,
-torch_empty_cache_steps=250,
-torchdynamo=None,
-tpu_metrics_debug=False,
-tpu_num_cores=None,
-unsloth_num_chunks=-1,
-use_cpu=False,
-use_ipex=False,
-use_legacy_prediction_loop=False,
-use_liger_kernel=False,
-use_mps_device=False,
-vllm_sampling_params=None,
-warmup_ratio=0.1,
-warmup_steps=0,
-weight_decay=0.01,
+  <summary>If you're looking to install Conda in a Linux environment, <a href="https://docs.anaconda.com/miniconda/">read here</a>, or run the below 🔽</summary>
+  
+  ```bash
+  mkdir -p ~/miniconda3
+  wget https://repo.anaconda.com/miniconda/Miniconda3-latest-Linux-x86_64.sh -O ~/miniconda3/miniconda.sh
+  bash ~/miniconda3/miniconda.sh -b -u -p ~/miniconda3
+  rm -rf ~/miniconda3/miniconda.sh
+  ~/miniconda3/bin/conda init bash
+  ~/miniconda3/bin/conda init zsh
+  ```
+</details>
+
+### Advanced Pip Installation
+`⚠️Do **NOT** use this if you have Conda.` Pip is a bit more complex since there are dependency issues. The pip command is different for `torch 2.2,2.3,2.4,2.5,2.6,2.7,2.8,2.9` and CUDA versions.
+
+For other torch versions, we support `torch211`, `torch212`, `torch220`, `torch230`, `torch240`, `torch250`, `torch260`, `torch270`, `torch280`, `torch290` and for CUDA versions, we support `cu118` and `cu121` and `cu124`. For Ampere devices (A100, H100, RTX3090) and above, use `cu118-ampere` or `cu121-ampere` or `cu124-ampere`.
+
+For example, if you have `torch 2.4` and `CUDA 12.1`, use:
+```bash
+pip install --upgrade pip
+pip install "unsloth[cu121-torch240] @ git+https://github.com/unslothai/unsloth.git"
+```
+
+Another example, if you have `torch 2.9` and `CUDA 13.0`, use:
+```bash
+pip install --upgrade pip
+pip install "unsloth[cu130-torch290] @ git+https://github.com/unslothai/unsloth.git"
+```
+
+And other examples:
+```bash
+pip install "unsloth[cu121-ampere-torch240] @ git+https://github.com/unslothai/unsloth.git"
+pip install "unsloth[cu118-ampere-torch240] @ git+https://github.com/unslothai/unsloth.git"
+pip install "unsloth[cu121-torch240] @ git+https://github.com/unslothai/unsloth.git"
+pip install "unsloth[cu118-torch240] @ git+https://github.com/unslothai/unsloth.git"
+
+pip install "unsloth[cu121-torch230] @ git+https://github.com/unslothai/unsloth.git"
+pip install "unsloth[cu121-ampere-torch230] @ git+https://github.com/unslothai/unsloth.git"
+
+pip install "unsloth[cu121-torch250] @ git+https://github.com/unslothai/unsloth.git"
+pip install "unsloth[cu124-ampere-torch250] @ git+https://github.com/unslothai/unsloth.git"
+```
+
+Or, run the below in a terminal to get the **optimal** pip installation command:
+```bash
+wget -qO- https://raw.githubusercontent.com/unslothai/unsloth/main/unsloth/_auto_install.py | python -
+```
+
+Or, run the below manually in a Python REPL:
+```python
+try: import torch
+except: raise ImportError('Install torch via `pip install torch`')
+from packaging.version import Version as V
+import re
+v = V(re.match(r"[0-9\.]{3,}", torch.__version__).group(0))
+cuda = str(torch.version.cuda)
+is_ampere = torch.cuda.get_device_capability()[0] >= 8
+USE_ABI = torch._C._GLIBCXX_USE_CXX11_ABI
+if cuda not in ("11.8", "12.1", "12.4", "12.6", "12.8", "13.0"): raise RuntimeError(f"CUDA = {cuda} not supported!")
+if   v <= V('2.1.0'): raise RuntimeError(f"Torch = {v} too old!")
+elif v <= V('2.1.1'): x = 'cu{}{}-torch211'
+elif v <= V('2.1.2'): x = 'cu{}{}-torch212'
+elif v  < V('2.3.0'): x = 'cu{}{}-torch220'
+elif v  < V('2.4.0'): x = 'cu{}{}-torch230'
+elif v  < V('2.5.0'): x = 'cu{}{}-torch240'
+elif v  < V('2.5.1'): x = 'cu{}{}-torch250'
+elif v <= V('2.5.1'): x = 'cu{}{}-torch251'
+elif v  < V('2.7.0'): x = 'cu{}{}-torch260'
+elif v  < V('2.7.9'): x = 'cu{}{}-torch270'
+elif v  < V('2.8.0'): x = 'cu{}{}-torch271'
+elif v  < V('2.8.9'): x = 'cu{}{}-torch280'
+elif v  < V('2.9.1'): x = 'cu{}{}-torch290'
+elif v  < V('2.9.2'): x = 'cu{}{}-torch291'
+else: raise RuntimeError(f"Torch = {v} too new!")
+if v > V('2.6.9') and cuda not in ("11.8", "12.6", "12.8", "13.0"): raise RuntimeError(f"CUDA = {cuda} not supported!")
+x = x.format(cuda.replace(".", ""), "-ampere" if False else "") # is_ampere is broken due to flash-attn
+print(f'pip install --upgrade pip && pip install --no-deps git+https://github.com/unslothai/unsloth-zoo.git && pip install "unsloth[{x}] @ git+https://github.com/unslothai/unsloth.git" --no-build-isolation')
+```
+### Docker Installation
+You can use our pre-built Docker container with all dependencies to use Unsloth instantly with no setup required.
+[Read our guide](https://docs.unsloth.ai/get-started/install-and-update/docker).
+
+This container requires installing [NVIDIA's Container Toolkit](https://docs.nvidia.com/datacenter/cloud-native/container-toolkit/latest/install-guide.html).
+
+```bash
+docker run -d -e JUPYTER_PASSWORD="mypassword" \
+  -p 8888:8888 -p 2222:22 \
+  -v $(pwd)/work:/workspace/work \
+  --gpus all \
+  unsloth/unsloth
+```
+
+Access Jupyter Lab at `http://localhost:8888` and start fine-tuning!
+
+## 📜 Documentation
+- Go to our official [Documentation](https://docs.unsloth.ai) for [running models](https://docs.unsloth.ai/basics/running-and-saving-models), [saving to GGUF](https://docs.unsloth.ai/basics/running-and-saving-models/saving-to-gguf), [checkpointing](https://docs.unsloth.ai/basics/finetuning-from-last-checkpoint), [evaluation](https://docs.unsloth.ai/get-started/fine-tuning-llms-guide#evaluation) and more!
+- Read our Guides for: [Fine-tuning](https://docs.unsloth.ai/get-started/fine-tuning-llms-guide), [Reinforcement Learning](https://docs.unsloth.ai/get-started/reinforcement-learning-rl-guide), [Text-to-Speech (TTS)](https://docs.unsloth.ai/basics/text-to-speech-tts-fine-tuning), [Vision](https://docs.unsloth.ai/basics/vision-fine-tuning) and [any model](https://docs.unsloth.ai/models/tutorials-how-to-fine-tune-and-run-llms).
+- We support Huggingface's transformers, TRL, Trainer, Seq2SeqTrainer and Pytorch code.
+
+Unsloth example code to fine-tune gpt-oss-20b:
+
+```python
+from unsloth import FastLanguageModel, FastModel
+import torch
+from trl import SFTTrainer, SFTConfig
+from datasets import load_dataset
+max_seq_length = 2048 # Supports RoPE Scaling internally, so choose any!
+# Get LAION dataset
+url = "https://huggingface.co/datasets/laion/OIG/resolve/main/unified_chip2.jsonl"
+dataset = load_dataset("json", data_files = {"train" : url}, split = "train")
+
+# 4bit pre quantized models we support for 4x faster downloading + no OOMs.
+fourbit_models = [
+    "unsloth/gpt-oss-20b-unsloth-bnb-4bit", #or choose any model
+
+] # More models at https://huggingface.co/unsloth
+
+model, tokenizer = FastModel.from_pretrained(
+    model_name = "unsloth/gpt-oss-20b",
+    max_seq_length = 2048, # Choose any for long context!
+    load_in_4bit = True,  # 4-bit quantization. False = 16-bit LoRA.
+    load_in_8bit = False, # 8-bit quantization
+    load_in_16bit = False, # [NEW!] 16-bit LoRA
+    full_finetuning = False, # Use for full fine-tuning.
+    # token = "hf_...", # use one if using gated models
 )
-----------------------------------------------------------------------------------------------------------------
-
-Unsloth: Tokenizing ["text"] (num_proc=64): 100%|█████████████████████████████████████████████████████████████████████████████| 1000/1000 [00:07<00:00, 125.85 examples/s]
-max_steps is given, it will override any value given in num_train_epochs
-Using auto half precision backend
-optim: OptimizerNames.ADAMW_8BIT
-
--------------------------------------------------- Model --------------------------------------------------
-<class 'transformers.models.llama.modeling_llama.LlamaForCausalLM'>
------------------------------------------------------------------------------------------------------------
-
-
--------------------------------------------------- Responses before training --------------------------------------------------
-✗ response 1 does not contain answer
- -> response: <|begin_of_text|>I'm not aware of your personal information. I'm a large language model, I don't have
-✗ response 2 does not contain answer
- -> response: <|begin_of_text|>I'm not able to verify your date of birth as I don't have access to personal information about
-✗ response 3 does not contain answer
- -> response: <|begin_of_text|>I'm not aware of your birthdate. I'm a large language model, I don't have
-✗ response 4 does not contain answer
- -> response: <|begin_of_text|>I'm not able to verify your birthdate as I don't have access to your personal information.
-✗ response 5 does not contain answer
- -> response: <|begin_of_text|>I'm not able to verify the day you were born. To find out the day you were born
--------------------------------------------------------------------------------------------------------------------------------
-
-
--------------------------------------------------- Peft Weights before training --------------------------------------------------
-base_model.model.model.layers.0.self_attn.q_proj.lora_A.default.weight:
-shape: (64, 4096)
-mean: -0.000008
-std: 0.009020
-min: -0.015625
-max: 0.015625
-percentile_25: -0.007784
-percentile_50: -0.000023
-percentile_75: 0.007798
-base_model.model.model.layers.0.self_attn.q_proj.lora_B.default.weight:
-shape: (4096, 64)
-mean: 0.000000
-std: 0.000000
-min: 0.000000
-max: 0.000000
-percentile_25: 0.000000
-percentile_50: 0.000000
-percentile_75: 0.000000
-----------------------------------------------------------------------------------------------------------------------------------
-
-The following columns in the Training set don't have a corresponding argument in `PeftModelForCausalLM.forward` and have been ignored: text, attention_mask. If text, attention_mask are not expected by `PeftModelForCausalLM.forward`,  you can safely ignore this message.
-skipped Embedding(128256, 4096, padding_idx=128004): 501.0M params
-skipped: 501.0M params
-==((====))==  Unsloth - 2x faster free finetuning | Num GPUs used = 1
-   \\   /|    Num examples = 1,000 | Num Epochs = 1 | Total steps = 100
-O^O/ \_/ \    Batch size per device = 5 | Gradient accumulation steps = 2
-\        /    Data Parallel GPUs = 1 | Total batch size (5 x 2 x 1) = 10
- "-____-"     Trainable parameters = 167,772,160 of 8,198,033,408 (2.05% trained)
-{'loss': 5.1245, 'grad_norm': 22.549175262451172, 'learning_rate': 0.0, 'epoch': 0.01}
-{'loss': 5.1245, 'grad_norm': 22.549175262451172, 'learning_rate': 5e-06, 'epoch': 0.02}
-{'loss': 5.07, 'grad_norm': 21.608367919921875, 'learning_rate': 1e-05, 'epoch': 0.03}
-{'loss': 4.8874, 'grad_norm': 19.112342834472656, 'learning_rate': 1.5e-05, 'epoch': 0.04}
-{'loss': 4.512, 'grad_norm': 21.293306350708008, 'learning_rate': 2e-05, 'epoch': 0.05}
-{'loss': 3.9822, 'grad_norm': 14.684014320373535, 'learning_rate': 2.5e-05, 'epoch': 0.06}
-{'loss': 3.2041, 'grad_norm': 16.322555541992188, 'learning_rate': 3e-05, 'epoch': 0.07}
-{'loss': 2.7719, 'grad_norm': 15.7870512008667, 'learning_rate': 3.5e-05, 'epoch': 0.08}
-{'loss': 2.3727, 'grad_norm': 10.68018913269043, 'learning_rate': 4e-05, 'epoch': 0.09}
-{'loss': 1.8835, 'grad_norm': 8.193254470825195, 'learning_rate': 4.5e-05, 'epoch': 0.1}
-{'loss': 1.4222, 'grad_norm': 12.030097007751465, 'learning_rate': 5e-05, 'epoch': 0.11}
-{'loss': 1.0463, 'grad_norm': 4.732087135314941, 'learning_rate': 4.9444444444444446e-05, 'epoch': 0.12}
-{'loss': 0.7981, 'grad_norm': 3.630676746368408, 'learning_rate': 4.888888888888889e-05, 'epoch': 0.13}
-{'loss': 0.5252, 'grad_norm': 3.038635492324829, 'learning_rate': 4.8333333333333334e-05, 'epoch': 0.14}
-{'loss': 0.4251, 'grad_norm': 0.761084794998169, 'learning_rate': 4.7777777777777784e-05, 'epoch': 0.15}
-{'loss': 0.4152, 'grad_norm': 0.851466715335846, 'learning_rate': 4.722222222222222e-05, 'epoch': 0.16}
-{'loss': 0.4047, 'grad_norm': 0.8824867606163025, 'learning_rate': 4.666666666666667e-05, 'epoch': 0.17}
-{'loss': 0.3907, 'grad_norm': 1.0196994543075562, 'learning_rate': 4.6111111111111115e-05, 'epoch': 0.18}
-{'loss': 0.3779, 'grad_norm': 1.2208837270736694, 'learning_rate': 4.555555555555556e-05, 'epoch': 0.19}
-{'loss': 0.3624, 'grad_norm': 1.454753041267395, 'learning_rate': 4.5e-05, 'epoch': 0.2}
-{'loss': 0.3405, 'grad_norm': 1.7507983446121216, 'learning_rate': 4.4444444444444447e-05, 'epoch': 0.21}
-{'loss': 0.3192, 'grad_norm': 2.1019880771636963, 'learning_rate': 4.388888888888889e-05, 'epoch': 0.22}
-{'loss': 0.2991, 'grad_norm': 2.440866708755493, 'learning_rate': 4.3333333333333334e-05, 'epoch': 0.23}
-{'loss': 0.273, 'grad_norm': 2.794205665588379, 'learning_rate': 4.277777777777778e-05, 'epoch': 0.24}
-{'loss': 0.2489, 'grad_norm': 3.0655298233032227, 'learning_rate': 4.222222222222222e-05, 'epoch': 0.25}
-{'loss': 0.223, 'grad_norm': 3.1853795051574707, 'learning_rate': 4.166666666666667e-05, 'epoch': 0.26}
-{'loss': 0.1983, 'grad_norm': 2.9633944034576416, 'learning_rate': 4.111111111111111e-05, 'epoch': 0.27}
-{'loss': 0.1769, 'grad_norm': 2.230334520339966, 'learning_rate': 4.055555555555556e-05, 'epoch': 0.28}
-{'loss': 0.1635, 'grad_norm': 1.544041395187378, 'learning_rate': 4e-05, 'epoch': 0.29}
-{'loss': 0.1513, 'grad_norm': 1.1329008340835571, 'learning_rate': 3.944444444444445e-05, 'epoch': 0.3}
-{'loss': 0.1423, 'grad_norm': 0.9932250380516052, 'learning_rate': 3.888888888888889e-05, 'epoch': 0.31}
-{'loss': 0.1298, 'grad_norm': 1.038787603378296, 'learning_rate': 3.8333333333333334e-05, 'epoch': 0.32}
-{'loss': 0.1164, 'grad_norm': 1.1421022415161133, 'learning_rate': 3.777777777777778e-05, 'epoch': 0.33}
-{'loss': 0.1026, 'grad_norm': 1.2732478380203247, 'learning_rate': 3.722222222222222e-05, 'epoch': 0.34}
-{'loss': 0.0855, 'grad_norm': 1.3595792055130005, 'learning_rate': 3.6666666666666666e-05, 'epoch': 0.35}
-{'loss': 0.0685, 'grad_norm': 1.497490644454956, 'learning_rate': 3.611111111111111e-05, 'epoch': 0.36}
-{'loss': 0.0519, 'grad_norm': 1.217282772064209, 'learning_rate': 3.555555555555556e-05, 'epoch': 0.37}
-{'loss': 0.0393, 'grad_norm': 0.6870328187942505, 'learning_rate': 3.5e-05, 'epoch': 0.38}
-{'loss': 0.0352, 'grad_norm': 0.46435433626174927, 'learning_rate': 3.444444444444445e-05, 'epoch': 0.39}
-{'loss': 0.0423, 'grad_norm': 1.4092657566070557, 'learning_rate': 3.388888888888889e-05, 'epoch': 0.4}
-{'loss': 0.048, 'grad_norm': 1.8040119409561157, 'learning_rate': 3.3333333333333335e-05, 'epoch': 0.41}
-{'loss': 0.0556, 'grad_norm': 2.054109573364258, 'learning_rate': 3.277777777777778e-05, 'epoch': 0.42}
-{'loss': 0.0575, 'grad_norm': 2.102607011795044, 'learning_rate': 3.222222222222223e-05, 'epoch': 0.43}
-{'loss': 0.0573, 'grad_norm': 2.075632333755493, 'learning_rate': 3.1666666666666666e-05, 'epoch': 0.44}
-{'loss': 0.0546, 'grad_norm': 2.0070960521698, 'learning_rate': 3.111111111111111e-05, 'epoch': 0.45}
-{'loss': 0.0509, 'grad_norm': 1.8714853525161743, 'learning_rate': 3.055555555555556e-05, 'epoch': 0.46}
-{'loss': 0.0432, 'grad_norm': 1.5719131231307983, 'learning_rate': 3e-05, 'epoch': 0.47}
-{'loss': 0.0381, 'grad_norm': 1.2589191198349, 'learning_rate': 2.9444444444444448e-05, 'epoch': 0.48}
-{'loss': 0.0334, 'grad_norm': 0.8549728393554688, 'learning_rate': 2.8888888888888888e-05, 'epoch': 0.49}
-{'loss': 0.0302, 'grad_norm': 0.12346061319112778, 'learning_rate': 2.8333333333333335e-05, 'epoch': 0.5}
-{'loss': 0.031, 'grad_norm': 0.36050912737846375, 'learning_rate': 2.777777777777778e-05, 'epoch': 0.51}
-{'loss': 0.0334, 'grad_norm': 0.664526641368866, 'learning_rate': 2.7222222222222223e-05, 'epoch': 0.52}
-{'loss': 0.0355, 'grad_norm': 0.8326261639595032, 'learning_rate': 2.6666666666666667e-05, 'epoch': 0.53}
-{'loss': 0.0379, 'grad_norm': 0.9536939859390259, 'learning_rate': 2.6111111111111114e-05, 'epoch': 0.54}
-{'loss': 0.0352, 'grad_norm': 0.8104641437530518, 'learning_rate': 2.5555555555555554e-05, 'epoch': 0.55}
-{'loss': 0.0353, 'grad_norm': 0.8332257270812988, 'learning_rate': 2.5e-05, 'epoch': 0.56}
-{'loss': 0.0337, 'grad_norm': 0.7407199740409851, 'learning_rate': 2.4444444444444445e-05, 'epoch': 0.57}
-{'loss': 0.0311, 'grad_norm': 0.455994188785553, 'learning_rate': 2.3888888888888892e-05, 'epoch': 0.58}
-{'loss': 0.0304, 'grad_norm': 0.35735440254211426, 'learning_rate': 2.3333333333333336e-05, 'epoch': 0.59}
-{'loss': 0.0295, 'grad_norm': 0.10769355297088623, 'learning_rate': 2.277777777777778e-05, 'epoch': 0.6}
-{'loss': 0.0297, 'grad_norm': 0.24268658459186554, 'learning_rate': 2.2222222222222223e-05, 'epoch': 0.61}
-{'loss': 0.0298, 'grad_norm': 0.3262844681739807, 'learning_rate': 2.1666666666666667e-05, 'epoch': 0.62}
-{'loss': 0.0306, 'grad_norm': 0.5192002654075623, 'learning_rate': 2.111111111111111e-05, 'epoch': 0.63}
-{'loss': 0.0318, 'grad_norm': 0.7222073078155518, 'learning_rate': 2.0555555555555555e-05, 'epoch': 0.64}
-{'loss': 0.031, 'grad_norm': 0.5863023996353149, 'learning_rate': 2e-05, 'epoch': 0.65}
-{'loss': 0.0303, 'grad_norm': 0.4747799336910248, 'learning_rate': 1.9444444444444445e-05, 'epoch': 0.66}
-{'loss': 0.0303, 'grad_norm': 0.47789275646209717, 'learning_rate': 1.888888888888889e-05, 'epoch': 0.67}
-{'loss': 0.0298, 'grad_norm': 0.3526460826396942, 'learning_rate': 1.8333333333333333e-05, 'epoch': 0.68}
-{'loss': 0.0298, 'grad_norm': 0.35115519165992737, 'learning_rate': 1.777777777777778e-05, 'epoch': 0.69}
-{'loss': 0.0291, 'grad_norm': 0.11882998794317245, 'learning_rate': 1.7222222222222224e-05, 'epoch': 0.7}
-{'loss': 0.0291, 'grad_norm': 0.04493297263979912, 'learning_rate': 1.6666666666666667e-05, 'epoch': 0.71}
-{'loss': 0.0292, 'grad_norm': 0.14592504501342773, 'learning_rate': 1.6111111111111115e-05, 'epoch': 0.72}
-{'loss': 0.0293, 'grad_norm': 0.14061331748962402, 'learning_rate': 1.5555555555555555e-05, 'epoch': 0.73}
-{'loss': 0.0294, 'grad_norm': 0.21133668720722198, 'learning_rate': 1.5e-05, 'epoch': 0.74}
-{'loss': 0.0294, 'grad_norm': 0.23592990636825562, 'learning_rate': 1.4444444444444444e-05, 'epoch': 0.75}
-{'loss': 0.0295, 'grad_norm': 0.2804691791534424, 'learning_rate': 1.388888888888889e-05, 'epoch': 0.76}
-{'loss': 0.0297, 'grad_norm': 0.3246564269065857, 'learning_rate': 1.3333333333333333e-05, 'epoch': 0.77}
-{'loss': 0.0295, 'grad_norm': 0.28222930431365967, 'learning_rate': 1.2777777777777777e-05, 'epoch': 0.78}
-{'loss': 0.0293, 'grad_norm': 0.23646022379398346, 'learning_rate': 1.2222222222222222e-05, 'epoch': 0.79}
-{'loss': 0.0292, 'grad_norm': 0.16348996758460999, 'learning_rate': 1.1666666666666668e-05, 'epoch': 0.8}
-{'loss': 0.0291, 'grad_norm': 0.1392267495393753, 'learning_rate': 1.1111111111111112e-05, 'epoch': 0.81}
-{'loss': 0.0291, 'grad_norm': 0.09238020330667496, 'learning_rate': 1.0555555555555555e-05, 'epoch': 0.82}
-{'loss': 0.029, 'grad_norm': 0.03325580433011055, 'learning_rate': 1e-05, 'epoch': 0.83}
-{'loss': 0.029, 'grad_norm': 0.032632652670145035, 'learning_rate': 9.444444444444445e-06, 'epoch': 0.84}
-{'loss': 0.029, 'grad_norm': 0.03246142715215683, 'learning_rate': 8.88888888888889e-06, 'epoch': 0.85}
-{'loss': 0.029, 'grad_norm': 0.06770539283752441, 'learning_rate': 8.333333333333334e-06, 'epoch': 0.86}
-{'loss': 0.0289, 'grad_norm': 0.03226272761821747, 'learning_rate': 7.777777777777777e-06, 'epoch': 0.87}
-{'loss': 0.0291, 'grad_norm': 0.18070566654205322, 'learning_rate': 7.222222222222222e-06, 'epoch': 0.88}
-{'loss': 0.0292, 'grad_norm': 0.22836963832378387, 'learning_rate': 6.666666666666667e-06, 'epoch': 0.89}
-{'loss': 0.0291, 'grad_norm': 0.1748574674129486, 'learning_rate': 6.111111111111111e-06, 'epoch': 0.9}
-{'loss': 0.0291, 'grad_norm': 0.17606601119041443, 'learning_rate': 5.555555555555556e-06, 'epoch': 0.91}
-{'loss': 0.029, 'grad_norm': 0.1259632557630539, 'learning_rate': 5e-06, 'epoch': 0.92}
-{'loss': 0.0291, 'grad_norm': 0.20288006961345673, 'learning_rate': 4.444444444444445e-06, 'epoch': 0.93}
-{'loss': 0.0291, 'grad_norm': 0.17786884307861328, 'learning_rate': 3.888888888888889e-06, 'epoch': 0.94}
-{'loss': 0.0289, 'grad_norm': 0.10862980037927628, 'learning_rate': 3.3333333333333333e-06, 'epoch': 0.95}
-{'loss': 0.029, 'grad_norm': 0.13190607726573944, 'learning_rate': 2.777777777777778e-06, 'epoch': 0.96}
-{'loss': 0.0289, 'grad_norm': 0.10672265291213989, 'learning_rate': 2.2222222222222225e-06, 'epoch': 0.97}
-{'loss': 0.0289, 'grad_norm': 0.10601542890071869, 'learning_rate': 1.6666666666666667e-06, 'epoch': 0.98}
-{'loss': 0.029, 'grad_norm': 0.1043860986828804, 'learning_rate': 1.1111111111111112e-06, 'epoch': 0.99}
-{'loss': 0.0289, 'grad_norm': 0.10793036967515945, 'learning_rate': 5.555555555555556e-07, 'epoch': 1.0}
-100%|███████████████████████████████████████████████████████████████████████████████████████████████████████████████████████████████████| 100/100 [01:25<00:00,  1.19it/s]
-
-Training completed. Do not forget to share your model on huggingface.co/models =)
-
-
-{'train_runtime': 85.4591, 'train_samples_per_second': 11.702, 'train_steps_per_second': 1.17, 'train_loss': 0.5028616972640156, 'epoch': 1.0}
-100%|███████████████████████████████████████████████████████████████████████████████████████████████████████████████████████████████████| 100/100 [01:25<00:00,  1.17it/s]
-
--------------------------------------------------- Peft Weights after training --------------------------------------------------
-base_model.model.model.layers.0.self_attn.q_proj.lora_A.default.weight:
-shape: (64, 4096)
-mean: -0.000008
-std: 0.009022
-min: -0.016442
-max: 0.016244
-percentile_25: -0.007787
-percentile_50: -0.000021
-percentile_75: 0.007801
-base_model.model.model.layers.0.self_attn.q_proj.lora_B.default.weight:
-shape: (4096, 64)
-mean: 0.000000
-std: 0.000333
-min: -0.001015
-max: 0.001025
-percentile_25: -0.000278
-percentile_50: 0.000000
-percentile_75: 0.000278
----------------------------------------------------------------------------------------------------------------------------------
-
-
--------------------------------------------------- Trainer Output --------------------------------------------------
-TrainOutput(global_step=100, training_loss=0.5028616972640156, metrics={'train_runtime': 85.4591, 'train_samples_per_second': 11.702, 'train_steps_per_second': 1.17, 'total_flos': 2301809049600000.0, 'train_loss': 0.5028616972640156, 'epoch': 1.0})
---------------------------------------------------------------------------------------------------------------------
-
-
--------------------------------------------------- Responses after training --------------------------------------------------
-✓ response 1 contains answer
-✓ response 2 contains answer
-✓ response 3 contains answer
-✓ response 4 contains answer
-✓ response 5 contains answer
-------------------------------------------------------------------------------------------------------------------------------
-
-Detected local model directory: /models/Meta-Llama-3.1-8B-Instruct
-Configuration saved in unsloth_merged_16bit/config.json
-No existing and accessible Hugging Face cache directory found.
-Unsloth: Preparing safetensor model files: 100%|████████████████████████████████████████████████████████████████████████████████████████| 4/4 [00:00<00:00, 127100.12it/s]
-Unsloth: Merging weights into 16bit: 100%|██████████████████████████████████████████████████████████████████████████████████████████████████| 4/4 [00:12<00:00,  3.23s/it]
-Unsloth: Merge process complete. Saved to `/workspace/unsloth/unsloth_merged_16bit`
-
-```
-
-</details>
-
----
-
-### 5. Qwen-MoE 模型多卡 QLoRA 微调
-
-#### 5.1 拉取模型
-
-模型名称示例：
-
-```text
-unsloth/Qwen3-30B-A3B
-```
-
-#### 5.2 启动 QLoRA 微调
-
-```bash
-./scripts/run_qlora_training.sh qwen-moe
-```
-
-#### 5.3 微调日志（可折叠展示）
-
-<details>
-<summary><strong>点击展开查看 Qwen-MoE 多卡 QLoRA 微调日志</strong></summary>
-
-```text
-  GPU_BUFFERS = tuple([torch.empty(2*256*2048, dtype = dtype, device = f"{DEVICE_TYPE_TORCH}:{i}") for i in range(n_gpus)])
-🦥 Unsloth: Will patch your computer to enable 2x faster free finetuning.
-Unsloth: Imported torch with CUDA_HOME = None.
-Unsloth: Imported torch with ROCM_HOME = /opt/rocm-7.1.1.
-Unsloth: Detected ROCm version from librocm-core.so: 7.1.1
-Unsloth: Runtime summary: torch_present=True has_cuda=False has_hip=True
-Unsloth: ROCM_HOME set to: /opt/rocm-7.1.1
-Unsloth: Detected ROCm version from librocm-core.so: 7.1.1
-Unsloth: ROCm version detected: 7.1.1
-Unsloth: Detected ROCm arch via rocminfo: gfx1201
-Unsloth: Active ROCm arch: gfx1201
-Unsloth: Package flash_attn not found prior to bootstrap.
-Unsloth: Detected pre-installed bitsandbytes version 0.49.0.dev0.
-Unsloth: Computed package version suffix: rocm711
-🦥 Unsloth Zoo will now patch everything to make training faster!
-==((====))==  Unsloth 2025.11.6+rocm711: Fast Qwen3_MoE patching. Transformers: 5.0.0rc0.
-   \\   /|    AMD Radeon AI PRO R9700. Num GPUs = 3. Max memory: 29.859 GB. Platform: Linux.
-O^O/ \_/ \    Torch: 2.9.1+rocm7.1.1.git351ff442. ROCm Toolkit: 7.1.52802-26aae437f6. Triton: 3.5.1+rocm7.1.1.gita272dfa8
-\        /    Bfloat16 = TRUE. FA [Xformers = None. FA2 = False]
- "-____-"     Free license: http://github.com/unslothai/unsloth
-Unsloth: Fast downloading is enabled - ignore downloading bars which are red colored!
-Loading weights: 100%|██████████| 531/531 [00:13<00:00, 40.52it/s, Materializing param=model.norm.weight]
-Unsloth: Making `model.base_model.model.model` require gradients
--------------------------------------------------- Test Prompt and Answer --------------------------------------------------
-Test Prompt:
-<|im_start|>user
-What day was I born?<|im_end|>
-<|im_start|>assistant
-
-Expected Answer:
-January 1, 2058
-----------------------------------------------------------------------------------------------------------------------------
-
-
-Map:   0%|          | 0/1 [00:00<?, ? examples/s]
-Map: 100%|██████████| 1/1 [00:00<00:00, 600.04 examples/s]
-warmup_ratio is deprecated and will be removed in v5.2. Use `warmup_steps` instead.
-
--------------------------------------------------- Dataset --------------------------------------------------
-Dataset: {'text': '<|im_start|>user\nWhat day was I born?<|im_end|>\n<|im_start|>assistant\n<think>\n\n</think>\n\nJanuary 1, 2058<|im_end|>\n'}
--------------------------------------------------------------------------------------------------------------
-
-
--------------------------------------------------- Train Args --------------------------------------------------
-UnslothSFTConfig(
-accelerator_config={'split_batches': False, 'dispatch_batches': None, 'even_batches': True, 'use_seedable_sampler': True, 'non_blocking': False, 'gradient_accumulation_kwargs': None, 'use_configured_state': False},
-activation_offloading=False,
-adam_beta1=0.9,
-adam_beta2=0.999,
-adam_epsilon=1e-08,
-assistant_only_loss=False,
-auto_find_batch_size=False,
-average_tokens_across_devices=True,
-batch_eval_metrics=False,
-bf16=True,
-bf16_full_eval=False,
-chat_template_path=None,
-completion_only_loss=None,
-data_seed=3407,
-dataloader_drop_last=False,
-dataloader_num_workers=0,
-dataloader_persistent_workers=False,
-dataloader_pin_memory=True,
-dataloader_prefetch_factor=None,
-dataset_kwargs=None,
-dataset_num_proc=64,
-dataset_text_field=text,
-ddp_backend=None,
-ddp_broadcast_buffers=None,
-ddp_bucket_cap_mb=None,
-ddp_find_unused_parameters=None,
-ddp_timeout=1800,
-debug=[],
-deepspeed=None,
-disable_tqdm=False,
-do_eval=False,
-do_predict=False,
-do_train=False,
-eos_token=<EOS_TOKEN>,
-eval_accumulation_steps=2,
-eval_delay=0,
-eval_do_concat_batches=True,
-eval_on_start=False,
-eval_packing=None,
-eval_steps=None,
-eval_strategy=IntervalStrategy.NO,
-eval_use_gather_object=False,
-fp16=False,
-fp16_full_eval=False,
-fsdp=[],
-fsdp_config={'min_num_params': 0, 'xla': False, 'xla_fsdp_v2': False, 'xla_fsdp_grad_ckpt': False},
-full_determinism=False,
-gradient_accumulation_steps=2,
-gradient_checkpointing=True,
-gradient_checkpointing_kwargs=None,
-greater_is_better=None,
-group_by_length=False,
-hub_always_push=False,
-hub_model_id=None,
-hub_private_repo=None,
-hub_revision=None,
-hub_strategy=HubStrategy.EVERY_SAVE,
-hub_token=<HUB_TOKEN>,
-ignore_data_skip=False,
-include_for_metrics=[],
-include_num_input_tokens_seen=no,
-label_names=None,
-label_smoothing_factor=0.0,
-learning_rate=5e-05,
-length_column_name=length,
-liger_kernel_config=None,
-load_best_model_at_end=False,
-local_rank=-1,
-log_level=info,
-log_level_replica=warning,
-log_on_each_node=True,
-logging_dir=None,
-logging_first_step=False,
-logging_nan_inf_filter=False,
-logging_steps=1,
-logging_strategy=IntervalStrategy.STEPS,
-loss_type=nll,
-lr_scheduler_kwargs=None,
-lr_scheduler_type=SchedulerType.LINEAR,
-max_grad_norm=1.0,
-max_length=1024,
-max_seq_length=None,
-max_steps=100,
-metric_for_best_model=None,
-model_init_kwargs=None,
-neftune_noise_alpha=None,
-num_train_epochs=1,
-optim=OptimizerNames.ADAMW_8BIT,
-optim_args=None,
-optim_target_modules=None,
-output_dir=sft_test,
-packing=False,
-packing_strategy=bfd,
-pad_to_multiple_of=None,
-pad_token=<PAD_TOKEN>,
-padding_free=False,
-parallelism_config=None,
-per_device_eval_batch_size=4,
-per_device_train_batch_size=1,
-prediction_loss_only=False,
-project=huggingface,
-push_to_hub=False,
-remove_unused_columns=True,
-report_to=[],
-restore_callback_states_from_checkpoint=False,
-resume_from_checkpoint=None,
-run_name=None,
-save_on_each_node=False,
-save_only_model=False,
-save_safetensors=True,
-save_steps=500,
-save_strategy=SaveStrategy.NO,
-save_total_limit=None,
-seed=42,
-skip_memory_metrics=True,
-tf32=None,
-torch_compile=False,
-torch_compile_backend=None,
-torch_compile_mode=None,
-torch_empty_cache_steps=250,
-trackio_space_id=trackio,
-unsloth_num_chunks=-1,
-use_cache=False,
-use_cpu=False,
-use_liger_kernel=False,
-vllm_sampling_params=None,
-warmup_ratio=0.1,
-warmup_steps=0.1,
-weight_decay=0.01,
+
+# Do model patching and add fast LoRA weights
+model = FastLanguageModel.get_peft_model(
+    model,
+    r = 16,
+    target_modules = ["q_proj", "k_proj", "v_proj", "o_proj",
+                      "gate_proj", "up_proj", "down_proj",],
+    lora_alpha = 16,
+    lora_dropout = 0, # Supports any, but = 0 is optimized
+    bias = "none",    # Supports any, but = "none" is optimized
+    # [NEW] "unsloth" uses 30% less VRAM, fits 2x larger batch sizes!
+    use_gradient_checkpointing = "unsloth", # True or "unsloth" for very long context
+    random_state = 3407,
+    max_seq_length = max_seq_length,
+    use_rslora = False,  # We support rank stabilized LoRA
+    loftq_config = None, # And LoftQ
 )
-----------------------------------------------------------------------------------------------------------------
-
-Unsloth: Tokenizing ["text"] (num_proc=64): 100%|██████████| 1000/1000 [00:05<00:00, 190.53 examples/s]
-max_steps is given, it will override any value given in num_train_epochs
-The following columns in the Training set don't have a corresponding argument in `PeftModelForCausalLM.forward` and have been ignored: attention_mask, text. If attention_mask, text are not expected by `PeftModelForCausalLM.forward`,  you can safely ignore this message.
-skipped Embedding(151936, 2048, padding_idx=151654): 296.75M params
-skipped: 296.75M params
-==((====))==  Unsloth - 2x faster free finetuning | Num GPUs used = 3
-   \\   /|    Num examples = 1,000 | Num Epochs = 1 | Total steps = 100
-O^O/ \_/ \    Batch size per device = 1 | Gradient accumulation steps = 2
-\        /    Data Parallel GPUs = 1 | Total batch size (1 x 2 x 1) = 2
- "-____-"     Trainable parameters = 53,477,376 of 30,585,600,000 (0.17% trained)
-optim: OptimizerNames.ADAMW_8BIT
-
--------------------------------------------------- Model --------------------------------------------------
-<class 'transformers.models.qwen3_moe.modeling_qwen3_moe.Qwen3MoeForCausalLM'>
------------------------------------------------------------------------------------------------------------
-
-
--------------------------------------------------- Responses before training --------------------------------------------------
-✗ response 1 does not contain answer
- -> response: <think>
-Okay, the user is asking, "What day was I born?" But wait, they
-✗ response 2 does not contain answer
- -> response: <think>
-Okay, the user is asking, "What day was I born?" but they haven't
-✗ response 3 does not contain answer
- -> response: <think>
-Okay, the user is asking, "What day was I born?" But they didn't
-✗ response 4 does not contain answer
- -> response: <think>
-Okay, the user is asking, "What day was I born?" But they haven't
-✗ response 5 does not contain answer
- -> response: <think>
-Okay, the user is asking, "What day was I born?" But wait, they
--------------------------------------------------------------------------------------------------------------------------------
-
-
--------------------------------------------------- Peft Weights before training --------------------------------------------------
-base_model.model.model.layers.0.self_attn.q_proj.lora_A.default.weight:
-shape: (64, 2048)
-mean: 0.000003
-std: 0.012745
-min: -0.022097
-max: 0.022096
-percentile_25: -0.011016
-percentile_50: 0.000011
-percentile_75: 0.011023
-base_model.model.model.layers.0.self_attn.q_proj.lora_B.default.weight:
-shape: (4096, 64)
-mean: 0.000000
-std: 0.000000
-min: 0.000000
-max: 0.000000
-percentile_25: 0.000000
-percentile_50: 0.000000
-percentile_75: 0.000000
-----------------------------------------------------------------------------------------------------------------------------------
-{'loss': '6.041', 'grad_norm': '6.007', 'learning_rate': '0', 'epoch': '0.002'}
-{'loss': '6.041', 'grad_norm': '6.007', 'learning_rate': '5e-06', 'epoch': '0.004'}
-{'loss': '5.987', 'grad_norm': '5.673', 'learning_rate': '1e-05', 'epoch': '0.006'}
-{'loss': '6.009', 'grad_norm': '5.952', 'learning_rate': '1.5e-05', 'epoch': '0.008'}
-{'loss': '5.884', 'grad_norm': '5.805', 'learning_rate': '2e-05', 'epoch': '0.01'}
-{'loss': '5.755', 'grad_norm': '5.982', 'learning_rate': '2.5e-05', 'epoch': '0.012'}
-{'loss': '5.584', 'grad_norm': '5.547', 'learning_rate': '3e-05', 'epoch': '0.014'}
-{'loss': '5.266', 'grad_norm': '5.022', 'learning_rate': '3.5e-05', 'epoch': '0.016'}
-{'loss': '4.985', 'grad_norm': '4.258', 'learning_rate': '4e-05', 'epoch': '0.018'}
-{'loss': '4.703', 'grad_norm': '4.218', 'learning_rate': '4.5e-05', 'epoch': '0.02'}
-{'loss': '4.408', 'grad_norm': '4.155', 'learning_rate': '5e-05', 'epoch': '0.022'}
-{'loss': '3.996', 'grad_norm': '4.623', 'learning_rate': '4.944e-05', 'epoch': '0.024'}
-{'loss': '3.66', 'grad_norm': '5.248', 'learning_rate': '4.889e-05', 'epoch': '0.026'}
-{'loss': '3.242', 'grad_norm': '4.073', 'learning_rate': '4.833e-05', 'epoch': '0.028'}
-{'loss': '2.953', 'grad_norm': '3.059', 'learning_rate': '4.778e-05', 'epoch': '0.03'}
-{'loss': '2.881', 'grad_norm': '3.071', 'learning_rate': '4.722e-05', 'epoch': '0.032'}
-{'loss': '2.658', 'grad_norm': '2.837', 'learning_rate': '4.667e-05', 'epoch': '0.034'}
-{'loss': '2.462', 'grad_norm': '2.35', 'learning_rate': '4.611e-05', 'epoch': '0.036'}
-{'loss': '2.324', 'grad_norm': '2.335', 'learning_rate': '4.556e-05', 'epoch': '0.038'}
-{'loss': '2.216', 'grad_norm': '2.029', 'learning_rate': '4.5e-05', 'epoch': '0.04'}
-{'loss': '2.063', 'grad_norm': '1.963', 'learning_rate': '4.444e-05', 'epoch': '0.042'}
-{'loss': '1.923', 'grad_norm': '2.961', 'learning_rate': '4.389e-05', 'epoch': '0.044'}
-{'loss': '1.843', 'grad_norm': '1.887', 'learning_rate': '4.333e-05', 'epoch': '0.046'}
-{'loss': '1.71', 'grad_norm': '1.854', 'learning_rate': '4.278e-05', 'epoch': '0.048'}
-{'loss': '1.6', 'grad_norm': '1.853', 'learning_rate': '4.222e-05', 'epoch': '0.05'}
-{'loss': '1.534', 'grad_norm': '1.657', 'learning_rate': '4.167e-05', 'epoch': '0.052'}
-{'loss': '1.43', 'grad_norm': '1.418', 'learning_rate': '4.111e-05', 'epoch': '0.054'}
-{'loss': '1.354', 'grad_norm': '1.808', 'learning_rate': '4.056e-05', 'epoch': '0.056'}
-{'loss': '1.259', 'grad_norm': '1.624', 'learning_rate': '4e-05', 'epoch': '0.058'}
-{'loss': '1.226', 'grad_norm': '1.587', 'learning_rate': '3.944e-05', 'epoch': '0.06'}
-{'loss': '1.175', 'grad_norm': '2.734', 'learning_rate': '3.889e-05', 'epoch': '0.062'}
-{'loss': '1.112', 'grad_norm': '2.145', 'learning_rate': '3.833e-05', 'epoch': '0.064'}
-{'loss': '0.9937', 'grad_norm': '3.265', 'learning_rate': '3.778e-05', 'epoch': '0.066'}
-{'loss': '0.9294', 'grad_norm': '7.12', 'learning_rate': '3.722e-05', 'epoch': '0.068'}
-{'loss': '0.8897', 'grad_norm': '8.535', 'learning_rate': '3.667e-05', 'epoch': '0.07'}
-{'loss': '0.8128', 'grad_norm': '1.413', 'learning_rate': '3.611e-05', 'epoch': '0.072'}
-{'loss': '0.7576', 'grad_norm': '1.375', 'learning_rate': '3.556e-05', 'epoch': '0.074'}
-{'loss': '0.7112', 'grad_norm': '3.489', 'learning_rate': '3.5e-05', 'epoch': '0.076'}
-{'loss': '0.6512', 'grad_norm': '1.469', 'learning_rate': '3.444e-05', 'epoch': '0.078'}
-{'loss': '0.579', 'grad_norm': '2.403', 'learning_rate': '3.389e-05', 'epoch': '0.08'}
-{'loss': '0.5161', 'grad_norm': '1.883', 'learning_rate': '3.333e-05', 'epoch': '0.082'}
-{'loss': '0.4509', 'grad_norm': '1.434', 'learning_rate': '3.278e-05', 'epoch': '0.084'}
-{'loss': '0.4113', 'grad_norm': '1.277', 'learning_rate': '3.222e-05', 'epoch': '0.086'}
-{'loss': '0.3544', 'grad_norm': '1.074', 'learning_rate': '3.167e-05', 'epoch': '0.088'}
-{'loss': '0.3457', 'grad_norm': '0.9934', 'learning_rate': '3.111e-05', 'epoch': '0.09'}
-{'loss': '0.3026', 'grad_norm': '1.014', 'learning_rate': '3.056e-05', 'epoch': '0.092'}
-{'loss': '0.269', 'grad_norm': '1.038', 'learning_rate': '3e-05', 'epoch': '0.094'}
-{'loss': '0.2391', 'grad_norm': '1.062', 'learning_rate': '2.944e-05', 'epoch': '0.096'}
-{'loss': '0.2094', 'grad_norm': '1.041', 'learning_rate': '2.889e-05', 'epoch': '0.098'}
-{'loss': '0.1862', 'grad_norm': '1.031', 'learning_rate': '2.833e-05', 'epoch': '0.1'}
-{'loss': '0.1549', 'grad_norm': '0.9575', 'learning_rate': '2.778e-05', 'epoch': '0.102'}
-{'loss': '0.1295', 'grad_norm': '0.9044', 'learning_rate': '2.722e-05', 'epoch': '0.104'}
-{'loss': '0.1055', 'grad_norm': '0.745', 'learning_rate': '2.667e-05', 'epoch': '0.106'}
-{'loss': '0.08858', 'grad_norm': '0.6573', 'learning_rate': '2.611e-05', 'epoch': '0.108'}
-{'loss': '0.07195', 'grad_norm': '0.5423', 'learning_rate': '2.556e-05', 'epoch': '0.11'}
-{'loss': '0.05692', 'grad_norm': '0.4431', 'learning_rate': '2.5e-05', 'epoch': '0.112'}
-{'loss': '0.04529', 'grad_norm': '0.3721', 'learning_rate': '2.444e-05', 'epoch': '0.114'}
-{'loss': '0.03638', 'grad_norm': '0.3228', 'learning_rate': '2.389e-05', 'epoch': '0.116'}
-{'loss': '0.03032', 'grad_norm': '0.2831', 'learning_rate': '2.333e-05', 'epoch': '0.118'}
-{'loss': '0.02541', 'grad_norm': '0.2552', 'learning_rate': '2.278e-05', 'epoch': '0.12'}
-{'loss': '0.02017', 'grad_norm': '0.2169', 'learning_rate': '2.222e-05', 'epoch': '0.122'}
-{'loss': '0.01668', 'grad_norm': '0.2584', 'learning_rate': '2.167e-05', 'epoch': '0.124'}
-{'loss': '0.01392', 'grad_norm': '0.1694', 'learning_rate': '2.111e-05', 'epoch': '0.126'}
-{'loss': '0.01147', 'grad_norm': '0.1516', 'learning_rate': '2.056e-05', 'epoch': '0.128'}
-{'loss': '0.009991', 'grad_norm': '0.1338', 'learning_rate': '2e-05', 'epoch': '0.13'}
-{'loss': '0.008917', 'grad_norm': '0.1239', 'learning_rate': '1.944e-05', 'epoch': '0.132'}
-{'loss': '0.007842', 'grad_norm': '0.1143', 'learning_rate': '1.889e-05', 'epoch': '0.134'}
-{'loss': '0.006879', 'grad_norm': '0.1026', 'learning_rate': '1.833e-05', 'epoch': '0.136'}
-{'loss': '0.005776', 'grad_norm': '0.09021', 'learning_rate': '1.778e-05', 'epoch': '0.138'}
-{'loss': '0.005527', 'grad_norm': '0.09134', 'learning_rate': '1.722e-05', 'epoch': '0.14'}
-{'loss': '0.005359', 'grad_norm': '0.08794', 'learning_rate': '1.667e-05', 'epoch': '0.142'}
-{'loss': '0.004597', 'grad_norm': '0.07878', 'learning_rate': '1.611e-05', 'epoch': '0.144'}
-{'loss': '0.004414', 'grad_norm': '0.0775', 'learning_rate': '1.556e-05', 'epoch': '0.146'}
-{'loss': '0.004038', 'grad_norm': '0.07212', 'learning_rate': '1.5e-05', 'epoch': '0.148'}
-{'loss': '0.004547', 'grad_norm': '0.1031', 'learning_rate': '1.444e-05', 'epoch': '0.15'}
-{'loss': '0.003783', 'grad_norm': '0.07255', 'learning_rate': '1.389e-05', 'epoch': '0.152'}
-{'loss': '0.003223', 'grad_norm': '0.06193', 'learning_rate': '1.333e-05', 'epoch': '0.154'}
-{'loss': '0.00302', 'grad_norm': '0.0596', 'learning_rate': '1.278e-05', 'epoch': '0.156'}
-{'loss': '0.003421', 'grad_norm': '0.08068', 'learning_rate': '1.222e-05', 'epoch': '0.158'}
-{'loss': '0.002777', 'grad_norm': '0.05817', 'learning_rate': '1.167e-05', 'epoch': '0.16'}
-{'loss': '0.002539', 'grad_norm': '0.05271', 'learning_rate': '1.111e-05', 'epoch': '0.162'}
-{'loss': '0.002776', 'grad_norm': '0.05555', 'learning_rate': '1.056e-05', 'epoch': '0.164'}
-{'loss': '0.002186', 'grad_norm': '0.04386', 'learning_rate': '1e-05', 'epoch': '0.166'}
-{'loss': '0.002183', 'grad_norm': '0.04439', 'learning_rate': '9.444e-06', 'epoch': '0.168'}
-{'loss': '0.002155', 'grad_norm': '0.04387', 'learning_rate': '8.889e-06', 'epoch': '0.17'}
-{'loss': '0.002161', 'grad_norm': '0.04367', 'learning_rate': '8.333e-06', 'epoch': '0.172'}
-{'loss': '0.001777', 'grad_norm': '0.03646', 'learning_rate': '7.778e-06', 'epoch': '0.174'}
-{'loss': '0.00186', 'grad_norm': '0.03914', 'learning_rate': '7.222e-06', 'epoch': '0.176'}
-{'loss': '0.001675', 'grad_norm': '0.03642', 'learning_rate': '6.667e-06', 'epoch': '0.178'}
-{'loss': '0.002015', 'grad_norm': '0.04299', 'learning_rate': '6.111e-06', 'epoch': '0.18'}
-{'loss': '0.001926', 'grad_norm': '0.04076', 'learning_rate': '5.556e-06', 'epoch': '0.182'}
-{'loss': '0.001825', 'grad_norm': '0.04159', 'learning_rate': '5e-06', 'epoch': '0.184'}
-{'loss': '0.001893', 'grad_norm': '0.03984', 'learning_rate': '4.444e-06', 'epoch': '0.186'}
-{'loss': '0.001522', 'grad_norm': '0.03156', 'learning_rate': '3.889e-06', 'epoch': '0.188'}
-{'loss': '0.001613', 'grad_norm': '0.0424', 'learning_rate': '3.333e-06', 'epoch': '0.19'}
-{'loss': '0.001491', 'grad_norm': '0.03038', 'learning_rate': '2.778e-06', 'epoch': '0.192'}
-{'loss': '0.001538', 'grad_norm': '0.03133', 'learning_rate': '2.222e-06', 'epoch': '0.194'}
-{'loss': '0.001571', 'grad_norm': '0.03447', 'learning_rate': '1.667e-06', 'epoch': '0.196'}
-{'loss': '0.001838', 'grad_norm': '0.04134', 'learning_rate': '1.111e-06', 'epoch': '0.198'}
-{'loss': '0.001658', 'grad_norm': '0.0354', 'learning_rate': '5.556e-07', 'epoch': '0.2'}
-{'train_runtime': '436.8', 'train_samples_per_second': '0.458', 'train_steps_per_second': '0.229', 'train_loss': '1.158', 'epoch': '0.2'}
-100%|██████████| 100/100 [07:16<00:00,  4.48s/it]
-
-Training completed. Do not forget to share your model on huggingface.co/models =)
--------------------------------------------------- Peft Weights after training --------------------------------------------------
-base_model.model.model.layers.0.self_attn.q_proj.lora_A.default.weight:
-shape: (64, 2048)
-mean: 0.000003
-std: 0.012781
-min: -0.023816
-max: 0.023442
-percentile_25: -0.011042
-percentile_50: -0.000020
-percentile_75: 0.011043
-base_model.model.model.layers.0.self_attn.q_proj.lora_B.default.weight:
-shape: (4096, 64)
-mean: 0.000003
-std: 0.000679
-min: -0.003111
-max: 0.002177
-percentile_25: -0.000536
-percentile_50: -0.000000
-percentile_75: 0.000540
----------------------------------------------------------------------------------------------------------------------------------
-
-
--------------------------------------------------- Trainer Output --------------------------------------------------
-TrainOutput(global_step=100, training_loss=1.15819159808103, metrics={'train_runtime': 436.7624, 'train_samples_per_second': 0.458, 'train_steps_per_second': 0.229, 'total_flos': 1053550340505600.0, 'train_loss': 1.15819159808103, 'epoch': 0.2})
---------------------------------------------------------------------------------------------------------------------
-
-
--------------------------------------------------- Responses after training --------------------------------------------------
-✓ response 1 contains answer
-✓ response 2 contains answer
-✓ response 3 contains answer
-✓ response 4 contains answer
-✓ response 5 contains answer
-------------------------------------------------------------------------------------------------------------------------------
-
-Detected local model directory: /models/Qwen3-30B-A3B
-Found HuggingFace hub cache directory: /root/.cache/huggingface/hub
-
-Unsloth: Preparing safetensor model files:   0%|          | 0/13 [00:00<?, ?it/s]
-Unsloth: Preparing safetensor model files: 100%|██████████| 13/13 [00:00<00:00, 232025.33it/s]
-
-Unsloth: Merging weights into 16bit:   0%|          | 0/13 [00:00<?, ?it/s]
-Unsloth: Merging weights into 16bit:   8%|▊         | 1/13 [00:02<00:24,  2.00s/it]
-Unsloth: Merging weights into 16bit:  15%|█▌        | 2/13 [00:04<00:22,  2.06s/it]
-Unsloth: Merging weights into 16bit:  23%|██▎       | 3/13 [00:05<00:19,  1.97s/it]
-Unsloth: Merging weights into 16bit:  31%|███       | 4/13 [00:06<00:12,  1.44s/it]
-Unsloth: Merging weights into 16bit:  38%|███▊      | 5/13 [00:08<00:13,  1.65s/it]
-Unsloth: Merging weights into 16bit:  46%|████▌     | 6/13 [00:10<00:12,  1.75s/it]
-Unsloth: Merging weights into 16bit:  54%|█████▍    | 7/13 [00:12<00:10,  1.71s/it]
-Unsloth: Merging weights into 16bit:  62%|██████▏   | 8/13 [00:13<00:08,  1.68s/it]
-Unsloth: Merging weights into 16bit:  69%|██████▉   | 9/13 [00:15<00:07,  1.79s/it]
-Unsloth: Merging weights into 16bit:  77%|███████▋  | 10/13 [00:17<00:05,  1.88s/it]
-Unsloth: Merging weights into 16bit:  85%|████████▍ | 11/13 [00:19<00:03,  1.86s/it]
-Unsloth: Merging weights into 16bit:  92%|█████████▏| 12/13 [00:21<00:01,  1.78s/it]
-Unsloth: Merging weights into 16bit: 100%|██████████| 13/13 [00:23<00:00,  1.78s/it]
-Unsloth: Merging weights into 16bit: 100%|██████████| 13/13 [00:23<00:00,  1.78s/it]
-```
-
-</details>
-
----
-
-### 6. 测试 Attention 算子
-
-#### 6.1 运行基准测试
-
-```bash
-python ./scripts/attention_impl_benchmark.py
-```
-
-#### 6.2 测试日志（可折叠展示）
-
-<details>
-<summary><strong>点击展开查看 Attention 算子测试日志</strong></summary>
-
-```text
-Config: batch=1 seq=128 heads=32 dim=128 dtype=torch.float16
-  - torch_ref  | timed                    | fwd_diff=0.000e+00 bwd_diff=0.000e+00 | fwd=0.17ms bwd=0.22ms | stable=True
-  - flash_attn | timed                    | fwd_diff=1.953e-03 bwd_diff=3.906e-03 | fwd=0.26ms bwd=0.79ms | stable=True
-  - sdpa       | timed                    | fwd_diff=1.953e-03 bwd_diff=3.906e-03 | fwd=0.07ms bwd=0.13ms | stable=True
-
-Config: batch=1 seq=2048 heads=32 dim=128 dtype=torch.float16
-  - torch_ref  | timed                    | fwd_diff=0.000e+00 bwd_diff=0.000e+00 | fwd=6.11ms bwd=9.36ms | stable=True
-  - flash_attn | timed                    | fwd_diff=1.953e-03 bwd_diff=3.906e-03 | fwd=1.34ms bwd=16.28ms | stable=True
-  - sdpa       | timed                    | fwd_diff=1.953e-03 bwd_diff=3.906e-03 | fwd=2.13ms bwd=4.46ms | stable=True
-
-Config: batch=4 seq=128 heads=32 dim=128 dtype=torch.float16
-  - torch_ref  | timed                    | fwd_diff=0.000e+00 bwd_diff=0.000e+00 | fwd=0.15ms bwd=0.22ms | stable=True
-  - flash_attn | timed                    | fwd_diff=2.441e-03 bwd_diff=3.906e-03 | fwd=0.22ms bwd=0.95ms | stable=True
-  - sdpa       | timed                    | fwd_diff=2.441e-03 bwd_diff=3.906e-03 | fwd=0.10ms bwd=0.18ms | stable=True
-
-Config: batch=4 seq=2048 heads=32 dim=128 dtype=torch.float16
-  - torch_ref  | timed                    | fwd_diff=0.000e+00 bwd_diff=0.000e+00 | fwd=23.19ms bwd=36.10ms | stable=True
-  - flash_attn | timed                    | fwd_diff=1.953e-03 bwd_diff=7.812e-03 | fwd=7.04ms bwd=62.54ms | stable=True
-  - sdpa       | timed                    | fwd_diff=1.953e-03 bwd_diff=7.812e-03 | fwd=6.49ms bwd=14.03ms | stable=True
-
-Config: batch=1 seq=128 heads=32 dim=128 dtype=torch.bfloat16
-  - torch_ref  | timed                    | fwd_diff=0.000e+00 bwd_diff=0.000e+00 | fwd=0.16ms bwd=0.21ms | stable=True
-  - flash_attn | timed                    | fwd_diff=3.125e-02 bwd_diff=3.125e-02 | fwd=0.23ms bwd=0.82ms | stable=True
-  - sdpa       | timed                    | fwd_diff=3.125e-02 bwd_diff=3.125e-02 | fwd=0.07ms bwd=0.14ms | stable=True
-
-Config: batch=1 seq=2048 heads=32 dim=128 dtype=torch.bfloat16
-  - torch_ref  | timed                    | fwd_diff=0.000e+00 bwd_diff=0.000e+00 | fwd=6.21ms bwd=9.46ms | stable=True
-  - flash_attn | timed                    | fwd_diff=2.344e-02 bwd_diff=6.250e-02 | fwd=1.32ms bwd=18.18ms | stable=True
-  - sdpa       | timed                    | fwd_diff=2.344e-02 bwd_diff=6.250e-02 | fwd=2.12ms bwd=3.89ms | stable=True
-
-Config: batch=4 seq=128 heads=32 dim=128 dtype=torch.bfloat16
-  - torch_ref  | timed                    | fwd_diff=0.000e+00 bwd_diff=0.000e+00 | fwd=0.15ms bwd=0.21ms | stable=True
-  - flash_attn | timed                    | fwd_diff=1.953e-02 bwd_diff=3.125e-02 | fwd=0.22ms bwd=1.01ms | stable=True
-  - sdpa       | timed                    | fwd_diff=1.953e-02 bwd_diff=3.125e-02 | fwd=0.10ms bwd=0.19ms | stable=True
-
-Config: batch=4 seq=2048 heads=32 dim=128 dtype=torch.bfloat16
-  - torch_ref  | timed                    | fwd_diff=0.000e+00 bwd_diff=0.000e+00 | fwd=23.13ms bwd=36.02ms | stable=True
-  - flash_attn | timed                    | fwd_diff=2.344e-02 bwd_diff=6.250e-02 | fwd=7.05ms bwd=70.68ms | stable=True
-  - sdpa       | timed                    | fwd_diff=2.344e-02 bwd_diff=6.250e-02 | fwd=6.52ms bwd=12.10ms | stable=True
-
-```
-
-</details>
-
----
-
-### 7. 测试 MoE 算子
-
-#### 7.1 FP16 精度 / 性能测试
-
-```bash
-python ./scripts/moe_impl_benchmark.py \
-  --batch-sizes 1 4 \
-  --seq-lens 128 512 \
-  --dtypes fp16 \
-  --num-iters 3
-```
-
-<details>
-<summary><strong>点击展开查看 MoE FP16 测试日志</strong></summary>
-
-```text
-
-=== dtype=fp16 (torch.float16) ===
-
-Config: batch=1, seq=128, hidden=2048, experts=64
-Parity   fwd_diff=0.000e+00 | bwd_diff=0.000e+00 | router_diff=0.000e+00 | stable=True
-Perf     target: fwd=30.97ms bwd=43.62ms | ref: fwd=30.48ms bwd=41.88ms | stable=True
-
-Config: batch=1, seq=512, hidden=2048, experts=64
-Parity   fwd_diff=0.000e+00 | bwd_diff=0.000e+00 | router_diff=0.000e+00 | stable=True
-Perf     target: fwd=32.55ms bwd=46.75ms | ref: fwd=32.55ms bwd=46.82ms | stable=True
-
-Config: batch=4, seq=128, hidden=2048, experts=64
-Parity   fwd_diff=0.000e+00 | bwd_diff=0.000e+00 | router_diff=0.000e+00 | stable=True
-Perf     target: fwd=32.95ms bwd=46.71ms | ref: fwd=32.81ms bwd=46.70ms | stable=True
-
-Config: batch=4, seq=512, hidden=2048, experts=64
-Parity   fwd_diff=0.000e+00 | bwd_diff=0.000e+00 | router_diff=0.000e+00 | stable=True
-Perf     target: fwd=42.04ms bwd=76.50ms | ref: fwd=41.85ms bwd=75.95ms | stable=True
-
-```
-
-</details>
-
-#### 7.2 BF16 精度 / 性能测试
-
-```bash
-python ./scripts/moe_impl_benchmark.py \
-  --batch-sizes 1 4 \
-  --seq-lens 128 512 \
-  --dtypes bf16 \
-  --num-iters 3
-```
-
-<details>
-<summary><strong>点击展开查看 MoE BF16 测试日志</strong></summary>
-
-```text
-Config: batch=1, seq=128, hidden=2048, experts=64
-Parity   fwd_diff=0.000e+00 | bwd_diff=0.000e+00 | router_diff=0.000e+00 | stable=True
-Perf     target: fwd=30.23ms bwd=45.18ms | ref: fwd=29.95ms bwd=44.19ms | stable=True
-
-Config: batch=1, seq=512, hidden=2048, experts=64
-Parity   fwd_diff=0.000e+00 | bwd_diff=0.000e+00 | router_diff=0.000e+00 | stable=True
-Perf     target: fwd=32.47ms bwd=48.94ms | ref: fwd=32.34ms bwd=49.06ms | stable=True
-
-Config: batch=4, seq=128, hidden=2048, experts=64
-Parity   fwd_diff=0.000e+00 | bwd_diff=0.000e+00 | router_diff=0.000e+00 | stable=True
-Perf     target: fwd=32.29ms bwd=48.99ms | ref: fwd=32.57ms bwd=49.05ms | stable=True
-
-Config: batch=4, seq=512, hidden=2048, experts=64
-Parity   fwd_diff=0.000e+00 | bwd_diff=0.000e+00 | router_diff=0.000e+00 | stable=True
-Perf     target: fwd=42.92ms bwd=77.06ms | ref: fwd=42.76ms bwd=76.96ms | stable=True
-
-```
-
-</details>
-
----
-
-## FP8 尝试
-
-### 1. FP8 环境准备
-
-> 由于unsloth中在loader.py中209-220行设置，在设置load_in_fp8=True时，需要同时设置fast_inference=true，并且需要下载vllm,
-> 同时由于unsloth中在loader_utils.py中350-362行设置torchao版本，因此需要更新torchao版本到0.15.0
-
-<details>
-<summary><strong>点击展开查看 AMD 平台下 FP8 需要做的额外代码修改</strong></summary>
-
-```python
-if fast_inference:
-    if importlib.util.find_spec("vllm") is None:
-        raise ImportError(
-            "Unsloth: Please install vLLM before enabling `fast_inference`!\n"
-            "You can do this in a terminal via `pip install vllm`"
-        )
-# [TODO] For now fast_inference only works with fast_inference ie vLLM
-if load_in_fp8 != False:
-    if not fast_inference:
-        raise NotImplementedError(
-            "Unsloth: set `fast_inference = True` when doing `load_in_fp8`."
-        )
-```
-
-</details>
-
-<details>
-<summary><strong>点击展开查看 AMD 平台下 FP8 需要做的额外代码修改</strong></summary>
-
-```python
-if importlib.util.find_spec("torchao") is None:
-        raise ValueError(
-            "Unsloth: Please install torchao for on the fly float8 to work! Try `unsloth/Qwen3-8B` instead."
-        )
-    import torchao
-
-    error_message = (
-        "Unsloth: `load_in_fp8` requires torchao 0.15.0+ (or nightly).\n"
-        f"You have torchao version={torchao.__version__}\n"
-        "Use `pip install --upgrade --force-reinstall torchao`"
-    )
-    if Version(torchao.__version__) < Version("0.15.0"):
-        raise ValueError(error_message)
-```
-
-
-</details>
-
-> 由于Unsloth中在loader_utils.py文件中的332-340行代码中设置仅支持H100及后续英伟达芯片,需要注释掉：
-
-<details>
-<summary><strong>点击展开查看 AMD 平台下 FP8 需要做的额外代码修改</strong></summary>
-
-```python
-# Check if this is Hopper or above
-    # if not (
-    #     torch.cuda.is_available()
-    #     and torch.version.cuda
-    #     and torch.cuda.get_device_capability() >= (9, 0)
-    # ):
-    #     raise ValueError(
-    #         "Unsloth: On the fly `load_in_fp8` requires H100 GPUs or after. Try `unsloth/Qwen3-8B` instead."
-    #     )
-```
-
-
-</details>
----
-
-### 2. 使用 FP8 模型测试
-
-> 本小节记录在 FP8 量化模型上的测试情况。
-
-#### 2.1 AMD 现象
-
-<details>
-<summary><strong>点击展开查看 AMD 平台下 FP8 模型测试现象与日志</strong></summary>
-
-```text
-准备工作完成后，需要更换为bitsandbytes-ROCM、torchao-rocm，使用Llama-3.1-8B-Instruct-FP8-Dynamic模型进行测试，首先设置参数load_in_4bit = False,fast_inference = False,load_in_fp8 = False,
-最后结果在前向传播阶段出现AttributeError: '_OpNamespace' 'fbgemm' object has no attribute 'quantize_fp8_per_row'错误
-设置参数load_in_4bit = False,fast_inference = True, load_in_fp8 = True
-最后结果出现ValueError: The model is quantized with CompressedTensorsConfig but you are passing a TorchAoConfig config. Please make sure to pass the same quantization config class to `from_pretrained` with different loading attributes
-```
-
-</details>
-
-#### 2.2 NVIDIA 现象
-
-<details>
-<summary><strong>点击展开查看 NVIDIA 平台下 FP8 模型测试现象与日志</strong></summary>
-
-```text
-Unsloth在NVIDIA上测试Llama-3.1-8B-Instruct-FP8-Dynamic模型使用load_in_4bit=True通过之后，测试load_in_FP8=True,
-完成上述工作之后，进行测试设置参数load_in_4bit=False,fast_inference = False,load_in_fp8 = False
-最后结果在前向传播阶段出现AttributeError: '_OpNamespace' 'fbgemm' object has no attribute 'quantize_fp8_per_row'错误，之后设置参数load_in_4bit=False,fast_inference = True, load_in_fp8 = True进行测试
-最后结果出现ValueError: The model is quantized with CompressedTensorsConfig but you are passing a TorchAoConfig config. Please make sure to pass the same quantization config class to `from_pretrained` with different loading attributes.
-```
-
-</details>
-
----
-
-### 3. 使用非量化模型测试
-
-> 使用未量化（如 FP16 / BF16）的模型作为输入，测试FP8的可行性。
-
-#### 3.1 AMD 现象
-
-<details>
-<summary><strong>点击展开查看 AMD 平台下非量化模型测试现象与日志</strong></summary>
-
-```text
-使用模型Meta-Llama-3.1-8B-Instruct模型，设置参数load_in_4bit = False,fast_inference = True, load_in_fp8 = True。
-最后结果出现如下错误
-[rank0]: RuntimeError: Cannot set version_counter for inference tensor
-[rank0]:[W1211 07:21:18.443841415 ProcessGroupNCCL.cpp:1524] Warning: WARNING: destroy_process_group() was not called before program exit, which can leak resources. For more info, please see https://pytorch.org/docs/stable/distributed.html#shutdown (function operator())
-```
-
-</details>
-
-#### 3.2 NVIDIA 现象
-
-<details>
-<summary><strong>点击展开查看 NVIDIA 平台下非量化模型测试现象与日志</strong></summary>
-
-```text
-使用模型Meta-Llama-3.1-8B-Instruct模型，设置参数load_in_4bit = False,fast_inference = True, load_in_fp8 = True
-最后结果出现如下错误：
-[rank0]: RuntimeError: Cannot set version_counter for inference tensor
-[rank0]:[W1211 01:13:08.369605398 ProcessGroupNCCL.cpp:1538] Warning: WARNING: destroy_process_group() was not called before program exit, which can leak resources. For more info, please see https://pytorch.org/docs/stable/distributed.html#shutdown (function operator())。
-```
-
-</details>
-
-## 后续工作-to-do
-
-- 导出微调后的 LLaMA / Qwen-MoE 模型在 **llama.cpp** 或 **vLLM** 中验证模型可成功加载；
-- 验证生成质量（示例对话），并补充对应日志与结果说明。+
+trainer = SFTTrainer(
+    model = model,
+    train_dataset = dataset,
+    tokenizer = tokenizer,
+    args = SFTConfig(
+        max_seq_length = max_seq_length,
+        per_device_train_batch_size = 2,
+        gradient_accumulation_steps = 4,
+        warmup_steps = 10,
+        max_steps = 60,
+        logging_steps = 1,
+        output_dir = "outputs",
+        optim = "adamw_8bit",
+        seed = 3407,
+    ),
+)
+trainer.train()
+
+# Go to https://docs.unsloth.ai for advanced tips like
+# (1) Saving to GGUF / merging to 16bit for vLLM or SGLang
+# (2) Continued training from a saved LoRA adapter
+# (3) Adding an evaluation loop / OOMs
+# (4) Customized chat templates
+```
+
+<a name="RL"></a>
+## 💡 Reinforcement Learning
+[RL](https://docs.unsloth.ai/get-started/reinforcement-learning-rl-guide) including [GRPO](https://docs.unsloth.ai/get-started/reinforcement-learning-rl-guide#training-with-grpo), [GSPO](https://docs.unsloth.ai/get-started/reinforcement-learning-rl-guide/gspo-reinforcement-learning), **FP8** traning, DrGRPO, DAPO, PPO, Reward Modelling, Online DPO all work with Unsloth.
+Read our [Reinforcement Learning Guide](https://docs.unsloth.ai/get-started/reinforcement-learning-rl-guide) or our [advanced RL docs](https://docs.unsloth.ai/get-started/reinforcement-learning-rl-guide/advanced-rl-documentation) for batching, generation & training parameters.
+
+List of RL notebooks:
+- gpt-oss GSPO notebook: [Link](https://colab.research.google.com/github/unslothai/notebooks/blob/main/nb/gpt-oss-(20B)-GRPO.ipynb)
+- Qwen2.5-VL GSPO notebook: [Link](https://colab.research.google.com/github/unslothai/notebooks/blob/main/nb/Qwen2_5_7B_VL_GRPO.ipynb)
+- Advanced Qwen3 GRPO notebook: [Link](https://colab.research.google.com/github/unslothai/notebooks/blob/main/nb/Qwen3_(4B)-GRPO.ipynb)
+- ***FP8*** Qwen3-8B GRPO notebook (L4): [Link](https://colab.research.google.com/github/unslothai/notebooks/blob/main/nb/Qwen3_8B_FP8_GRPO.ipynb)
+- ORPO notebook: [Link](https://colab.research.google.com/github/unslothai/notebooks/blob/main/nb/Llama3_(8B)-ORPO.ipynb)
+- DPO Zephyr notebook: [Link](https://colab.research.google.com/github/unslothai/notebooks/blob/main/nb/Zephyr_(7B)-DPO.ipynb)
+- KTO notebook: [Link](https://colab.research.google.com/drive/1MRgGtLWuZX4ypSfGguFgC-IblTvO2ivM?usp=sharing)
+- SimPO notebook: [Link](https://colab.research.google.com/drive/1Hs5oQDovOay4mFA6Y9lQhVJ8TnbFLFh2?usp=sharing)
+
+## 🥇 Performance Benchmarking
+- For our most detailed benchmarks, read our [Llama 3.3 Blog](https://unsloth.ai/blog/llama3-3).
+- Benchmarking of Unsloth was also conducted by [🤗Hugging Face](https://huggingface.co/blog/unsloth-trl).
+
+We tested using the Alpaca  Dataset, a batch size of 2, gradient accumulation steps of 4, rank = 32, and applied QLoRA on all linear layers (q, k, v, o, gate, up, down):
+  
+| Model          | VRAM  | 🦥 Unsloth speed | 🦥 VRAM reduction | 🦥 Longer context | 😊 Hugging Face + FA2 |
+|----------------|-------|-----------------|----------------|----------------|--------------------|
+| Llama 3.3 (70B)| 80GB  | 2x              | >75%           | 13x longer     | 1x                 |
+| Llama 3.1 (8B) | 80GB  | 2x              | >70%           | 12x longer     | 1x                 |
+
+### Context length benchmarks
+
+#### Llama 3.1 (8B) max. context length
+We tested Llama 3.1 (8B) Instruct and did 4bit QLoRA on all linear layers (Q, K, V, O, gate, up and down) with rank = 32 with a batch size of 1. We padded all sequences to a certain maximum sequence length to mimic long context finetuning workloads.
+| GPU VRAM | 🦥Unsloth context length | Hugging Face + FA2 |
+|----------|-----------------------|-----------------|
+| 8 GB     | 2,972                 | OOM             |
+| 12 GB    | 21,848                | 932             |
+| 16 GB    | 40,724                | 2,551           |
+| 24 GB    | 78,475                | 5,789           |
+| 40 GB    | 153,977               | 12,264          |
+| 48 GB    | 191,728               | 15,502          |
+| 80 GB    | 342,733               | 28,454          |
+
+#### Llama 3.3 (70B) max. context length
+We tested Llama 3.3 (70B) Instruct on a 80GB A100 and did 4bit QLoRA on all linear layers (Q, K, V, O, gate, up and down) with rank = 32 with a batch size of 1. We padded all sequences to a certain maximum sequence length to mimic long context finetuning workloads.
+
+| GPU VRAM | 🦥Unsloth context length | Hugging Face + FA2 |
+|----------|------------------------|------------------|
+| 48 GB    | 12,106                | OOM              |
+| 80 GB    | 89,389                | 6,916            |
+
+<br>
+
+![](https://i.ibb.co/sJ7RhGG/image-41.png)
+<br>
+
+### Citation
+
+You can cite the Unsloth repo as follows:
+```bibtex
+@software{unsloth,
+  author = {Daniel Han, Michael Han and Unsloth team},
+  title = {Unsloth},
+  url = {http://github.com/unslothai/unsloth},
+  year = {2023}
+}
+```
+
+### Thank You to
+- The [llama.cpp library](https://github.com/ggml-org/llama.cpp) that lets users save models with Unsloth
+- The Hugging Face team and their libraries: [transformers](https://github.com/huggingface/transformers) and [TRL](https://github.com/huggingface/trl)
+- The Pytorch and [Torch AO](https://github.com/unslothai/unsloth/pull/3391) team for their contributions
+- [Erik](https://github.com/erikwijmans) for his help adding [Apple's ML Cross Entropy](https://github.com/apple/ml-cross-entropy) in Unsloth
+- [Etherl](https://github.com/Etherll) for adding support for [TTS, diffusion and BERT models](https://github.com/unslothai/notebooks/pull/34)
+- And of course for every single person who has contributed or has used Unsloth!