--- conflicted
+++ resolved
@@ -1,4 +1,3 @@
-<<<<<<< HEAD
 #!/usr/bin/env python3
 
 """
@@ -44,7 +43,9 @@
     from transformers import TrainingArguments
     from unsloth import is_bfloat16_supported
     import logging
-    logging.getLogger('hf-to-gguf').setLevel(logging.WARNING)
+
+    logging.getLogger("hf-to-gguf").setLevel(logging.WARNING)
+
     if has_mps:
         from unsloth.mlx import mlx_utils
         from unsloth.mlx import lora as mlx_lora
@@ -54,10 +55,10 @@
         from unsloth import FastLanguageModel
     # Load model and tokenizer
         model, tokenizer = FastLanguageModel.from_pretrained(
-            model_name=args.model_name,
-            max_seq_length=args.max_seq_length,
-            dtype=args.dtype,
-            load_in_4bit=args.load_in_4bit,
+            model_name = args.model_name,
+            max_seq_length = args.max_seq_length,
+            dtype = args.dtype,
+            load_in_4bit = args.load_in_4bit,
         )
     else:
         print("Loading pretrained model")
@@ -67,267 +68,24 @@
     if not has_mps:
         model = FastLanguageModel.get_peft_model(
             model,
-            r=args.r,
-            target_modules=["q_proj", "k_proj", "v_proj", "o_proj",
-                            "gate_proj", "up_proj", "down_proj"],
-            lora_alpha=args.lora_alpha,
-            lora_dropout=args.lora_dropout,
-            bias=args.bias,
-            use_gradient_checkpointing=args.use_gradient_checkpointing,
-            random_state=args.random_state,
-            use_rslora=args.use_rslora,
-            loftq_config=args.loftq_config,
+            r = args.r,
+            target_modules = [
+                "q_proj",
+                "k_proj",
+                "v_proj",
+                "o_proj",
+                "gate_proj",
+                "up_proj",
+                "down_proj",
+            ],
+            lora_alpha = args.lora_alpha,
+            lora_dropout = args.lora_dropout,
+            bias = args.bias,
+            use_gradient_checkpointing = args.use_gradient_checkpointing,
+            random_state = args.random_state,
+            use_rslora = args.use_rslora,
+            loftq_config = args.loftq_config,
         )
-
-    alpaca_prompt = """Below is an instruction that describes a task, paired with an input that provides further context. Write a response that appropriately completes the request.
-
-    ### Instruction:
-    {}
-
-    ### Input:
-    {}
-
-    ### Response:
-    {}"""
-
-    EOS_TOKEN = tokenizer.eos_token  # Must add EOS_TOKEN
-    def formatting_prompts_func(examples):
-        instructions = examples["instruction"]
-        inputs       = examples["input"]
-        outputs      = examples["output"]
-        texts = []
-        for instruction, input, output in zip(instructions, inputs, outputs):
-            text = alpaca_prompt.format(instruction, input, output) + EOS_TOKEN
-            texts.append(text)
-        return {"text": texts}
-
-    use_modelscope = strtobool(os.environ.get('UNSLOTH_USE_MODELSCOPE', 'False'))
-    if use_modelscope:
-        from modelscope import MsDataset
-        dataset = MsDataset.load(args.dataset, split="train")
-    else:
-        # Load and format dataset
-        dataset = load_dataset(args.dataset, split="train")
-    dataset = dataset.map(formatting_prompts_func, batched=True)
-    print("Data is formatted and ready!")
-
-    # Configure training arguments
-    training_args = SFTConfig(
-        per_device_train_batch_size=args.per_device_train_batch_size,
-        gradient_accumulation_steps=args.gradient_accumulation_steps,
-        warmup_steps=args.warmup_steps,
-        max_steps=args.max_steps,
-        learning_rate=args.learning_rate,
-        fp16=not is_bfloat16_supported(),
-        bf16=is_bfloat16_supported(),
-        logging_steps=args.logging_steps,
-        optim=args.optim,
-        weight_decay=args.weight_decay,
-        lr_scheduler_type=args.lr_scheduler_type,
-        seed=args.seed,
-        output_dir=args.output_dir,
-        report_to=args.report_to,
-        max_length=args.max_seq_length,
-        dataset_num_proc=2,
-        packing=False,
-    )
-
-    # Initialize trainer
-    if not has_mps:
-        trainer = SFTTrainer(
-            model=model,
-            processing_class=tokenizer,
-            train_dataset=dataset,
-            args=training_args,
-        )
-
-    # Train model
-        trainer_stats = trainer.train()
-    else:
-        datasets = dataset.train_test_split(test_size=0.1)
-        mlx_lora.train_model(args,model,tokenizer, datasets["train"], datasets["test"])
-
-
-    # Save model
-    if args.save_model:
-        # if args.quantization_method is a list, we will save the model for each quantization method
-        if args.save_gguf:
-            if isinstance(args.quantization, list):
-                for quantization_method in args.quantization:
-                    print(f"Saving model with quantization method: {quantization_method}")
-                    model.save_pretrained_gguf(
-                        args.save_path,
-                        tokenizer,
-                        quantization_method=quantization_method,
-                    )
-                    if args.push_model:
-                        model.push_to_hub_gguf(
-                            hub_path=args.hub_path,
-                            hub_token=args.hub_token,
-                            quantization_method=quantization_method,
-                        )
-            else:
-                print(f"Saving model with quantization method: {args.quantization}")
-                model.save_pretrained_gguf(args.save_path, tokenizer, quantization_method=args.quantization)
-                if args.push_model:
-                    model.push_to_hub_gguf(
-                        hub_path=args.hub_path,
-                        hub_token=args.hub_token,
-                        quantization_method=quantization_method,
-                    )
-        else:
-            if has_mps:
-                del model
-                gc.collect()
-                mlx_utils.save_merged_model(args)
-                if args.push_model:
-                    mlx_utils.push_to_hub(args,config["_name_or_path"],config["model_type"])
-            else:
-                model.save_pretrained_merged(args.save_path, tokenizer, args.save_method)
-                if args.push_model:
-                    model.push_to_hub_merged(args.save_path, tokenizer, args.hub_token)
-    else:
-        print("Warning: The model is not saved!")
-
-
-if __name__ == "__main__":
-
-    # Define argument parser
-    parser = argparse.ArgumentParser(description="🦥 Fine-tune your llm faster using unsloth!")
-
-    model_group = parser.add_argument_group("🤖 Model Options")
-    model_group.add_argument('--model_name', type=str, default="unsloth/llama-3-8b", help="Model name to load")
-    model_group.add_argument('--max_seq_length', type=int, default=2048, help="Maximum sequence length, default is 2048. We auto support RoPE Scaling internally!")
-    model_group.add_argument('--dtype', type=str, default=None, help="Data type for model (None for auto detection)")
-    model_group.add_argument('--load_in_4bit', action='store_true', help="Use 4bit quantization to reduce memory usage")
-    model_group.add_argument('--dataset', type=str, default="yahma/alpaca-cleaned", help="Huggingface dataset to use for training")
-
-    lora_group = parser.add_argument_group("🧠 LoRA Options", "These options are used to configure the LoRA model.")
-    lora_group.add_argument('--r', type=int, default=16, help="Rank for Lora model, default is 16.  (common values: 8, 16, 32, 64, 128)")
-    lora_group.add_argument('--lora_alpha', type=int, default=16, help="LoRA alpha parameter, default is 16. (common values: 8, 16, 32, 64, 128)")
-    lora_group.add_argument('--lora_dropout', type=float, default=0.0, help="LoRA dropout rate, default is 0.0 which is optimized.")
-    lora_group.add_argument('--bias', type=str, default="none", help="Bias setting for LoRA")
-    lora_group.add_argument('--use_gradient_checkpointing', type=str, default="unsloth", help="Use gradient checkpointing")
-    lora_group.add_argument('--random_state', type=int, default=3407, help="Random state for reproducibility, default is 3407.")
-    lora_group.add_argument('--use_rslora', action='store_true', help="Use rank stabilized LoRA")
-    lora_group.add_argument('--loftq_config', type=str, default=None, help="Configuration for LoftQ")
-
-   
-    training_group = parser.add_argument_group("🎓 Training Options")
-    training_group.add_argument('--per_device_train_batch_size', type=int, default=2, help="Batch size per device during training, default is 2.")
-    training_group.add_argument('--gradient_accumulation_steps', type=int, default=4, help="Number of gradient accumulation steps, default is 4.")
-    training_group.add_argument('--warmup_steps', type=int, default=5, help="Number of warmup steps, default is 5.")
-    training_group.add_argument('--max_steps', type=int, default=400, help="Maximum number of training steps.")
-    training_group.add_argument('--learning_rate', type=float, default=2e-4, help="Learning rate, default is 2e-4.")
-    training_group.add_argument('--optim', type=str, default="adamw_8bit", help="Optimizer type.")
-    training_group.add_argument('--weight_decay', type=float, default=0.01, help="Weight decay, default is 0.01.")
-    training_group.add_argument('--lr_scheduler_type', type=str, default="linear", help="Learning rate scheduler type, default is 'linear'.")
-    training_group.add_argument('--seed', type=int, default=3407, help="Seed for reproducibility, default is 3407.")
-    
-
-    # Report/Logging arguments
-    report_group = parser.add_argument_group("📊 Report Options")
-    report_group.add_argument('--report_to', type=str, default="tensorboard",
-        choices=["azure_ml", "clearml", "codecarbon", "comet_ml", "dagshub", "dvclive", "flyte", "mlflow", "neptune", "tensorboard", "wandb", "all", "none"],
-        help="The list of integrations to report the results and logs to. Supported platforms are: \n\t\t 'azure_ml', 'clearml', 'codecarbon', 'comet_ml', 'dagshub', 'dvclive', 'flyte', 'mlflow', 'neptune', 'tensorboard', and 'wandb'. Use 'all' to report to all integrations installed, 'none' for no integrations.")
-    report_group.add_argument('--logging_steps', type=int, default=1, help="Logging steps, default is 1")
-
-    # Saving and pushing arguments
-    save_group = parser.add_argument_group('💾 Save Model Options')
-    save_group.add_argument('--adapter_file', type=str, default="adapters.safetensors", help="Adapters file name")
-    save_group.add_argument('--output_dir', type=str, default="outputs", help="Output directory")
-    save_group.add_argument('--save_model', action='store_true', help="Save the model after training")
-    save_group.add_argument('--save_method', type=str, default="merged_16bit", choices=["merged_16bit", "merged_4bit", "lora"], help="Save method for the model, default is 'merged_16bit'")
-    save_group.add_argument('--save_gguf', action='store_true', help="Convert the model to GGUF after training")
-    save_group.add_argument('--save_path', type=str, default="model", help="Path to save the model")
-    save_group.add_argument('--quantization', type=str, default="q8_0", nargs="+",
-        help="Quantization method for saving the model. common values ('f16', 'q4_k_m', 'q8_0'), Check our wiki for all quantization methods https://github.com/unslothai/unsloth/wiki#saving-to-gguf ")
-
-    push_group = parser.add_argument_group('🚀 Push Model Options')
-    push_group.add_argument('--push_model', action='store_true', help="Push the model to Hugging Face hub after training")
-    push_group.add_argument('--push_gguf', action='store_true', help="Push the model as GGUF to Hugging Face hub after training")
-    push_group.add_argument('--hub_path', type=str, default="hf/model", help="Path on Hugging Face hub to push the model")
-    push_group.add_argument('--hub_token', type=str, help="Token for pushing the model to Hugging Face hub")
-
-    args = parser.parse_args()
-    run(args)
-=======
-#!/usr/bin/env python3
-
-"""
-🦥 Starter Script for Fine-Tuning FastLanguageModel with Unsloth
-
-This script is designed as a starting point for fine-tuning your models using unsloth.
-It includes configurable options for model loading, PEFT parameters, training arguments, 
-and model saving/pushing functionalities.
-
-You will likely want to customize this script to suit your specific use case 
-and requirements.
-
-Here are a few suggestions for customization:
-    - Modify the dataset loading and preprocessing steps to match your data.
-    - Customize the model saving and pushing configurations.
-
-Usage: (most of the options have valid default values this is an extended example for demonstration purposes)
-    python unsloth-cli.py --model_name "unsloth/llama-3-8b" --max_seq_length 8192 --dtype None --load_in_4bit \
-    --r 64 --lora_alpha 32 --lora_dropout 0.1 --bias "none" --use_gradient_checkpointing "unsloth" \
-    --random_state 3407 --use_rslora --per_device_train_batch_size 4 --gradient_accumulation_steps 8 \
-    --warmup_steps 5 --max_steps 400 --learning_rate 2e-6 --logging_steps 1 --optim "adamw_8bit" \
-    --weight_decay 0.005 --lr_scheduler_type "linear" --seed 3407 --output_dir "outputs" \
-    --report_to "tensorboard" --save_model --save_path "model" --quantization_method "f16" \
-    --push_model --hub_path "hf/model" --hub_token "your_hf_token"
-
-To see a full list of configurable options, use:
-    python unsloth-cli.py --help
-
-Happy fine-tuning!
-"""
-
-import argparse
-import os
-
-
-def run(args):
-    import torch
-    from unsloth import FastLanguageModel
-    from datasets import load_dataset
-    from transformers.utils import strtobool
-    from trl import SFTTrainer, SFTConfig
-    from transformers import TrainingArguments
-    from unsloth import is_bfloat16_supported
-    import logging
-
-    logging.getLogger("hf-to-gguf").setLevel(logging.WARNING)
-
-    # Load model and tokenizer
-    model, tokenizer = FastLanguageModel.from_pretrained(
-        model_name = args.model_name,
-        max_seq_length = args.max_seq_length,
-        dtype = args.dtype,
-        load_in_4bit = args.load_in_4bit,
-    )
-
-    # Configure PEFT model
-    model = FastLanguageModel.get_peft_model(
-        model,
-        r = args.r,
-        target_modules = [
-            "q_proj",
-            "k_proj",
-            "v_proj",
-            "o_proj",
-            "gate_proj",
-            "up_proj",
-            "down_proj",
-        ],
-        lora_alpha = args.lora_alpha,
-        lora_dropout = args.lora_dropout,
-        bias = args.bias,
-        use_gradient_checkpointing = args.use_gradient_checkpointing,
-        random_state = args.random_state,
-        use_rslora = args.use_rslora,
-        loftq_config = args.loftq_config,
-    )
 
     alpaca_prompt = """Below is an instruction that describes a task, paired with an input that provides further context. Write a response that appropriately completes the request.
 
@@ -385,15 +143,19 @@
     )
 
     # Initialize trainer
-    trainer = SFTTrainer(
-        model = model,
-        processing_class = tokenizer,
-        train_dataset = dataset,
-        args = training_args,
-    )
+    if not has_mps:
+        trainer = SFTTrainer(
+            model = model,
+            processing_class = tokenizer,
+            train_dataset = dataset,
+            args = training_args,
+        )
 
     # Train model
-    trainer_stats = trainer.train()
+        trainer_stats = trainer.train()
+    else:
+        datasets = dataset.train_test_split(test_size=0.1)
+        mlx_lora.train_model(args,model,tokenizer, datasets["train"], datasets["test"])
 
     # Save model
     if args.save_model:
@@ -427,9 +189,16 @@
                         quantization_method = quantization_method,
                     )
         else:
-            model.save_pretrained_merged(args.save_path, tokenizer, args.save_method)
-            if args.push_model:
-                model.push_to_hub_merged(args.save_path, tokenizer, args.hub_token)
+            if has_mps:
+                del model
+                gc.collect()
+                mlx_utils.save_merged_model(args)
+                if args.push_model:
+                    mlx_utils.push_to_hub(args,config["_name_or_path"],config["model_type"])
+            else:
+                model.save_pretrained_merged(args.save_path, tokenizer, args.save_method)
+                if args.push_model:
+                    model.push_to_hub_merged(args.save_path, tokenizer, args.hub_token)
     else:
         print("Warning: The model is not saved!")
 
@@ -563,7 +332,7 @@
         default = 3407,
         help = "Seed for reproducibility, default is 3407.",
     )
-
+    
     # Report/Logging arguments
     report_group = parser.add_argument_group("📊 Report Options")
     report_group.add_argument(
@@ -594,6 +363,8 @@
     # Saving and pushing arguments
     save_group = parser.add_argument_group("💾 Save Model Options")
     save_group.add_argument(
+        "--adapter_file", type=str, default = "adapters.safetensors", help = "Adapters file name")
+    save_group.add_argument(
         "--output_dir", type = str, default = "outputs", help = "Output directory"
     )
     save_group.add_argument(
@@ -644,5 +415,4 @@
     )
 
     args = parser.parse_args()
-    run(args)
->>>>>>> d1e312dc
+    run(args)