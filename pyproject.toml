--- conflicted
+++ resolved
@@ -39,7 +39,6 @@
     "triton>=3.0.0 ; ('linux' in sys_platform)",
     "triton-windows ; (sys_platform == 'win32') and (platform_machine == 'AMD64' or platform_machine == 'x86_64')",
 ]
-<<<<<<< HEAD
 
 huggingface-no-triton = [
     "unsloth_zoo>=2025.8.3",
@@ -62,10 +61,8 @@
 
 huggingface = [
     "unsloth_zoo>=2025.8.3",
-=======
 huggingfacenotorch = [
     "wheel>=0.42.0",
->>>>>>> 874b262b
     "packaging",
     "numpy",
     "tqdm",
@@ -88,16 +85,13 @@
     "torchvision",
     "unsloth[triton]",
 ]
-<<<<<<< HEAD
 windows=[
     "unsloth[huggingface-no-triton]",
     "bitsandbytes>=0.45.5 ; platform_system == 'Windows'",
     "xformers>=0.0.22.post7 ; platform_system == 'Windows'",
 ]
 windows-with-triton=[
-=======
 windows = [
->>>>>>> 874b262b
     "unsloth[huggingface]",
     "bitsandbytes>=0.45.5,!=0.46.0,!=0.48.0 ; (sys_platform == 'win32')",
     "xformers>=0.0.22.post7 ; (sys_platform == 'win32')",
@@ -813,15 +807,11 @@
     "torch @ https://download.pytorch.org/whl/xpu/torch-2.6.0%2Bxpu-cp313-cp313-linux_x86_64.whl#sha256=e6864f7a60a5ecc43d5d38f59a16e5dd132384f73dfd3a697f74944026038f7b ; ('linux' in sys_platform) and python_version == '3.13' and (platform_machine == 'AMD64' or platform_machine == 'x86_64')",
 ]
 intel-gpu-torch260 = [
-<<<<<<< HEAD
-    "unsloth[huggingface-no-triton]",
-=======
     "unsloth[intelgputorch260]"
 ]
 intelgputorch270 = [
     "unsloth_zoo[intelgpu]",
     "unsloth[huggingfacenotorch]",
->>>>>>> 874b262b
 
     "pytorch_triton_xpu @ https://download.pytorch.org/whl/pytorch_triton_xpu-3.3.0-cp39-cp39-manylinux_2_27_x86_64.manylinux_2_28_x86_64.whl#sha256=749a7098492c6a27b356c97149a4a62973b953eae60bc1b6259260974f344913 ; ('linux' in sys_platform) and python_version == '3.9' and (platform_machine == 'AMD64' or platform_machine == 'x86_64')",
     "pytorch_triton_xpu @ https://download.pytorch.org/whl/pytorch_triton_xpu-3.3.0-cp310-cp310-manylinux_2_27_x86_64.manylinux_2_28_x86_64.whl#sha256=44362e80abd752471a08341093321955b066daa2cfb4810e73b8e3b240850f93 ; ('linux' in sys_platform) and python_version == '3.10' and (platform_machine == 'AMD64' or platform_machine == 'x86_64')",
@@ -836,9 +826,6 @@
     "torch @ https://download.pytorch.org/whl/xpu/torch-2.7.0%2Bxpu-cp313-cp313-linux_x86_64.whl#sha256=25d8277b7f01d42e2e014ccbab57a2692b6ec4eff8dcf894eda1b297407cf97a ; ('linux' in sys_platform) and python_version == '3.13' and (platform_machine == 'AMD64' or platform_machine == 'x86_64')",
 ]
 intel-gpu-torch270 = [
-<<<<<<< HEAD
-    "unsloth[huggingface-no-triton]",
-=======
     "unsloth[intelgputorch270]"
 ]
 intelgputorch280 = [
@@ -881,7 +868,6 @@
     "torch @ https://download.pytorch.org/whl/xpu/torch-2.9.0%2Bxpu-cp311-cp311-linux_x86_64.whl#sha256=607fe419c32d6e8e0556f745742e7cff1d0babce51f54be890e0c1422359c442 ; platform_system == 'Linux' and python_version == '3.11' and platform_machine == 'x86_64'",
     "torch @ https://download.pytorch.org/whl/xpu/torch-2.9.0%2Bxpu-cp312-cp312-linux_x86_64.whl#sha256=376bae584d89980b8e59934d248c38d5fa3b7d4687a4df1a19f4bc1d23dcc8c1 ; platform_system == 'Linux' and python_version == '3.12' and platform_machine == 'x86_64'",
     "torch @ https://download.pytorch.org/whl/xpu/torch-2.9.0%2Bxpu-cp313-cp313-linux_x86_64.whl#sha256=98d6a06dd7fb185874367b18bd609f05f16fdce4142a5980ca94461949965cd2 ; platform_system == 'Linux' and python_version == '3.13' and platform_machine == 'x86_64'",
->>>>>>> 874b262b
 
     "bitsandbytes @ https://github.com/bitsandbytes-foundation/bitsandbytes/releases/download/continuous-release_main/bitsandbytes-1.33.7.preview-py3-none-manylinux_2_24_x86_64.whl ; ('linux' in sys_platform) and (platform_machine == 'x86_64')",
 
